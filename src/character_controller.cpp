
#include "world.h"

#include <bullet/btBulletCollisionCommon.h>
#include <bullet/btBulletDynamicsCommon.h>
#include <bullet/BulletCollision/NarrowPhaseCollision/btRaycastCallback.h>

#include "character_controller.h"
#include "obb.h"
#include "anim_state_control.h"
#include "engine.h"
#include "entity.h"
#include "gui.h"
#include "mesh.h"
#include "hair.h"
#include "vmath.h"
#include "polygon.h"
#include "resource.h"
#include "console.h"
#include "string.h"

Character::Character(std::shared_ptr<Entity> ent)
    : m_climbSensor(new btSphereShape(ent->m_character->m_climbR))
    , m_rayCb(std::make_shared<BtEngineClosestRayResultCallback>(ent->m_self.get()))
    , m_convexCb(std::make_shared<BtEngineClosestConvexResultCallback>(ent->m_self.get()))
{
    m_rayCb->m_collisionFilterMask = btBroadphaseProxy::StaticFilter | btBroadphaseProxy::KinematicFilter;
    m_convexCb->m_collisionFilterMask = btBroadphaseProxy::StaticFilter | btBroadphaseProxy::KinematicFilter;

<<<<<<< HEAD
    ent->m_dirFlag = ENT_STAY;
=======
    if(ent == NULL || ent->character != NULL)
    {
        return;
    }

    ret = (character_p)malloc(sizeof(character_t));
    //ret->platform = NULL;
    ret->state_func = NULL;
    ret->inventory = NULL;
    ret->ent = ent;
    ent->character = ret;
    ent->dir_flag = ENT_STAY;

    ret->hair_count = 0;
    ret->hairs = NULL;

    ret->weapon_current_state = 0x00;
    ret->current_weapon = 0;

    ret->resp.vertical_collide = 0x00;
    ret->resp.horizontal_collide = 0x00;
    ret->resp.kill = 0x00;
    ret->resp.slide = 0x00;

    ret->cmd.action = 0x00;
    ret->cmd.crouch = 0x00;
    ret->cmd.flags = 0x00;
    ret->cmd.jump = 0x00;
    ret->cmd.roll = 0x00;
    ret->cmd.shift = 0x00;
    vec3_set_zero(ret->cmd.move);
    vec3_set_zero(ret->cmd.rot);

    ret->cam_follow_center = 0x00;
    ret->min_step_up_height = DEFAULT_MIN_STEP_UP_HEIGHT;
    ret->max_climb_height = DEFAULT_CLIMB_UP_HEIGHT;
    ret->max_step_up_height = DEFAULT_MAX_STEP_UP_HEIGHT;
    ret->fall_down_height = DEFAULT_FALL_DAWN_HEIGHT;
    ret->critical_slant_z_component = DEFAULT_CRITICAL_SLANT_Z_COMPONENT;
    ret->critical_wall_component = DEFAULT_CRITICAL_WALL_COMPONENT;
    ret->climb_r = DEFAULT_CHARACTER_CLIMB_R;
    ret->wade_depth = DEFAULT_CHARACTER_WADE_DEPTH;
    ret->swim_depth = DEFAULT_CHARACTER_SWIM_DEPTH;

    for(int i=0;i<PARAM_LASTINDEX;i++)
    {
        ret->parameters.param[i] = 0.0;
        ret->parameters.maximum[i] = 0.0;
    }

    ret->sphere = new btSphereShape(CHARACTER_BASE_RADIUS);
    ret->climb_sensor = new btSphereShape(ent->character->climb_r);

    ret->ray_cb = new bt_engine_ClosestRayResultCallback(ent->self, true);
    ret->ray_cb->m_collisionFilterMask = btBroadphaseProxy::StaticFilter | btBroadphaseProxy::KinematicFilter;
    ret->convex_cb = new bt_engine_ClosestConvexResultCallback(ent->self, true);
    ret->convex_cb->m_collisionFilterMask = btBroadphaseProxy::StaticFilter | btBroadphaseProxy::KinematicFilter;

    ret->height_info.cb = ret->ray_cb;
    ret->height_info.ccb = ret->convex_cb;
    ret->height_info.sp = new btSphereShape(16.0);
    ret->height_info.ceiling_hit = 0x00;
    ret->height_info.floor_hit = 0x00;
    ret->height_info.water = 0x00;

    ret->climb.edge_obj = NULL;
    ret->climb.can_hang = 0x00;
    ret->climb.next_z_space = 0.0;
    ret->climb.height_info = 0x00;
    ret->climb.edge_hit = 0x00;
    ret->climb.wall_hit = 0x00;
    ret->forvard_size = 48.0;                                                   ///@FIXME: magick number
    ret->Height = CHARACTER_BASE_HEIGHT;

    ret->traversed_object = NULL;

    Entity_CreateGhosts(ent);
}

void Character_Clean(struct entity_s *ent)
{
    character_p actor = ent->character;

    if(actor == NULL)
    {
        return;
    }

    actor->ent = NULL;

    inventory_node_p in, rn;
    in = actor->inventory;
    while(in)
    {
        rn = in;
        in = in->next;
        free(rn);
    }

    if(actor->hairs)
    {
        for(int i=0;i<actor->hair_count;i++)
        {
            Hair_Clear(actor->hairs+i);
        }
        free(actor->hairs);
        actor->hairs = NULL;
        actor->hair_count = 0;
    }
>>>>>>> 93c0469e

    m_heightInfo.cb = m_rayCb;
    m_heightInfo.ccb = m_convexCb;

    ent->createGhosts();
}

int32_t Character_AddItem(std::shared_ptr<Entity> ent, uint32_t item_id, int32_t count)// returns items count after in the function's end
{
    //Con_Notify(SYSNOTE_GIVING_ITEM, item_id, count, ent);
    if(ent->m_character == NULL)
    {
        return 0;
    }

    Gui_NotifierStart(item_id);

    auto item = World_GetBaseItemByID(&engine_world, item_id);
    if(!item)
        return 0;


    count = (count == -1) ? item->count : count;

    for(InventoryNode& i : ent->m_character->m_inventory) {
        if(i.id == item_id)
        {
            i.count += count;
            return i.count;
        }
    }

    InventoryNode i;
    i.id = item_id;
    i.count = count;
    ent->m_character->m_inventory.push_back(i);

    return count;
}


int32_t Character_RemoveItem(std::shared_ptr<Entity> ent, uint32_t item_id, int32_t count) // returns items count after in the function's end
{
    if((ent->m_character == NULL) || ent->m_character->m_inventory.empty())
    {
        return 0;
    }

    auto pi = ent->m_character->m_inventory.begin();
    if(pi->id == item_id)
    {
        if(pi->count > count)
        {
            pi->count -= count;
            return pi->count;
        }
        else if(pi->count == count)
        {
            ent->m_character->m_inventory.pop_front();
            return 0;
        }
        else // count_to_remove > current_items_count
        {
            return (int32_t)pi->count - (int32_t)count;
        }
    }

    auto i = std::next(pi);

    while(i != ent->m_character->m_inventory.end()) {
        // i = pi+1
        if(i->id == item_id) {
            if(i->count > count) {
                i->count -= count;
                return i->count;
            }
            else if(i->count == count) {
                ent->m_character->m_inventory.erase(i);
                return 0;
            }
            else { // count_to_remove > current_items_count
                return (int32_t)i->count - (int32_t)count;
            }
        }
        pi = i;
        ++i;
    }

    return -count;
}


int32_t Character_RemoveAllItems(std::shared_ptr<Entity> ent)
{
    if((ent->m_character == NULL) || ent->m_character->m_inventory.empty())
    {
        return 0;
    }
    auto ret = ent->m_character->m_inventory.size();
    ent->m_character->m_inventory.clear();
    return ret;
}


int32_t Character_GetItemsCount(std::shared_ptr<Entity> ent, uint32_t item_id)         // returns items count
{
    if(ent->m_character == NULL)
    {
        return 0;
    }

    return ent->m_character->m_inventory.size();
}

/**
 * Calculates next height info and information about next step
 * @param ent
 */
void Character_UpdateCurrentHeight(std::shared_ptr<Entity> ent)
{
    btVector3 t;
    t[0] = 0.0;
    t[1] = 0.0;
    t[2] = ent->m_bf.bone_tags[0].transform.getOrigin()[2];
    auto pos = ent->m_transform * t;
    Character_GetHeightInfo(pos, &ent->m_character->m_heightInfo, ent->m_character->m_height);
}

/*
 * Move character to the point where to platfom mowes
 */
void Character_UpdatePlatformPreStep(std::shared_ptr<Entity> ent)
{
#if 0
    if(ent->character->platform)
    {
        EngineContainer* cont = (EngineContainer*)ent->character->platform->getUserPointer();
        if(cont && (cont->object_type == OBJECT_ENTITY/* || cont->object_type == OBJECT_BULLET_MISC*/))
        {
            btScalar trpl[16];
            ent->character->platform->getWorldTransform().getOpenGLMatrix(trpl);
#if 0
            new_tr = trpl * ent->character->local_platform;
            vec3_copy(ent->transform.getOrigin(), new_tr + 12);
#else
            ///make something with platform rotation
            ent->transform = trpl * ent->character->local_platform;
#endif
        }
    }
#endif
}

/*
 * Get local character transform relative platfom
 */
void Character_UpdatePlatformPostStep(std::shared_ptr<Entity> ent)
{
#if 0
    switch(ent->move_type)
    {
        case MOVE_ON_FLOOR:
            if(ent->character->height_info.floor_hit)
            {
                ent->character->platform = ent->character->height_info.floor_obj;
            }
            break;

        case MOVE_CLIMBING:
            if(ent->character->climb.edge_hit)
            {
                ent->character->platform = ent->character->climb.edge_obj;
            }
            break;

        default:
            ent->character->platform = NULL;
            break;
    };

    if(ent->character->platform)
    {
        EngineContainer* cont = (EngineContainer*)ent->character->platform->getUserPointer();
        if(cont && (cont->object_type == OBJECT_ENTITY/* || cont->object_type == OBJECT_BULLET_MISC*/))
        {
            btScalar trpl[16];
            ent->character->platform->getWorldTransform().getOpenGLMatrix(trpl);
            /* local_platform = (global_platform ^ -1) x (global_entity); */
            ent->character->local_platform = trpl.inverse() * ent->transform;
        }
        else
        {
            ent->character->platform = NULL;
        }
    }
#endif
}


/**
 * Start position are taken from ent->transform
 */
void Character_GetHeightInfo(const btVector3& pos, struct HeightInfo *fc, btScalar v_offset)
{
    btVector3 from, to;
    auto cb = fc->cb;
    std::shared_ptr<Room> r = (cb->m_container)?(cb->m_container->room):(NULL);
    RoomSector* rs;

    fc->floor_hit = 0x00;
    fc->ceiling_hit = 0x00;
    fc->water = 0x00;
    fc->quicksand = 0x00;
    fc->transition_level = 32512.0;

    r = Room_FindPosCogerrence(pos, r);
    r = Room_CheckFlip(r);
    if(r)
    {
        rs = Room_GetSectorXYZ(r, pos);                                         // if r != NULL then rs can not been NULL!!!
        if(r->flags & TR_ROOM_FLAG_WATER)                                       // in water - go up
        {
            while(rs->sector_above)
            {
                rs = Sector_CheckFlip(rs->sector_above);
                if((rs->owner_room->flags & TR_ROOM_FLAG_WATER) == 0x00)        // find air
                {
                    fc->transition_level = (btScalar)rs->floor;
                    fc->water = 0x01;
                    break;
                }
            }
        }
        else if(r->flags & TR_ROOM_FLAG_QUICKSAND)
        {
            while(rs->sector_above)
            {
                rs = Sector_CheckFlip(rs->sector_above);
                if((rs->owner_room->flags & TR_ROOM_FLAG_QUICKSAND) == 0x00)    // find air
                {
                    fc->transition_level = (btScalar)rs->floor;
                    if(fc->transition_level - fc->floor_point[2] > v_offset)
                    {
                        fc->quicksand = 0x02;
                    }
                    else
                    {
                        fc->quicksand = 0x01;
                    }
                    break;
                }
            }
        }
        else                                                                    // in air - go down
        {
            while(rs->sector_below)
            {
                rs = Sector_CheckFlip(rs->sector_below);
                if((rs->owner_room->flags & TR_ROOM_FLAG_WATER) != 0x00)        // find water
                {
                    fc->transition_level = (btScalar)rs->ceiling;
                    fc->water = 0x01;
                    break;
                }
                else if((rs->owner_room->flags & TR_ROOM_FLAG_QUICKSAND) != 0x00)        // find water
                {
                    fc->transition_level = (btScalar)rs->ceiling;
                    if(fc->transition_level - fc->floor_point[2] > v_offset)
                    {
                        fc->quicksand = 0x02;
                    }
                    else
                    {
                        fc->quicksand = 0x01;
                    }
                    break;
                }
            }
        }
    }

    /*
     * GET HEIGHTS
     */
    auto base_pos = pos;
    from = pos;
    to = from;
    to[2] -= 4096.0;
    cb->m_closestHitFraction = 1.0;
    cb->m_collisionObject = NULL;
    bt_engine_dynamicsWorld->rayTest(from, to, *cb);
    fc->floor_hit = (int)cb->hasHit();
    if(fc->floor_hit)
    {
        fc->floor_normale = cb->m_hitNormalWorld;
        fc->floor_point.setInterpolate3(from, to, cb->m_closestHitFraction);
        fc->floor_obj = (btCollisionObject*)cb->m_collisionObject;
    }

    to = from;
    to[2] += 4096.0;
    cb->m_closestHitFraction = 1.0;
    cb->m_collisionObject = NULL;
    //cb->m_flags = btTriangleRaycastCallback::kF_FilterBackfaces;
    bt_engine_dynamicsWorld->rayTest(from, to, *cb);
    fc->ceiling_hit = (int)cb->hasHit();
    if(fc->ceiling_hit)
    {
        fc->ceiling_normale = cb->m_hitNormalWorld;
        fc->ceiling_point.setInterpolate3(from, to, cb->m_closestHitFraction);
        fc->ceiling_obj = (btCollisionObject*)cb->m_collisionObject;
    }
}

/**
 * @function calculates next floor info + fantom filter + returns step info.
 * Current height info must be calculated!
 */
int Character_CheckNextStep(std::shared_ptr<Entity> ent, const btVector3& offset, struct HeightInfo *nfc)
{
    btScalar delta;
    HeightInfo* fc = &ent->m_character->m_heightInfo;
    btVector3 from, to;
    int ret = CHARACTER_STEP_HORIZONTAL;
    ///penetration test?

    auto pos = ent->m_transform.getOrigin() + offset;
    Character_GetHeightInfo(pos, nfc);

    if(fc->floor_hit && nfc->floor_hit)
    {
        delta = nfc->floor_point[2] - fc->floor_point[2];
        if(fabs(delta) < SPLIT_EPSILON)
        {
            from[2] = fc->floor_point[2];
            ret = CHARACTER_STEP_HORIZONTAL;                                    // horizontal
        }
        else if(delta < 0.0)                                                    // down way
        {
            delta = -delta;
            from[2] = fc->floor_point[2];
            if(delta <= ent->m_character->m_minStepUpHeight)
            {
                ret = CHARACTER_STEP_DOWN_LITTLE;
            }
            else if(delta <= ent->m_character->m_maxStepUpHeight)
            {
                ret = CHARACTER_STEP_DOWN_BIG;
            }
            else if(delta <= ent->m_character->m_height)
            {
                ret = CHARACTER_STEP_DOWN_DROP;
            }
            else
            {
                ret = CHARACTER_STEP_DOWN_CAN_HANG;
            }
        }
        else                                                                    // up way
        {
            from[2] = nfc->floor_point[2];
            if(delta <= ent->m_character->m_minStepUpHeight)
            {
                ret = CHARACTER_STEP_UP_LITTLE;
            }
            else if(delta <= ent->m_character->m_maxStepUpHeight)
            {
                ret = CHARACTER_STEP_UP_BIG;
            }
            else if(delta <= ent->m_character->m_maxClimbHeight)
            {
                ret = CHARACTER_STEP_UP_CLIMB;
            }
            else
            {
                ret = CHARACTER_STEP_UP_IMPOSSIBLE;
            }
        }
    }
    else if(!fc->floor_hit && !nfc->floor_hit)
    {
        from[2] = pos[2];
        ret = CHARACTER_STEP_HORIZONTAL;                                        // horizontal? yes no maybe...
    }
    else if(!fc->floor_hit && nfc->floor_hit)                                   // strange case
    {
        from[2] = nfc->floor_point[2];
        ret = 0x00;
    }
    else //if(fc->floor_hit && !nfc->floor_hit)                                 // bottomless
    {
        from[2] = fc->floor_point[2];
        ret = CHARACTER_STEP_DOWN_CAN_HANG;
    }

    /*
     * check walls! If test is positive, than CHARACTER_STEP_UP_IMPOSSIBLE - can not go next!
     */
    from[2] += ent->m_character->m_climbR;
    to[2] = from[2];
    from[0] = ent->m_transform.getOrigin()[0];
    from[1] = ent->m_transform.getOrigin()[1];
    to[0] = pos[0];
    to[1] = pos[1];
    fc->cb->m_closestHitFraction = 1.0;
    fc->cb->m_collisionObject = NULL;
    bt_engine_dynamicsWorld->rayTest(from, to, *fc->cb);
    if(fc->cb->hasHit())
    {
        ret = CHARACTER_STEP_UP_IMPOSSIBLE;
    }

    return ret;
}

/**
 *
 * @param ent - entity
 * @param next_fc - next step floor / ceiling information
 * @return 1 if character can't run / walk next; in other cases returns 0
 */
int Character_HasStopSlant(std::shared_ptr<Entity> ent, HeightInfo *next_fc)
{
    const auto& pos = ent->m_transform.getOrigin();
    const auto& v1 = ent->m_transform.getBasis()[1];
    const auto& v2 = next_fc->floor_normale;
    return (next_fc->floor_point[2] > pos[2]) && (next_fc->floor_normale[2] < ent->m_character->m_criticalSlantZComponent) &&
           (v1[0] * v2[0] + v1[1] * v2[2] < 0.0);
}

/**
 * @FIXME: MAGICK CONST!
 * @param ent - entity
 * @param offset - offset, when we check height
 * @param nfc - height info (floor / ceiling)
 */
ClimbInfo Character_CheckClimbability(std::shared_ptr<Entity> ent, btVector3 offset, struct HeightInfo *nfc, btScalar test_height)
{
    btVector3 from, to;
    btScalar d;
    const auto& pos = ent->m_transform.getOrigin();
    btTransform t1, t2;
    char up_founded;
    extern GLfloat cast_ray[6];                                                 // pointer to the test line coordinates
    /*
     * init callbacks functions
     */
    nfc->cb = ent->m_character->m_rayCb;
    nfc->ccb = ent->m_character->m_convexCb;
    auto tmp = pos + offset;                                        // tmp = native offset point
    offset[2] += 128.0;                                                         ///@FIXME: stick for big slant

    ClimbInfo ret;
    ret.height_info = Character_CheckNextStep(ent, offset, nfc);
    offset[2] -= 128.0;
    ret.can_hang = 0;
    ret.edge_hit = 0x00;
    ret.edge_obj = NULL;
    ret.floor_limit = (ent->m_character->m_heightInfo.floor_hit)?(ent->m_character->m_heightInfo.floor_point[2]):(-9E10);
    ret.ceiling_limit = (ent->m_character->m_heightInfo.ceiling_hit)?(ent->m_character->m_heightInfo.ceiling_point[2]):(9E10);
    if(nfc->ceiling_hit && (nfc->ceiling_point[2] < ret.ceiling_limit))
    {
        ret.ceiling_limit = nfc->ceiling_point[2];
    }
    ret.point = ent->m_character->m_climb.point;
    /*
     * check max height
     */
    if(ent->m_character->m_heightInfo.ceiling_hit && (tmp[2] > ent->m_character->m_heightInfo.ceiling_point[2] - ent->m_character->m_climbR - 1.0))
    {
        tmp[2] = ent->m_character->m_heightInfo.ceiling_point[2] - ent->m_character->m_climbR - 1.0;
    }

    /*
    * Let us calculate EDGE
    */
    from[0] = pos[0] - ent->m_transform.getBasis()[1][0] * ent->m_character->m_climbR * 2.0;
    from[1] = pos[1] - ent->m_transform.getBasis()[1][1] * ent->m_character->m_climbR * 2.0;
    from[2] = tmp[2];
    to = tmp;

    //vec3_copy(cast_ray, from);
    //vec3_copy(cast_ray+3, to);

    t1.setIdentity();
    t2.setIdentity();
    up_founded = 0;
    test_height = (test_height >= ent->m_character->m_maxStepUpHeight)?(test_height):(ent->m_character->m_maxStepUpHeight);
    d = pos[2] + ent->m_bf.bb_max[2] - test_height;
    std::copy(to.m_floats+0, to.m_floats+3, cast_ray+0);
    std::copy(to.m_floats+0, to.m_floats+3, cast_ray+3);
    cast_ray[5] -= d;
    btVector3 n0, n1;
    do
    {
        t1.setOrigin(from);
        t2.setOrigin(to);
        nfc->ccb->m_closestHitFraction = 1.0;
        nfc->ccb->m_hitCollisionObject = NULL;
        bt_engine_dynamicsWorld->convexSweepTest(ent->m_character->m_climbSensor.get(), t1, t2, *nfc->ccb);
        if(nfc->ccb->hasHit())
        {
            if(nfc->ccb->m_hitNormalWorld[2] >= 0.1)
            {
                up_founded = 1;
                n0 = nfc->ccb->m_hitNormalWorld;
                n0[3] = -n0.dot(nfc->ccb->m_hitPointWorld);
            }
            if(up_founded && (nfc->ccb->m_hitNormalWorld[2] < 0.001))
            {
                n1 = nfc->ccb->m_hitNormalWorld;
                n1[3] = -n1.dot(nfc->ccb->m_hitPointWorld);
                ent->m_character->m_climb.edge_obj = (btCollisionObject*)nfc->ccb->m_hitCollisionObject;
                up_founded = 2;
                break;
            }
        }
        else
        {
            tmp[0] = to[0];
            tmp[1] = to[1];
            tmp[2] = d;
            t1.setOrigin(to);
            t2.setOrigin(tmp);
            //vec3_copy(cast_ray, to);
            //vec3_copy(cast_ray+3, tmp);
            nfc->ccb->m_closestHitFraction = 1.0;
            nfc->ccb->m_hitCollisionObject = NULL;
            bt_engine_dynamicsWorld->convexSweepTest(ent->m_character->m_climbSensor.get(), t1, t2, *nfc->ccb);
            if(nfc->ccb->hasHit())
            {
                up_founded = 1;
                auto n0 = nfc->ccb->m_hitNormalWorld;
                n0[3] = -n0.dot(nfc->ccb->m_hitPointWorld);
            }
            else
            {
                return ret;
            }
        }

        // mult 0.66 is magick, but it must be less than 1.0 and greater than 0.0;
        // close to 1.0 - bad precision, good speed;
        // close to 0.0 - bad speed, bad precision;
        // close to 0.5 - middle speed, good precision
        from[2] -= 0.66 * ent->m_character->m_climbR;
        to[2] -= 0.66 * ent->m_character->m_climbR;
    }
    while(to[2] >= d);                                                 // we can't climb under floor!

    if(up_founded != 2)
    {
        return ret;
    }

    // get the character plane equation
    auto n2 = ent->m_transform.getBasis()[0];
    n2[3] = -n2.dot(pos);

    /*
     * Solve system of the linear equations by Kramer method!
     * I know - It may be slow, but it has a good precision!
     * The root is point of 3 planes intersection.
     */
    d =-n0[0] * (n1[1] * n2[2] - n1[2] * n2[1]) +
        n1[0] * (n0[1] * n2[2] - n0[2] * n2[1]) -
        n2[0] * (n0[1] * n1[2] - n0[2] * n1[1]);

    if(fabs(d) < 0.005)
    {
        return ret;
    }

    ret.edge_point[0] = n0[3] * (n1[1] * n2[2] - n1[2] * n2[1]) -
                                  n1[3] * (n0[1] * n2[2] - n0[2] * n2[1]) +
                                  n2[3] * (n0[1] * n1[2] - n0[2] * n1[1]);
    ret.edge_point[0] /= d;

    ret.edge_point[1] = n0[0] * (n1[3] * n2[2] - n1[2] * n2[3]) -
                                  n1[0] * (n0[3] * n2[2] - n0[2] * n2[3]) +
                                  n2[0] * (n0[3] * n1[2] - n0[2] * n1[3]);
    ret.edge_point[1] /= d;

    ret.edge_point[2] = n0[0] * (n1[1] * n2[3] - n1[3] * n2[1]) -
                                  n1[0] * (n0[1] * n2[3] - n0[3] * n2[1]) +
                                  n2[0] * (n0[1] * n1[3] - n0[3] * n1[1]);
    ret.edge_point[2] /= d;
    ret.point = ret.edge_point;
    std::copy(ret.point.m_floats+0, ret.point.m_floats+3, cast_ray+3);
    /*
     * unclimbable edge slant %)
     */
    n2 = n0.cross(n1);
    d = ent->m_character->m_criticalSlantZComponent;
    d *= d * (n2[0] * n2[0] + n2[1] * n2[1] + n2[2] * n2[2]);
    if(n2[2] * n2[2] > d)
    {
        return ret;
    }

    /*
     * Now, let us calculate z_angle
     */
    ret.edge_hit = 0x01;

    n2[2] = n2[0];
    n2[0] = n2[1];
    n2[1] =-n2[2];
    n2[2] = 0.0;
    if(n2[0] * ent->m_transform.getBasis()[1][0] + n2[1] * ent->m_transform.getBasis()[1][1] > 0)       // direction fixing
    {
        n2[0] = -n2[0];
        n2[1] = -n2[1];
    }

    ret.n = n2;
    ret.up[0] = 0.0;
    ret.up[1] = 0.0;
    ret.up[2] = 1.0;
    ret.edge_z_ang = 180.0 * atan2f(n2[0], -n2[1]) / M_PI;
    ret.edge_tan_xy[0] = -n2[1];
    ret.edge_tan_xy[1] = n2[0];
    ret.edge_tan_xy[2] = 0.0;
    ret.edge_tan_xy /= btSqrt(n2[0] * n2[0] + n2[1] * n2[1]);
    ret.t = ret.edge_tan_xy;

    if(!ent->m_character->m_heightInfo.floor_hit || (ret.edge_point[2] - ent->m_character->m_heightInfo.floor_point[2] >= ent->m_character->m_height))
    {
        ret.can_hang = 1;
    }

    ret.next_z_space = 2.0 * ent->m_character->m_height;
    if(nfc->floor_hit && nfc->ceiling_hit)
    {
        ret.next_z_space = nfc->ceiling_point[2] - nfc->floor_point[2];
    }

    return ret;
}


ClimbInfo Character_CheckWallsClimbability(std::shared_ptr<Entity> ent)
{
    btVector3 from, to;
    btTransform tr1, tr2;
    btScalar wn2[2], t, *pos = ent->m_transform.getOrigin();
    auto ccb = ent->m_character->m_convexCb;

    ClimbInfo ret;
    ret.can_hang = 0x00;
    ret.wall_hit = 0x00;
    ret.edge_hit = 0x00;
    ret.edge_obj = NULL;
    ret.floor_limit = (ent->m_character->m_heightInfo.floor_hit)?(ent->m_character->m_heightInfo.floor_point[2]):(-9E10);
    ret.ceiling_limit = (ent->m_character->m_heightInfo.ceiling_hit)?(ent->m_character->m_heightInfo.ceiling_point[2]):(9E10);
    ret.point = ent->m_character->m_climb.point;

    if(ent->m_character->m_heightInfo.walls_climb == 0x00)
    {
        return ret;
    }

    ret.up[0] = 0.0;
    ret.up[1] = 0.0;
    ret.up[2] = 1.0;

    from[0] = pos[0] + ent->m_transform.getBasis()[2][0] * ent->m_bf.bb_max[2] - ent->m_transform.getBasis()[1][0] * ent->m_character->m_climbR;
    from[1] = pos[1] + ent->m_transform.getBasis()[2][1] * ent->m_bf.bb_max[2] - ent->m_transform.getBasis()[1][1] * ent->m_character->m_climbR;
    from[2] = pos[2] + ent->m_transform.getBasis()[2][2] * ent->m_bf.bb_max[2] - ent->m_transform.getBasis()[1][2] * ent->m_character->m_climbR;
    to = from;
    t = ent->m_character->m_forvardSize + ent->m_bf.bb_max[1];
    to[0] += ent->m_transform.getBasis()[1][0] * t;
    to[1] += ent->m_transform.getBasis()[1][1] * t;
    to[2] += ent->m_transform.getBasis()[1][2] * t;

    ccb->m_closestHitFraction = 1.0;
    ccb->m_hitCollisionObject = NULL;
    tr1.setIdentity();
    tr1.setOrigin(from);
    tr2.setIdentity();
    tr2.setOrigin(to);
    bt_engine_dynamicsWorld->convexSweepTest(ent->m_character->m_climbSensor.get(), tr1, tr2, *ccb);
    if(!(ccb->hasHit()))
    {
        return ret;
    }

    ret.point = ccb->m_hitPointWorld;
    ret.n = ccb->m_hitNormalWorld;
    wn2[0] = ret.n[0];
    wn2[1] = ret.n[1];
    t = sqrt(wn2[0] * wn2[0] + wn2[1] * wn2[1]);
    wn2[0] /= t;
    wn2[0] /= t;

    ret.t[0] =-wn2[1];
    ret.t[1] = wn2[0];
    ret.t[2] = 0.0;
    // now we have wall normale in XOY plane. Let us check all flags

    if((ent->m_character->m_heightInfo.walls_climb_dir & SECTOR_FLAG_CLIMB_NORTH) && (wn2[1] < -0.7))
    {
        ret.wall_hit = 0x01;                                                    // nW = (0, -1, 0);
    }
    if((ent->m_character->m_heightInfo.walls_climb_dir & SECTOR_FLAG_CLIMB_EAST) && (wn2[0] < -0.7))
    {
        ret.wall_hit = 0x01;                                                    // nW = (-1, 0, 0);
    }
    if((ent->m_character->m_heightInfo.walls_climb_dir & SECTOR_FLAG_CLIMB_SOUTH) && (wn2[1] > 0.7))
    {
        ret.wall_hit = 0x01;                                                    // nW = (0, 1, 0);
    }
    if((ent->m_character->m_heightInfo.walls_climb_dir & SECTOR_FLAG_CLIMB_WEST) && (wn2[0] > 0.7))
    {
        ret.wall_hit = 0x01;                                                    // nW = (1, 0, 0);
    }

    if(ret.wall_hit)
    {
        t = 0.67 * ent->m_character->m_height;
        from[0] -= ent->m_transform.getBasis()[2][0] * t;
        from[1] -= ent->m_transform.getBasis()[2][1] * t;
        from[2] -= ent->m_transform.getBasis()[2][2] * t;
        to = from;
        t = ent->m_character->m_forvardSize + ent->m_bf.bb_max[1];
        to[0] += ent->m_transform.getBasis()[1][0] * t;
        to[1] += ent->m_transform.getBasis()[1][1] * t;
        to[2] += ent->m_transform.getBasis()[1][2] * t;

        ccb->m_closestHitFraction = 1.0;
        ccb->m_hitCollisionObject = NULL;
        tr1.setIdentity();
        tr1.setOrigin(from);
        tr2.setIdentity();
        tr2.setOrigin(to);
        bt_engine_dynamicsWorld->convexSweepTest(ent->m_character->m_climbSensor.get(), tr1, tr2, *ccb);
        if(ccb->hasHit())
        {
            ret.wall_hit = 0x02;
        }
    }

    // now check ceiling limit (and floor too... may be later)
    /*vec3_add(from, point, ent->transform.getBasis()[1]);
    to = from;
    from[2] += 520.0;                                                  ///@FIXME: magick;
    to[2] -= 520.0;                                                    ///@FIXME: magick... again...
    cb->m_closestHitFraction = 1.0;
    cb->m_collisionObject = NULL;
    bt_engine_dynamicsWorld->rayTest(from, to, *cb);
    if(cb->hasHit())
    {
        point.setInterpolate3(from, to, cb->m_closestHitFraction);
        ret.ceiling_limit = (ret.ceiling_limit > point[2])?(point[2]):(ret.ceiling_limit);
    }*/

    return ret;
}


void Character_SetToJump(std::shared_ptr<Entity> ent, btScalar v_vertical, btScalar v_horizontal)
{
    btScalar t;
    btVector3 spd(0.0, 0.0, 0.0);

    if(!ent->m_character)
    {
        return;
    }

    // Jump length is a speed value multiplied by global speed coefficient.
<<<<<<< HEAD
    t = v_horizontal * ent->m_character->m_speedMult;
=======
    t = v_horizontal * ent->speed_mult;
>>>>>>> 93c0469e

    // Calculate the direction of jump by vector multiplication.
    if(ent->m_dirFlag & ENT_MOVE_FORWARD)
    {
        spd = ent->m_transform.getBasis()[1] * t;
    }
    else if(ent->m_dirFlag & ENT_MOVE_BACKWARD)
    {
        spd = ent->m_transform.getBasis()[1] * -t;
    }
    else if(ent->m_dirFlag & ENT_MOVE_LEFT)
    {
        spd = ent->m_transform.getBasis()[0] * -t;
    }
    else if(ent->m_dirFlag & ENT_MOVE_RIGHT)
    {
        spd = ent->m_transform.getBasis()[0] * t;
    }
    else
    {
        ent->m_dirFlag = ENT_MOVE_FORWARD;
    }

    ent->m_character->m_response.vertical_collide = 0x00;
    ent->m_character->m_response.slide = 0x00;

    // Jump speed should NOT be added to current speed, as native engine
    // fully replaces current speed with jump speed by anim command.
    ent->m_speed = spd;

    // Apply vertical speed.
<<<<<<< HEAD
    ent->m_speed[2] = v_vertical * ent->m_character->m_speedMult;
    ent->m_moveType = MOVE_FREE_FALLING;
=======
    ent->speed.m_floats[2] = v_vertical * ent->speed_mult;
    ent->move_type = MOVE_FREE_FALLING;
>>>>>>> 93c0469e
}


void Character_Lean(std::shared_ptr<Entity> ent, CharacterCommand *cmd, btScalar max_lean)
{
    btScalar neg_lean   = 360.0 - max_lean;
    btScalar lean_coeff = (max_lean == 0.0)?(48.0):(max_lean * 3);

    // Continously lean character, according to current left/right direction.

    if((cmd->move[1] == 0) || (max_lean == 0.0))       // No direction - restore straight vertical position!
    {
        if(ent->m_angles[2] != 0.0)
        {
            if(ent->m_angles[2] < 180.0)
            {
                ent->m_angles[2] -= ((abs(ent->m_angles[2]) + lean_coeff) / 2) * engine_frame_time;
                if(ent->m_angles[2] < 0.0) ent->m_angles[2] = 0.0;
            }
            else
            {
                ent->m_angles[2] += ((360 - abs(ent->m_angles[2]) + lean_coeff) / 2) * engine_frame_time;
                if(ent->m_angles[2] < 180.0) ent->m_angles[2] = 0.0;
            }
        }
    }
    else if(cmd->move[1] == 1) // Right direction
    {
        if(ent->m_angles[2] != max_lean)
        {
            if(ent->m_angles[2] < max_lean)   // Approaching from center
            {
                ent->m_angles[2] += ((abs(ent->m_angles[2]) + lean_coeff) / 2) * engine_frame_time;
                if(ent->m_angles[2] > max_lean)
                    ent->m_angles[2] = max_lean;
            }
            else if(ent->m_angles[2] > 180.0) // Approaching from left
            {
                ent->m_angles[2] += ((360.0 - abs(ent->m_angles[2]) + (lean_coeff*2) / 2) * engine_frame_time);
                if(ent->m_angles[2] < 180.0) ent->m_angles[2] = 0.0;
            }
            else    // Reduce previous lean
            {
                ent->m_angles[2] -= ((abs(ent->m_angles[2]) + lean_coeff) / 2) * engine_frame_time;
                if(ent->m_angles[2] < 0.0) ent->m_angles[2] = 0.0;
            }
        }
    }
    else if(cmd->move[1] == -1)     // Left direction
    {
        if(ent->m_angles[2] != neg_lean)
        {
            if(ent->m_angles[2] > neg_lean)   // Reduce previous lean
            {
                ent->m_angles[2] -= ((360.0 - abs(ent->m_angles[2]) + lean_coeff) / 2) * engine_frame_time;
                if(ent->m_angles[2] < neg_lean)
                    ent->m_angles[2] = neg_lean;
            }
            else if(ent->m_angles[2] < 180.0) // Approaching from right
            {
                ent->m_angles[2] -= ((abs(ent->m_angles[2]) + (lean_coeff*2)) / 2) * engine_frame_time;
                if(ent->m_angles[2] < 0.0) ent->m_angles[2] += 360.0;
            }
            else    // Approaching from center
            {
                ent->m_angles[2] += ((360.0 - abs(ent->m_angles[2]) + lean_coeff) / 2) * engine_frame_time;
                if(ent->m_angles[2] > 360.0) ent->m_angles[2] -= 360.0;
            }
        }
    }
}


/*
 * Linear inertia is absolutely needed for in-water states, and also it gives
 * more organic feel to land animations.
 */
btScalar Character_InertiaLinear(std::shared_ptr<Entity> ent, btScalar max_speed, btScalar accel, int8_t command)
{
    if((!ent) || (!ent->m_character)) return 0.0;

    if((accel == 0.0) || (accel >= max_speed))
    {
        if(command)
        {
            ent->m_inertiaLinear = max_speed;
        }
        else
        {
            ent->m_inertiaLinear = 0.0;
        }
    }
    else
    {
        if(command)
        {
            if(ent->m_inertiaLinear < max_speed)
            {
                ent->m_inertiaLinear += max_speed * accel * engine_frame_time;
                if(ent->m_inertiaLinear > max_speed) ent->m_inertiaLinear = max_speed;
            }
        }
        else
        {
            if(ent->m_inertiaLinear > 0.0)
            {
                ent->m_inertiaLinear -= max_speed * accel * engine_frame_time;
                if(ent->m_inertiaLinear < 0.0) ent->m_inertiaLinear = 0.0;
            }
        }
    }

<<<<<<< HEAD
    return ent->m_inertiaLinear * ent->m_character->m_speedMult;
=======
    return ent->inertia_linear * ent->speed_mult;
>>>>>>> 93c0469e
}

/*
 * Angular inertia is used on keyboard-driven (non-analog) rotational controls.
 */
btScalar Character_InertiaAngular(std::shared_ptr<Entity> ent, btScalar max_angle, btScalar accel, uint8_t axis)
{
    if((!ent) || (!ent->m_character) || (axis > 1)) return 0.0;

    uint8_t curr_rot_dir = 0;
    if     (ent->m_character->m_command.rot[axis] < 0.0) { curr_rot_dir = 1; }
    else if(ent->m_character->m_command.rot[axis] > 0.0) { curr_rot_dir = 2; }

    if((!curr_rot_dir) || (max_angle == 0.0) || (accel == 0.0))
    {
        ent->m_inertiaAngular[axis] = 0.0;
    }
    else
    {
        if(ent->m_inertiaAngular[axis] != max_angle)
        {
            if(curr_rot_dir == 2)
            {
                if(ent->m_inertiaAngular[axis] < 0.0)
                {
                    ent->m_inertiaAngular[axis] = 0.0;
                }
                else
                {
                    ent->m_inertiaAngular[axis] += max_angle * accel * engine_frame_time;
                    if(ent->m_inertiaAngular[axis] > max_angle) ent->m_inertiaAngular[axis] = max_angle;
                }
            }
            else
            {
                if(ent->m_inertiaAngular[axis] > 0.0)
                {
                    ent->m_inertiaAngular[axis] = 0.0;
                }
                else
                {
                    ent->m_inertiaAngular[axis] -= max_angle * accel * engine_frame_time;
                    if(ent->m_inertiaAngular[axis] < -max_angle) ent->m_inertiaAngular[axis] = -max_angle;
                }
            }
        }
    }

    return fabs(ent->m_inertiaAngular[axis]) * ent->m_character->m_command.rot[axis];
}

/*
 * MOVE IN DIFFERENCE CONDITIONS
 */
int Character_MoveOnFloor(std::shared_ptr<Entity> ent)
{
    btVector3 tv, norm_move_xy, move, spd(0.0, 0.0, 0.0);
    btScalar norm_move_xy_len, t, ang;
    auto& pos = ent->m_transform.getOrigin();

    if(!ent->m_character)
    {
        return 0;
    }

    /*
     * init height info structure
     */
    HeightInfo nfc;
    nfc.cb = ent->m_character->m_rayCb;
    nfc.ccb = ent->m_character->m_convexCb;
    ent->m_character->m_response.horizontal_collide = 0x00;
    ent->m_character->m_response.vertical_collide = 0x00;
    // First of all - get information about floor and ceiling!!!
    Character_UpdateCurrentHeight(ent);
    if(ent->m_character->m_heightInfo.floor_hit && (ent->m_character->m_heightInfo.floor_point[2] + 1.0 >= ent->m_transform.getOrigin()[2] + ent->m_bf.bb_min[2]))
    {
        EngineContainer* cont = (EngineContainer*)ent->m_character->m_heightInfo.floor_obj->getUserPointer();
        if((cont != NULL) && (cont->object_type == OBJECT_ENTITY))
        {
            std::shared_ptr<Entity> e = std::static_pointer_cast<Entity>(cont->object);
            if(e->m_callbackFlags & ENTITY_CALLBACK_STAND)
            {
                lua_ExecEntity(engine_lua, ENTITY_CALLBACK_STAND, e->m_id, ent->m_id);
            }
        }
    }

    /*
     * check move type
     */
    if(ent->m_character->m_heightInfo.floor_hit || (ent->m_character->m_response.vertical_collide & 0x01))
    {
        if(ent->m_character->m_heightInfo.floor_point[2] + ent->m_character->m_fallDownHeight < pos[2])
        {
            ent->m_moveType = MOVE_FREE_FALLING;
            ent->m_speed[2] = 0.0;
            return -1;                                                          // nothing to do here
        }
        else
        {
            ent->m_character->m_response.vertical_collide |= 0x01;
        }

        tv = ent->m_character->m_heightInfo.floor_normale;
        if(tv[2] > 0.02 && tv[2] < ent->m_character->m_criticalSlantZComponent)
        {
<<<<<<< HEAD
            tv[2] = -tv[2];
            spd = tv * ent->m_character->m_speedMult * DEFAULT_CHARACTER_SLIDE_SPEED_MULT; // slide down direction
            ang = 180.0 * atan2f(tv[0], -tv[1]) / M_PI;       // from -180 deg to +180 deg
=======
            tv.m_floats[2] = -tv.m_floats[2];
            spd = tv * ent->speed_mult * DEFAULT_CHARACTER_SLIDE_SPEED_MULT; // slide down direction
            ang = 180.0 * atan2f(tv.m_floats[0], -tv.m_floats[1]) / M_PI;       // from -180 deg to +180 deg
>>>>>>> 93c0469e
            //ang = (ang < 0.0)?(ang + 360.0):(ang);
            t = tv[0] * ent->m_transform.getBasis()[0][1] + tv[1] * ent->m_transform.getBasis()[1][1];
            if(t >= 0.0)
            {
                ent->m_character->m_response.slide = CHARACTER_SLIDE_FRONT;
                ent->m_angles[0] = ang + 180.0;
                // front forward slide down
            }
            else
            {
                ent->m_character->m_response.slide = CHARACTER_SLIDE_BACK;
                ent->m_angles[0] = ang;
                // back forward slide down
            }
            ent->updateRotation();
            ent->m_character->m_response.vertical_collide |= 0x01;
        }
        else    // no slide - free to walk
        {
<<<<<<< HEAD
            t = ent->m_currentSpeed * ent->m_character->m_speedMult;
            ent->m_character->m_response.vertical_collide |= 0x01;
=======
            t = ent->current_speed * ent->speed_mult;
            ent->character->resp.vertical_collide |= 0x01;
>>>>>>> 93c0469e

            ent->m_angles[0] += Character_InertiaAngular(ent, 1.0, ROT_SPEED_LAND, 0);

            ent->updateRotation(); // apply rotations

            if(ent->m_dirFlag & ENT_MOVE_FORWARD)
            {
                spd = ent->m_transform.getBasis()[1] * t;
            }
            else if(ent->m_dirFlag & ENT_MOVE_BACKWARD)
            {
                spd = ent->m_transform.getBasis()[1] * -t;
            }
            else if(ent->m_dirFlag & ENT_MOVE_LEFT)
            {
                spd = ent->m_transform.getBasis()[0] * -t;
            }
            else if(ent->m_dirFlag & ENT_MOVE_RIGHT)
            {
                spd = ent->m_transform.getBasis()[0] * t;
            }
            else
            {
                //ent->dir_flag = ENT_MOVE_FORWARD;
            }
            ent->m_character->m_response.slide = 0x00;
        }
    }
    else                                                                        // no hit to the floor
    {
        ent->m_character->m_response.slide = 0x00;
        ent->m_character->m_response.vertical_collide = 0x00;
        ent->m_moveType = MOVE_FREE_FALLING;
        ent->m_speed[2] = 0.0;
        return -1;                                                              // nothing to do here
    }

    /*
     * now move normally
     */
    ent->m_speed = spd;
    move = spd * engine_frame_time;
    t = move.length();

    norm_move_xy[0] = move[0];
    norm_move_xy[1] = move[1];
    norm_move_xy[2] = 0.0;
    norm_move_xy_len = norm_move_xy.length();
    if(norm_move_xy_len > 0.2 * t)
    {
        norm_move_xy /= norm_move_xy_len;
    }
    else
    {
        norm_move_xy_len = 32512.0;
        norm_move_xy.setZero();
    }

    ent->ghostUpdate();
    pos += move;
    ent->fixPenetrations(&move);
    if(ent->m_character->m_heightInfo.floor_hit)
    {
        if(ent->m_character->m_heightInfo.floor_point[2] + ent->m_character->m_fallDownHeight > pos[2])
        {
            btScalar dz_to_land = engine_frame_time * 2400.0;                   ///@FIXME: magick
            if(pos[2] > ent->m_character->m_heightInfo.floor_point[2] + dz_to_land)
            {
                pos[2] -= dz_to_land;
                ent->fixPenetrations(nullptr);
            }
            else if(pos[2] > ent->m_character->m_heightInfo.floor_point[2])
            {
                pos[2] = ent->m_character->m_heightInfo.floor_point[2];
                ent->fixPenetrations(nullptr);
            }
        }
        else
        {
            ent->m_moveType = MOVE_FREE_FALLING;
            ent->m_speed[2] = 0.0;
            ent->updateRoomPos();
            return 2;
        }
        if((pos[2] < ent->m_character->m_heightInfo.floor_point[2]) && (ent->m_bt.no_fix_all == 0x00))
        {
            pos[2] = ent->m_character->m_heightInfo.floor_point[2];
            ent->fixPenetrations(nullptr);
            ent->m_character->m_response.vertical_collide |= 0x01;
        }
    }
    else if(!(ent->m_character->m_response.vertical_collide & 0x01))
    {
        ent->m_moveType = MOVE_FREE_FALLING;
        ent->m_speed[2] = 0.0;
        ent->updateRoomPos();
        return 2;
    }

    ent->updateRoomPos();

    return 1;
}


int Character_FreeFalling(std::shared_ptr<Entity> ent)
{
    btVector3 move;
    auto& pos = ent->m_transform.getOrigin();

    if(!ent->m_character)
    {
        return 0;
    }

    /*
     * init height info structure
     */

    ent->m_character->m_response.slide = 0x00;
    ent->m_character->m_response.horizontal_collide = 0x00;
    ent->m_character->m_response.vertical_collide = 0x00;

    btScalar rot = Character_InertiaAngular(ent, 1.0, ROT_SPEED_FREEFALL, 0);
    ent->m_angles[0] += rot;
    ent->m_angles[1] = 0.0;

    ent->updateRotation();                                                 // apply rotations

    /*btScalar t = ent->current_speed * bf-> ent->speed_mult;        ///@TODO: fix speed update in Entity_Frame function and other;
    if(ent->dir_flag & ENT_MOVE_FORWARD)
    {
        ent->speed[0] = ent->transform.getBasis()[1][0] * t;
        ent->speed[1] = ent->transform.getBasis()[1][1] * t;
    }
    else if(ent->dir_flag & ENT_MOVE_BACKWARD)
    {
        ent->speed[0] =-ent->transform.getBasis()[1][0] * t;
        ent->speed[1] =-ent->transform.getBasis()[1][1] * t;
    }
    else if(ent->dir_flag & ENT_MOVE_LEFT)
    {
        ent->speed[0] =-ent->transform.getBasis()[0 + 0] * t;
        ent->speed[1] =-ent->transform.getBasis()[0 + 1] * t;
    }
    else if(ent->dir_flag & ENT_MOVE_RIGHT)
    {
        ent->speed[0] = ent->transform.getBasis()[0 + 0] * t;
        ent->speed[1] = ent->transform.getBasis()[0 + 1] * t;
    }*/

    move = ent->m_speed + bt_engine_dynamicsWorld->getGravity() * engine_frame_time * 0.5;
    move *= engine_frame_time;
    ent->m_speed += bt_engine_dynamicsWorld->getGravity() * engine_frame_time;
    ent->m_speed[2] = (ent->m_speed[2] < -FREE_FALL_SPEED_MAXIMUM)?(-FREE_FALL_SPEED_MAXIMUM):(ent->m_speed[2]);
    ent->m_speed = ent->m_speed.rotate({0,0,1}, rot * M_PI/180);

    Character_UpdateCurrentHeight(ent);

    if(ent->m_self->room && (ent->m_self->room->flags & TR_ROOM_FLAG_WATER))
    {
        if(ent->m_speed[2] < 0.0)
        {
            ent->m_currentSpeed = 0.0;
            ent->m_speed[0] = 0.0;
            ent->m_speed[1] = 0.0;
        }

        if((engine_world.version < TR_II))//Lara cannot wade in < TRII so when floor < transition level she has to swim
        {
            if(!ent->m_character->m_heightInfo.water || (ent->m_currentSector->floor <= ent->m_character->m_heightInfo.transition_level))
            {
                ent->m_moveType = MOVE_UNDERWATER;
                return 2;
            }
        }
        else
        {
            if(!ent->m_character->m_heightInfo.water || (ent->m_currentSector->floor + ent->m_character->m_height <= ent->m_character->m_heightInfo.transition_level))
            {
                ent->m_moveType = MOVE_UNDERWATER;
                return 2;
            }
        }
    }

    ent->ghostUpdate();
    if(ent->m_character->m_heightInfo.ceiling_hit && ent->m_speed[2] > 0.0)
    {
        if(ent->m_character->m_heightInfo.ceiling_point[2] < ent->m_bf.bb_max[2] + pos[2])
        {
            pos[2] = ent->m_character->m_heightInfo.ceiling_point[2] - ent->m_bf.bb_max[2];
            ent->m_speed[2] = 0.0;
            ent->m_character->m_response.vertical_collide |= 0x02;
            ent->fixPenetrations(nullptr);
            ent->updateRoomPos();
        }
    }
    if(ent->m_character->m_heightInfo.floor_hit && ent->m_speed[2] < 0.0)   // move down
    {
        if(ent->m_character->m_heightInfo.floor_point[2] >= pos[2] + ent->m_bf.bb_min[2] + move[2])
        {
            pos[2] = ent->m_character->m_heightInfo.floor_point[2];
            //ent->speed[2] = 0.0;
            ent->m_moveType = MOVE_ON_FLOOR;
            ent->m_character->m_response.vertical_collide |= 0x01;
            ent->fixPenetrations(nullptr);
            ent->updateRoomPos();
            return 2;
        }
    }

    pos += move;
    ent->fixPenetrations(&move);                           // get horizontal collide

    if(ent->m_character->m_heightInfo.ceiling_hit && ent->m_speed[2] > 0.0)
    {
        if(ent->m_character->m_heightInfo.ceiling_point[2] < ent->m_bf.bb_max[2] + pos[2])
        {
            pos[2] = ent->m_character->m_heightInfo.ceiling_point[2] - ent->m_bf.bb_max[2];
            ent->m_speed[2] = 0.0;
            ent->m_character->m_response.vertical_collide |= 0x02;
        }
    }
    if(ent->m_character->m_heightInfo.floor_hit && ent->m_speed[2] < 0.0)   // move down
    {
        if(ent->m_character->m_heightInfo.floor_point[2] >= pos[2] + ent->m_bf.bb_min[2] + move[2])
        {
            pos[2] = ent->m_character->m_heightInfo.floor_point[2];
            //ent->speed[2] = 0.0;
            ent->m_moveType = MOVE_ON_FLOOR;
            ent->m_character->m_response.vertical_collide |= 0x01;
            ent->fixPenetrations(nullptr);
            ent->updateRoomPos();
            return 2;
        }
    }
    ent->updateRoomPos();

    return 1;
}

/*
 * Monkey CLIMBING - MOVE NO Z LANDING
 */
int Character_MonkeyClimbing(std::shared_ptr<Entity> ent)
{
    btVector3 move, spd(0.0, 0.0, 0.0);
    btScalar t;
    auto& pos = ent->m_transform.getOrigin();

    ent->m_speed[2] = 0.0;
    ent->m_character->m_response.slide = 0x00;
    ent->m_character->m_response.horizontal_collide = 0x00;
    ent->m_character->m_response.vertical_collide = 0x00;

<<<<<<< HEAD
    t = ent->m_currentSpeed * ent->m_character->m_speedMult;
    ent->m_character->m_response.vertical_collide |= 0x01;
=======
    t = ent->current_speed * ent->speed_mult;
    ent->character->resp.vertical_collide |= 0x01;
>>>>>>> 93c0469e

    ent->m_angles[0] += Character_InertiaAngular(ent, 1.0, ROT_SPEED_MONKEYSWING, 0);
    ent->m_angles[1] = 0.0;
    ent->m_angles[2] = 0.0;
    ent->updateRotation();                                                 // apply rotations

    if(ent->m_dirFlag & ENT_MOVE_FORWARD)
    {
        spd = ent->m_transform.getBasis()[1] * t;
    }
    else if(ent->m_dirFlag & ENT_MOVE_BACKWARD)
    {
        spd = ent->m_transform.getBasis()[1] * -t;
    }
    else if(ent->m_dirFlag & ENT_MOVE_LEFT)
    {
        spd = ent->m_transform.getBasis()[0] * -t;
    }
    else if(ent->m_dirFlag & ENT_MOVE_RIGHT)
    {
        spd = ent->m_transform.getBasis()[0] * t;
    }
    else
    {
        //ent->dir_flag = ENT_MOVE_FORWARD;
    }
    ent->m_character->m_response.slide = 0x00;

    ent->m_speed = spd;
    move = spd * engine_frame_time;
    move[2] = 0.0;

    ent->ghostUpdate();
    Character_UpdateCurrentHeight(ent);
    pos += move;
    ent->fixPenetrations(&move);                              // get horizontal collide
    ///@FIXME: rewrite conditions! or add fixer to update_entity_rigid_body func
    if(ent->m_character->m_heightInfo.ceiling_hit && (pos[2] + ent->m_bf.bb_max[2] - ent->m_character->m_heightInfo.ceiling_point[2] > - 0.33 * ent->m_character->m_minStepUpHeight))
    {
        pos[2] = ent->m_character->m_heightInfo.ceiling_point[2] - ent->m_bf.bb_max[2];
    }
    else
    {
        ent->m_moveType = MOVE_FREE_FALLING;
        ent->updateRoomPos();
        return 2;
    }

    ent->updateRoomPos();

    return 1;
}

/*
 * WALLS CLIMBING - MOVE IN ZT plane
 */
int Character_WallsClimbing(std::shared_ptr<Entity> ent)
{
    ClimbInfo* climb = &ent->m_character->m_climb;
    btVector3 spd, move;
    btScalar t;
    auto& pos = ent->m_transform.getOrigin();

    ent->m_character->m_response.slide = 0x00;
    ent->m_character->m_response.horizontal_collide = 0x00;
    ent->m_character->m_response.vertical_collide = 0x00;

    spd={0,0,0};
    *climb = Character_CheckWallsClimbability(ent);
    ent->m_character->m_climb = *climb;
    if(!(climb->wall_hit))
    {
        ent->m_character->m_heightInfo.walls_climb = 0x00;
        return 2;
    }

    ent->m_angles[0] = 180.0 * atan2f(climb->n[0], -climb->n[1]) / M_PI;
    ent->updateRotation();
    pos[0] = climb->point[0] - ent->m_transform.getBasis()[1][0] * ent->m_bf.bb_max[1];
    pos[1] = climb->point[1] - ent->m_transform.getBasis()[1][1] * ent->m_bf.bb_max[1];

    if(ent->m_dirFlag == ENT_MOVE_FORWARD)
    {
        spd += climb->up;
    }
    else if(ent->m_dirFlag == ENT_MOVE_BACKWARD)
    {
        spd -= climb->up;
    }
    else if(ent->m_dirFlag == ENT_MOVE_RIGHT)
    {
        spd += climb->t;
    }
    else if(ent->m_dirFlag == ENT_MOVE_LEFT)
    {
        spd -= climb->t;
    }
    t = spd.length();
    if(t > 0.01)
    {
        spd /= t;
    }
<<<<<<< HEAD
    ent->m_speed = spd * ent->m_currentSpeed * ent->m_character->m_speedMult;
    move = ent->m_speed * engine_frame_time;
=======
    ent->speed = spd * ent->current_speed * ent->speed_mult;
    move = ent->speed * engine_frame_time;
>>>>>>> 93c0469e

    ent->ghostUpdate();
    Character_UpdateCurrentHeight(ent);
    pos += move;
    ent->fixPenetrations(&move); // get horizontal collide
    ent->updateRoomPos();

    *climb = Character_CheckWallsClimbability(ent);
    if(pos[2] + ent->m_bf.bb_max[2] > climb->ceiling_limit)
    {
        pos[2] = climb->ceiling_limit - ent->m_bf.bb_max[2];
    }

    return 1;
}

/*
 * CLIMBING - MOVE NO Z LANDING
 */
int Character_Climbing(std::shared_ptr<Entity> ent)
{
    btVector3 move, spd(0.0, 0.0, 0.0);
    btScalar t;
    auto& pos = ent->m_transform.getOrigin();
    btScalar z = pos[2];

    ent->m_character->m_response.slide = 0x00;
    ent->m_character->m_response.horizontal_collide = 0x00;
    ent->m_character->m_response.vertical_collide = 0x00;

<<<<<<< HEAD
    t = ent->m_currentSpeed * ent->m_character->m_speedMult;
    ent->m_character->m_response.vertical_collide |= 0x01;
    ent->m_angles[0] += ent->m_character->m_command.rot[0];
    ent->m_angles[1] = 0.0;
    ent->m_angles[2] = 0.0;
    ent->updateRotation();                                                 // apply rotations
=======
    t = ent->current_speed * ent->speed_mult;
    ent->character->resp.vertical_collide |= 0x01;
    ent->angles[0] += ent->character->cmd.rot[0];
    ent->angles[1] = 0.0;
    ent->angles[2] = 0.0;
    Entity_UpdateRotation(ent);                                                 // apply rotations
>>>>>>> 93c0469e

    if(ent->m_dirFlag == ENT_MOVE_FORWARD)
    {
        spd = ent->m_transform.getBasis()[1] * t;
    }
    else if(ent->m_dirFlag == ENT_MOVE_BACKWARD)
    {
        spd = ent->m_transform.getBasis()[1] * -t;
    }
    else if(ent->m_dirFlag == ENT_MOVE_LEFT)
    {
        spd = ent->m_transform.getBasis()[0] * -t;
    }
    else if(ent->m_dirFlag == ENT_MOVE_RIGHT)
    {
        spd = ent->m_transform.getBasis()[0] * t;
    }
    else
    {
        ent->m_character->m_response.slide = 0x00;
        ent->ghostUpdate();
        ent->fixPenetrations(nullptr);
        return 1;
    }

    ent->m_character->m_response.slide = 0x00;
    ent->m_speed = spd;
    move = spd * engine_frame_time;

    ent->ghostUpdate();
    pos += move;
    ent->fixPenetrations(&move);                              // get horizontal collide
    ent->updateRoomPos();
    pos[2] = z;

    return 1;
}

/*
 * underwater and onwater swimming has a big trouble:
 * the speed and acceleration information is absent...
 * I add some sticks to make it work for testing.
 * I thought to make export anim information to LUA script...
 */
int Character_MoveUnderWater(std::shared_ptr<Entity> ent)
{
    btVector3 move, spd(0.0, 0.0, 0.0);
    auto& pos = ent->m_transform.getOrigin();

    // Check current place.

    if(ent->m_self->room && !(ent->m_self->room->flags & TR_ROOM_FLAG_WATER))
    {
        ent->m_moveType = MOVE_FREE_FALLING;
        return 2;
    }

    ent->m_character->m_response.slide = 0x00;
    ent->m_character->m_response.horizontal_collide = 0x00;
    ent->m_character->m_response.vertical_collide = 0x00;

    // Calculate current speed.

    btScalar t = Character_InertiaLinear(ent, MAX_SPEED_UNDERWATER, INERTIA_SPEED_UNDERWATER, ent->m_character->m_command.jump);

    if(!ent->m_character->m_response.kill)   // Block controls if Lara is dead.
    {
        ent->m_angles[0] += Character_InertiaAngular(ent, 1.0, ROT_SPEED_UNDERWATER, 0);
        ent->m_angles[1] -= Character_InertiaAngular(ent, 1.0, ROT_SPEED_UNDERWATER, 1);
        ent->m_angles[2]  = 0.0;

        if((ent->m_angles[1] > 70.0) && (ent->m_angles[1] < 180.0))                 // Underwater angle limiter.
        {
           ent->m_angles[1] = 70.0;
        }
        else if((ent->m_angles[1] > 180.0) && (ent->m_angles[1] < 270.0))
        {
            ent->m_angles[1] = 270.0;
        }

        ent->updateRotation();                                             // apply rotations

        spd = ent->m_transform.getBasis()[1] * t;                     // OY move only!
        ent->m_speed = spd;
    }

    move = spd * engine_frame_time;

    ent->ghostUpdate();
    pos += move;
    ent->fixPenetrations(&move);                              // get horizontal collide

    ent->updateRoomPos();
    if(ent->m_character->m_heightInfo.water && (pos[2] + ent->m_bf.bb_max[2] >= ent->m_character->m_heightInfo.transition_level))
    {
        if(/*(spd[2] > 0.0)*/ent->m_transform.getBasis()[1][2] > 0.67)             ///@FIXME: magick!
        {
            ent->m_moveType = MOVE_ON_WATER;
            //pos[2] = fc.transition_level;
            return 2;
        }
        if(!ent->m_character->m_heightInfo.floor_hit || (ent->m_character->m_heightInfo.transition_level - ent->m_character->m_heightInfo.floor_point[2] >= ent->m_character->m_height))
        {
            pos[2] = ent->m_character->m_heightInfo.transition_level - ent->m_bf.bb_max[2];
        }
    }

    return 1;
}


int Character_MoveOnWater(std::shared_ptr<Entity> ent)
{
    btVector3 move, spd(0.0, 0.0, 0.0);
    auto& pos = ent->m_transform.getOrigin();

    ent->m_character->m_response.slide = 0x00;
    ent->m_character->m_response.horizontal_collide = 0x00;
    ent->m_character->m_response.vertical_collide = 0x00;

    ent->m_angles[0] += Character_InertiaAngular(ent, 1.0, ROT_SPEED_ONWATER, 0);
    ent->m_angles[1] = 0.0;
    ent->m_angles[2] = 0.0;
    ent->updateRotation();     // apply rotations

    // Calculate current speed.

    btScalar t = Character_InertiaLinear(ent, MAX_SPEED_ONWATER, INERTIA_SPEED_ONWATER, ((abs(ent->m_character->m_command.move[0])) | (abs(ent->m_character->m_command.move[1]))));

    if((ent->m_dirFlag & ENT_MOVE_FORWARD) && (ent->m_character->m_command.move[0] == 1))
    {
        spd = ent->m_transform.getBasis()[1] * t;
    }
    else if((ent->m_dirFlag & ENT_MOVE_BACKWARD) && (ent->m_character->m_command.move[0] == -1))
    {
        spd = ent->m_transform.getBasis()[1] * -t;
    }
    else if((ent->m_dirFlag & ENT_MOVE_LEFT) && (ent->m_character->m_command.move[1] == -1))
    {
        spd = ent->m_transform.getBasis()[0] * -t;
    }
    else if((ent->m_dirFlag & ENT_MOVE_RIGHT) && (ent->m_character->m_command.move[1] == 1))
    {
        spd = ent->m_transform.getBasis()[0] * t;
    }
    else
    {
        ent->ghostUpdate();
        ent->fixPenetrations(nullptr);
        ent->updateRoomPos();
        if(ent->m_character->m_heightInfo.water)
        {
            pos[2] = ent->m_character->m_heightInfo.transition_level;
        }
        else
        {
            ent->m_moveType = MOVE_ON_FLOOR;
            return 2;
        }
        return 1;
    }

    /*
     * Prepare to moving
     */
    ent->m_speed = spd;
    move = spd * engine_frame_time;
    ent->ghostUpdate();
    pos += move;
    ent->fixPenetrations(&move);  // get horizontal collide

    ent->updateRoomPos();
    if(ent->m_character->m_heightInfo.water)
    {
        pos[2] = ent->m_character->m_heightInfo.transition_level;
    }
    else
    {
        ent->m_moveType = MOVE_ON_FLOOR;
        return 2;
    }

    return 1;
}

int Character_FindTraverse(std::shared_ptr<Entity> ch)
{
    RoomSector* ch_s, *obj_s = NULL;
    ch_s = Room_GetSectorRaw(ch->m_self->room, ch->m_transform.getOrigin());

    if(ch_s == NULL)
    {
        return 0;
    }

    ch->m_character->m_traversedObject = NULL;

    // OX move case
    if(ch->m_transform.getBasis()[1][0] > 0.9)
    {
        obj_s = Room_GetSectorRaw(ch_s->owner_room, {(btScalar)(ch_s->pos[0] + TR_METERING_SECTORSIZE), (btScalar)(ch_s->pos[1]), (btScalar)0.0});
    }
    else if(ch->m_transform.getBasis()[1][0] < -0.9)
    {
        obj_s = Room_GetSectorRaw(ch_s->owner_room, {(btScalar)(ch_s->pos[0] - TR_METERING_SECTORSIZE), (btScalar)(ch_s->pos[1]), (btScalar)0.0});
    }
    // OY move case
    else if(ch->m_transform.getBasis()[1][1] > 0.9)
    {
        obj_s = Room_GetSectorRaw(ch_s->owner_room, {(btScalar)(ch_s->pos[0]), (btScalar)(ch_s->pos[1] + TR_METERING_SECTORSIZE), (btScalar)0.0});
    }
    else if(ch->m_transform.getBasis()[1][1] < -0.9)
    {
        obj_s = Room_GetSectorRaw(ch_s->owner_room, {(btScalar)(ch_s->pos[0]), (btScalar)(ch_s->pos[1] - TR_METERING_SECTORSIZE), (btScalar)0.0});
    }

    if(obj_s != NULL)
    {
<<<<<<< HEAD
        obj_s = TR_Sector_CheckPortalPointer(obj_s);
        for(std::shared_ptr<EngineContainer>& cont : obj_s->owner_room->containers)
=======
        obj_s = Sector_CheckPortalPointer(obj_s);
        for(engine_container_p cont = obj_s->owner_room->containers;cont!=NULL;cont=cont->next)
>>>>>>> 93c0469e
        {
            if(cont->object_type == OBJECT_ENTITY)
            {
                std::shared_ptr<Entity> e = std::static_pointer_cast<Entity>(cont->object);
                if((e->m_typeFlags & ENTITY_TYPE_TRAVERSE) && (1 == OBB_OBB_Test(e, ch) && (fabs(e->m_transform.getOrigin()[2] - ch->m_transform.getOrigin()[2]) < 1.1)))
                {
                    int oz = (ch->m_angles[0] + 45.0) / 90.0;
                    ch->m_angles[0] = oz * 90.0;
                    ch->m_character->m_traversedObject = e;
                    ch->updateRotation();
                    return 1;
                }
            }
        }
    }

    return 0;
}

/**
 *
 * @param rs: room sector pointer
 * @param floor: floor height
 * @return 0x01: can traverse, 0x00 can not;
 */
int Sector_AllowTraverse(struct RoomSector *rs, btScalar floor, const std::shared_ptr<EngineContainer>& cont)
{
    btScalar f0 = rs->floor_corners[0][2];
    if((rs->floor_corners[0][2] != f0) || (rs->floor_corners[1][2] != f0) ||
       (rs->floor_corners[2][2] != f0) || (rs->floor_corners[3][2] != f0))
    {
        return 0x00;
    }

    if((fabs(floor - f0) < 1.1) && (rs->ceiling - rs->floor >= TR_METERING_SECTORSIZE))
    {
        return 0x01;
    }

    BtEngineClosestRayResultCallback cb(cont.get());
    btVector3 from, to;
    to[0] = from[0] = rs->pos[0];
    to[1] = from[1] = rs->pos[1];
    from[2] = floor + TR_METERING_SECTORSIZE * 0.5;
    to[2] = floor - TR_METERING_SECTORSIZE * 0.5;
    bt_engine_dynamicsWorld->rayTest(from, to, cb);
    if(cb.hasHit())
    {
        btVector3 v;
        v.setInterpolate3(from, to, cb.m_closestHitFraction);
        if(fabs(v[2] - floor) < 1.1)
        {
            EngineContainer* cont = (EngineContainer*)cb.m_collisionObject->getUserPointer();
            if((cont != NULL) && (cont->object_type == OBJECT_ENTITY) && ((std::static_pointer_cast<Entity>(cont->object))->m_typeFlags & ENTITY_TYPE_TRAVERSE_FLOOR))
            {
                return 0x01;
            }
        }
    }

    return 0x00;
}

/**
 *
 * @param ch: character pointer
 * @param obj: traversed object pointer
 * @return: 0x01 if can traverse forvard; 0x02 if can traverse backvard; 0x03 can traverse in both directions; 0x00 - can't traverse
 */
int Character_CheckTraverse(std::shared_ptr<Entity> ch, std::shared_ptr<Entity> obj)
{
    RoomSector* ch_s, *obj_s;

    ch_s = Room_GetSectorRaw(ch->m_self->room, ch->m_transform.getOrigin());
    obj_s = Room_GetSectorRaw(obj->m_self->room, obj->m_transform.getOrigin());

    if(obj_s == ch_s)
    {
        if(ch->m_transform.getBasis()[1][0] > 0.8)
        {
            ch_s = Room_GetSectorRaw(obj_s->owner_room, {(btScalar)(obj_s->pos[0] - TR_METERING_SECTORSIZE), (btScalar)(obj_s->pos[1]), (btScalar)0.0});
        }
        else if(ch->m_transform.getBasis()[1][0] < -0.8)
        {
            ch_s = Room_GetSectorRaw(obj_s->owner_room, {(btScalar)(obj_s->pos[0] + TR_METERING_SECTORSIZE), (btScalar)(obj_s->pos[1]), (btScalar)0.0});
        }
        // OY move case
        else if(ch->m_transform.getBasis()[1][1] > 0.8)
        {
            ch_s = Room_GetSectorRaw(obj_s->owner_room, {(btScalar)(obj_s->pos[0]), (btScalar)(obj_s->pos[1] - TR_METERING_SECTORSIZE), (btScalar)0.0});
        }
        else if(ch->m_transform.getBasis()[1][1] < -0.8)
        {
            ch_s = Room_GetSectorRaw(obj_s->owner_room, {(btScalar)(obj_s->pos[0]), (btScalar)(obj_s->pos[1] + TR_METERING_SECTORSIZE), (btScalar)0.0});
        }
        ch_s = Sector_CheckPortalPointer(ch_s);
    }

    if((ch_s == NULL) || (obj_s == NULL))
    {
        return 0x00;
    }

    btScalar floor = ch->m_transform.getOrigin()[2];
    if((ch_s->floor != obj_s->floor) || (Sector_AllowTraverse(ch_s, floor, ch->m_self) == 0x00) || (Sector_AllowTraverse(obj_s, floor, obj->m_self) == 0x00))
    {
        return 0x00;
    }

    BtEngineClosestRayResultCallback cb(obj->m_self.get());
    btVector3 v0, v1;
    v1[0] = v0[0] = obj_s->pos[0];
    v1[1] = v0[1] = obj_s->pos[1];
    v0[2] = floor + TR_METERING_SECTORSIZE * 0.5;
    v1[2] = floor + TR_METERING_SECTORSIZE * 2.5;
    bt_engine_dynamicsWorld->rayTest(v0, v1, cb);
    if(cb.hasHit())
    {
        EngineContainer* cont = (EngineContainer*)cb.m_collisionObject->getUserPointer();
        if((cont != NULL) && (cont->object_type == OBJECT_ENTITY) && ((std::static_pointer_cast<Entity>(cont->object))->m_typeFlags & ENTITY_TYPE_TRAVERSE))
        {
            return 0x00;
        }
    }

    int ret = 0x00;
    RoomSector* next_s = NULL;

    /*
     * PUSH MOVE CHECK
     */
    // OX move case
    if(ch->m_transform.getBasis()[1][0] > 0.8)
    {
        next_s = Room_GetSectorRaw(obj_s->owner_room, {(btScalar)(obj_s->pos[0] + TR_METERING_SECTORSIZE), (btScalar)(obj_s->pos[1]), (btScalar)0.0});
    }
    else if(ch->m_transform.getBasis()[1][0] < -0.8)
    {
        next_s = Room_GetSectorRaw(obj_s->owner_room, {(btScalar)(obj_s->pos[0] - TR_METERING_SECTORSIZE), (btScalar)(obj_s->pos[1]), (btScalar)0.0});
    }
    // OY move case
    else if(ch->m_transform.getBasis()[1][1] > 0.8)
    {
        next_s = Room_GetSectorRaw(obj_s->owner_room, {(btScalar)(obj_s->pos[0]), (btScalar)(obj_s->pos[1] + TR_METERING_SECTORSIZE), (btScalar)0.0});
    }
    else if(ch->m_transform.getBasis()[1][1] < -0.8)
    {
        next_s = Room_GetSectorRaw(obj_s->owner_room, {(btScalar)(obj_s->pos[0]), (btScalar)(obj_s->pos[1] - TR_METERING_SECTORSIZE), (btScalar)0.0});
    }

<<<<<<< HEAD
    next_s = TR_Sector_CheckPortalPointer(next_s);
    if((next_s != NULL) && (Sector_AllowTraverse(next_s, floor, ch->m_self) == 0x01))
=======
    next_s = Sector_CheckPortalPointer(next_s);
    if((next_s != NULL) && (Sector_AllowTraverse(next_s, floor, ch->self) == 0x01))
>>>>>>> 93c0469e
    {
        BtEngineClosestConvexResultCallback ccb(obj->m_self.get());
        btSphereShape sp(0.48 * TR_METERING_SECTORSIZE);
        btVector3 v;
        btTransform from, to;
        v[0] = obj_s->pos[0];
        v[1] = obj_s->pos[1];
        v[2] = floor + 0.5 * TR_METERING_SECTORSIZE;
        from.setIdentity();
        from.setOrigin(v);
        v[0] = next_s->pos[0];
        v[1] = next_s->pos[1];
        to.setIdentity();
        to.setOrigin(v);
        bt_engine_dynamicsWorld->convexSweepTest(&sp, from, to, ccb);
        if(!ccb.hasHit())
        {
            ret |= 0x01;                                                        // can traverse forvard
        }
    }

    /*
     * PULL MOVE CHECK
     */
    next_s = NULL;
    // OX move case
    if(ch->m_transform.getBasis()[1][0] > 0.8)
    {
        next_s = Room_GetSectorRaw(ch_s->owner_room, {(btScalar)(ch_s->pos[0] - TR_METERING_SECTORSIZE), (btScalar)(ch_s->pos[1]), (btScalar)0.0});
    }
    else if(ch->m_transform.getBasis()[1][0] < -0.8)
    {
        next_s = Room_GetSectorRaw(ch_s->owner_room, {(btScalar)(ch_s->pos[0] + TR_METERING_SECTORSIZE), (btScalar)(ch_s->pos[1]), (btScalar)0.0});
    }
    // OY move case
    else if(ch->m_transform.getBasis()[1][1] > 0.8)
    {
        next_s = Room_GetSectorRaw(ch_s->owner_room, {(btScalar)(ch_s->pos[0]), (btScalar)(ch_s->pos[1] - TR_METERING_SECTORSIZE), (btScalar)0.0});
    }
    else if(ch->m_transform.getBasis()[1][1] < -0.8)
    {
        next_s = Room_GetSectorRaw(ch_s->owner_room, {(btScalar)(ch_s->pos[0]), (btScalar)(ch_s->pos[1] + TR_METERING_SECTORSIZE), (btScalar)0.0});
    }

<<<<<<< HEAD
    next_s = TR_Sector_CheckPortalPointer(next_s);
    if((next_s != NULL) && (Sector_AllowTraverse(next_s, floor, ch->m_self) == 0x01))
=======
    next_s = Sector_CheckPortalPointer(next_s);
    if((next_s != NULL) && (Sector_AllowTraverse(next_s, floor, ch->self) == 0x01))
>>>>>>> 93c0469e
    {
        BtEngineClosestConvexResultCallback ccb(ch->m_self.get());
        btSphereShape sp(0.48 * TR_METERING_SECTORSIZE);
        btVector3 v;
        btTransform from, to;
        v[0] = ch_s->pos[0];
        v[1] = ch_s->pos[1];
        v[2] = floor + 0.5 * TR_METERING_SECTORSIZE;
        from.setIdentity();
        from.setOrigin(v);
        v[0] = next_s->pos[0];
        v[1] = next_s->pos[1];
        to.setIdentity();
        to.setOrigin(v);
        bt_engine_dynamicsWorld->convexSweepTest(&sp, from, to, ccb);
        if(!ccb.hasHit())
        {
            ret |= 0x02;                                                        // can traverse backvard
        }
    }

    return ret;
}

/**
 * Main character frame function
 */
void Character_ApplyCommands(std::shared_ptr<Entity> ent)
{
    if(ent->m_typeFlags & ENTITY_TYPE_DYNAMIC)
    {
        return;
    }

    Character_UpdatePlatformPreStep(ent);

    if(ent->m_character->state_func)
    {
        ent->m_character->state_func(ent, &ent->m_bf.animations);
    }

    switch(ent->m_moveType)
    {
        case MOVE_ON_FLOOR:
            Character_MoveOnFloor(ent);
            break;

        case MOVE_FREE_FALLING:
            Character_FreeFalling(ent);
            break;

        case MOVE_CLIMBING:
            Character_Climbing(ent);
            break;

        case MOVE_MONKEYSWING:
            Character_MonkeyClimbing(ent);
            break;

        case MOVE_WALLS_CLIMB:
            Character_WallsClimbing(ent);
            break;

        case MOVE_UNDERWATER:
            Character_MoveUnderWater(ent);
            break;

        case MOVE_ON_WATER:
            Character_MoveOnWater(ent);
            break;

        default:
            ent->m_moveType = MOVE_ON_FLOOR;
            break;
    };

    ent->updateRigidBody(true);
    Character_UpdatePlatformPostStep(ent);
}

void Character_UpdateParams(std::shared_ptr<Entity> ent)
{
    switch(ent->m_moveType)
    {
        case MOVE_ON_FLOOR:
        case MOVE_FREE_FALLING:
        case MOVE_CLIMBING:
        case MOVE_MONKEYSWING:
        case MOVE_WALLS_CLIMB:

            if((ent->m_character->m_heightInfo.quicksand == 0x02) &&
               (ent->m_moveType == MOVE_ON_FLOOR))
            {
                if(!Character_ChangeParam(ent, PARAM_AIR, -3.0))
                    Character_ChangeParam(ent, PARAM_HEALTH, -3.0);
            }
            else if(ent->m_character->m_heightInfo.quicksand == 0x01)
            {
                Character_ChangeParam(ent, PARAM_AIR, 3.0);
            }
            else
            {
                Character_SetParam(ent, PARAM_AIR, PARAM_ABSOLUTE_MAX);
            }


            if((ent->m_bf.animations.last_state == TR_STATE_LARA_SPRINT) ||
               (ent->m_bf.animations.last_state == TR_STATE_LARA_SPRINT_ROLL))
            {
                Character_ChangeParam(ent, PARAM_STAMINA, -0.5);
            }
            else
            {
                Character_ChangeParam(ent, PARAM_STAMINA,  0.5);
            }
            break;

        case MOVE_ON_WATER:
            Character_ChangeParam(ent, PARAM_AIR, 3.0);;
            break;

        case MOVE_UNDERWATER:
            if(!Character_ChangeParam(ent, PARAM_AIR, -1.0))
            {
                if(!Character_ChangeParam(ent, PARAM_HEALTH, -3.0))
                {
                    ent->m_character->m_response.kill = 1;
                }
            }
            break;

        default:
            break;  // Add quicksand later...
    }
}

bool IsCharacter(std::shared_ptr<Entity> ent)
{
    return (ent != NULL) && (ent->m_character != NULL);
}

int Character_SetParamMaximum(std::shared_ptr<Entity> ent, int parameter, float max_value)
{
    if((!IsCharacter(ent)) || (parameter >= PARAM_SENTINEL))
        return 0;

    max_value = (max_value < 0)?(0):(max_value);    // Clamp max. to at least zero
    ent->m_character->m_parameters.maximum[parameter] = max_value;
    return 1;
}

int Character_SetParam(std::shared_ptr<Entity> ent, int parameter, float value)
{
    if((!IsCharacter(ent)) || (parameter >= PARAM_SENTINEL))
        return 0;

    float maximum = ent->m_character->m_parameters.maximum[parameter];

    value = (value >= 0)?(value):(maximum); // Char params can't be less than zero.
    value = (value <= maximum)?(value):(maximum);

    ent->m_character->m_parameters.param[parameter] = value;
    return 1;
}

float Character_GetParam(std::shared_ptr<Entity> ent, int parameter)
{
    if((!IsCharacter(ent)) || (parameter >= PARAM_SENTINEL))
        return 0;

    return ent->m_character->m_parameters.param[parameter];
}

int Character_ChangeParam(std::shared_ptr<Entity> ent, int parameter, float value)
{
    if((!IsCharacter(ent)) || (parameter >= PARAM_SENTINEL))
        return 0;

    float maximum = ent->m_character->m_parameters.maximum[parameter];
    float current = ent->m_character->m_parameters.param[parameter];

    if((current == maximum) && (value > 0))
        return 0;

    current += value;

    if(current < 0)
    {
        ent->m_character->m_parameters.param[parameter] = 0;
        return 0;
    }
    else if(current > maximum)
    {
        ent->m_character->m_parameters.param[parameter] = ent->m_character->m_parameters.maximum[parameter];
    }
    else
    {
        ent->m_character->m_parameters.param[parameter] = current;
    }

    return 1;
}

// overrided == 0x00: no overriding;
// overrided == 0x01: overriding mesh in armed state;
// overrided == 0x02: add mesh to slot in armed state;
// overrided == 0x03: overriding mesh in disarmed state;
// overrided == 0x04: add mesh to slot in disarmed state;
///@TODO: separate mesh replacing control and animation disabling / enabling
int Character_SetWeaponModel(std::shared_ptr<Entity> ent, int weapon_model, int armed)
{
    SkeletalModel* sm = engine_world.getModelByID(weapon_model);

    if((sm != NULL) && (ent->m_bf.bone_tags.size() == sm->mesh_count) && (sm->animations.size() >= 4))
    {
        SkeletalModel* bm = ent->m_bf.animations.model;
        if(ent->m_bf.animations.next == NULL)
        {
            ent->addOverrideAnim(weapon_model);
        }
        else
        {
            ent->m_bf.animations.next->model = sm;
        }

        for(int i=0;i<bm->mesh_count;i++)
        {
            ent->m_bf.bone_tags[i].mesh_base = bm->mesh_tree[i].mesh_base;
            ent->m_bf.bone_tags[i].mesh_slot = NULL;
        }

        if(armed != 0)
        {
            for(int i=0;i<bm->mesh_count;i++)
            {
                if(sm->mesh_tree[i].replace_mesh == 0x01)
                {
                    ent->m_bf.bone_tags[i].mesh_base = sm->mesh_tree[i].mesh_base;
                }
                else if(sm->mesh_tree[i].replace_mesh == 0x02)
                {
                    ent->m_bf.bone_tags[i].mesh_slot = sm->mesh_tree[i].mesh_base;
                }
            }
        }
        else
        {
            for(int i=0;i<bm->mesh_count;i++)
            {
                if(sm->mesh_tree[i].replace_mesh == 0x03)
                {
                    ent->m_bf.bone_tags[i].mesh_base = sm->mesh_tree[i].mesh_base;
                }
                else if(sm->mesh_tree[i].replace_mesh == 0x04)
                {
                    ent->m_bf.bone_tags[i].mesh_slot = sm->mesh_tree[i].mesh_base;
                }
            }
            ent->m_bf.animations.next->model = NULL;
        }

        return 1;
    }
    else
    {
        // do unarmed default model
        SkeletalModel* bm = ent->m_bf.animations.model;
        for(int i=0;i<bm->mesh_count;i++)
        {
            ent->m_bf.bone_tags[i].mesh_base = bm->mesh_tree[i].mesh_base;
            ent->m_bf.bone_tags[i].mesh_slot = NULL;
        }
        if(ent->m_bf.animations.next != NULL)
        {
            ent->m_bf.animations.next->model = NULL;
        }
    }

    return 0;
}<|MERGE_RESOLUTION|>--- conflicted
+++ resolved
@@ -27,119 +27,7 @@
     m_rayCb->m_collisionFilterMask = btBroadphaseProxy::StaticFilter | btBroadphaseProxy::KinematicFilter;
     m_convexCb->m_collisionFilterMask = btBroadphaseProxy::StaticFilter | btBroadphaseProxy::KinematicFilter;
 
-<<<<<<< HEAD
     ent->m_dirFlag = ENT_STAY;
-=======
-    if(ent == NULL || ent->character != NULL)
-    {
-        return;
-    }
-
-    ret = (character_p)malloc(sizeof(character_t));
-    //ret->platform = NULL;
-    ret->state_func = NULL;
-    ret->inventory = NULL;
-    ret->ent = ent;
-    ent->character = ret;
-    ent->dir_flag = ENT_STAY;
-
-    ret->hair_count = 0;
-    ret->hairs = NULL;
-
-    ret->weapon_current_state = 0x00;
-    ret->current_weapon = 0;
-
-    ret->resp.vertical_collide = 0x00;
-    ret->resp.horizontal_collide = 0x00;
-    ret->resp.kill = 0x00;
-    ret->resp.slide = 0x00;
-
-    ret->cmd.action = 0x00;
-    ret->cmd.crouch = 0x00;
-    ret->cmd.flags = 0x00;
-    ret->cmd.jump = 0x00;
-    ret->cmd.roll = 0x00;
-    ret->cmd.shift = 0x00;
-    vec3_set_zero(ret->cmd.move);
-    vec3_set_zero(ret->cmd.rot);
-
-    ret->cam_follow_center = 0x00;
-    ret->min_step_up_height = DEFAULT_MIN_STEP_UP_HEIGHT;
-    ret->max_climb_height = DEFAULT_CLIMB_UP_HEIGHT;
-    ret->max_step_up_height = DEFAULT_MAX_STEP_UP_HEIGHT;
-    ret->fall_down_height = DEFAULT_FALL_DAWN_HEIGHT;
-    ret->critical_slant_z_component = DEFAULT_CRITICAL_SLANT_Z_COMPONENT;
-    ret->critical_wall_component = DEFAULT_CRITICAL_WALL_COMPONENT;
-    ret->climb_r = DEFAULT_CHARACTER_CLIMB_R;
-    ret->wade_depth = DEFAULT_CHARACTER_WADE_DEPTH;
-    ret->swim_depth = DEFAULT_CHARACTER_SWIM_DEPTH;
-
-    for(int i=0;i<PARAM_LASTINDEX;i++)
-    {
-        ret->parameters.param[i] = 0.0;
-        ret->parameters.maximum[i] = 0.0;
-    }
-
-    ret->sphere = new btSphereShape(CHARACTER_BASE_RADIUS);
-    ret->climb_sensor = new btSphereShape(ent->character->climb_r);
-
-    ret->ray_cb = new bt_engine_ClosestRayResultCallback(ent->self, true);
-    ret->ray_cb->m_collisionFilterMask = btBroadphaseProxy::StaticFilter | btBroadphaseProxy::KinematicFilter;
-    ret->convex_cb = new bt_engine_ClosestConvexResultCallback(ent->self, true);
-    ret->convex_cb->m_collisionFilterMask = btBroadphaseProxy::StaticFilter | btBroadphaseProxy::KinematicFilter;
-
-    ret->height_info.cb = ret->ray_cb;
-    ret->height_info.ccb = ret->convex_cb;
-    ret->height_info.sp = new btSphereShape(16.0);
-    ret->height_info.ceiling_hit = 0x00;
-    ret->height_info.floor_hit = 0x00;
-    ret->height_info.water = 0x00;
-
-    ret->climb.edge_obj = NULL;
-    ret->climb.can_hang = 0x00;
-    ret->climb.next_z_space = 0.0;
-    ret->climb.height_info = 0x00;
-    ret->climb.edge_hit = 0x00;
-    ret->climb.wall_hit = 0x00;
-    ret->forvard_size = 48.0;                                                   ///@FIXME: magick number
-    ret->Height = CHARACTER_BASE_HEIGHT;
-
-    ret->traversed_object = NULL;
-
-    Entity_CreateGhosts(ent);
-}
-
-void Character_Clean(struct entity_s *ent)
-{
-    character_p actor = ent->character;
-
-    if(actor == NULL)
-    {
-        return;
-    }
-
-    actor->ent = NULL;
-
-    inventory_node_p in, rn;
-    in = actor->inventory;
-    while(in)
-    {
-        rn = in;
-        in = in->next;
-        free(rn);
-    }
-
-    if(actor->hairs)
-    {
-        for(int i=0;i<actor->hair_count;i++)
-        {
-            Hair_Clear(actor->hairs+i);
-        }
-        free(actor->hairs);
-        actor->hairs = NULL;
-        actor->hair_count = 0;
-    }
->>>>>>> 93c0469e
 
     m_heightInfo.cb = m_rayCb;
     m_heightInfo.ccb = m_convexCb;
@@ -911,11 +799,7 @@
     }
 
     // Jump length is a speed value multiplied by global speed coefficient.
-<<<<<<< HEAD
-    t = v_horizontal * ent->m_character->m_speedMult;
-=======
-    t = v_horizontal * ent->speed_mult;
->>>>>>> 93c0469e
+    t = v_horizontal * ent->m_speedMult;
 
     // Calculate the direction of jump by vector multiplication.
     if(ent->m_dirFlag & ENT_MOVE_FORWARD)
@@ -947,13 +831,8 @@
     ent->m_speed = spd;
 
     // Apply vertical speed.
-<<<<<<< HEAD
-    ent->m_speed[2] = v_vertical * ent->m_character->m_speedMult;
+    ent->m_speed[2] = v_vertical * ent->m_speedMult;
     ent->m_moveType = MOVE_FREE_FALLING;
-=======
-    ent->speed.m_floats[2] = v_vertical * ent->speed_mult;
-    ent->move_type = MOVE_FREE_FALLING;
->>>>>>> 93c0469e
 }
 
 
@@ -1066,11 +945,7 @@
         }
     }
 
-<<<<<<< HEAD
-    return ent->m_inertiaLinear * ent->m_character->m_speedMult;
-=======
-    return ent->inertia_linear * ent->speed_mult;
->>>>>>> 93c0469e
+    return ent->m_inertiaLinear * ent->m_speedMult;
 }
 
 /*
@@ -1178,15 +1053,9 @@
         tv = ent->m_character->m_heightInfo.floor_normale;
         if(tv[2] > 0.02 && tv[2] < ent->m_character->m_criticalSlantZComponent)
         {
-<<<<<<< HEAD
             tv[2] = -tv[2];
-            spd = tv * ent->m_character->m_speedMult * DEFAULT_CHARACTER_SLIDE_SPEED_MULT; // slide down direction
+            spd = tv * ent->m_speedMult * DEFAULT_CHARACTER_SLIDE_SPEED_MULT; // slide down direction
             ang = 180.0 * atan2f(tv[0], -tv[1]) / M_PI;       // from -180 deg to +180 deg
-=======
-            tv.m_floats[2] = -tv.m_floats[2];
-            spd = tv * ent->speed_mult * DEFAULT_CHARACTER_SLIDE_SPEED_MULT; // slide down direction
-            ang = 180.0 * atan2f(tv.m_floats[0], -tv.m_floats[1]) / M_PI;       // from -180 deg to +180 deg
->>>>>>> 93c0469e
             //ang = (ang < 0.0)?(ang + 360.0):(ang);
             t = tv[0] * ent->m_transform.getBasis()[0][1] + tv[1] * ent->m_transform.getBasis()[1][1];
             if(t >= 0.0)
@@ -1206,13 +1075,8 @@
         }
         else    // no slide - free to walk
         {
-<<<<<<< HEAD
-            t = ent->m_currentSpeed * ent->m_character->m_speedMult;
+            t = ent->m_currentSpeed * ent->m_speedMult;
             ent->m_character->m_response.vertical_collide |= 0x01;
-=======
-            t = ent->current_speed * ent->speed_mult;
-            ent->character->resp.vertical_collide |= 0x01;
->>>>>>> 93c0469e
 
             ent->m_angles[0] += Character_InertiaAngular(ent, 1.0, ROT_SPEED_LAND, 0);
 
@@ -1469,13 +1333,8 @@
     ent->m_character->m_response.horizontal_collide = 0x00;
     ent->m_character->m_response.vertical_collide = 0x00;
 
-<<<<<<< HEAD
-    t = ent->m_currentSpeed * ent->m_character->m_speedMult;
+    t = ent->m_currentSpeed * ent->m_speedMult;
     ent->m_character->m_response.vertical_collide |= 0x01;
-=======
-    t = ent->current_speed * ent->speed_mult;
-    ent->character->resp.vertical_collide |= 0x01;
->>>>>>> 93c0469e
 
     ent->m_angles[0] += Character_InertiaAngular(ent, 1.0, ROT_SPEED_MONKEYSWING, 0);
     ent->m_angles[1] = 0.0;
@@ -1578,13 +1437,8 @@
     {
         spd /= t;
     }
-<<<<<<< HEAD
-    ent->m_speed = spd * ent->m_currentSpeed * ent->m_character->m_speedMult;
+    ent->m_speed = spd * ent->m_currentSpeed * ent->m_speedMult;
     move = ent->m_speed * engine_frame_time;
-=======
-    ent->speed = spd * ent->current_speed * ent->speed_mult;
-    move = ent->speed * engine_frame_time;
->>>>>>> 93c0469e
 
     ent->ghostUpdate();
     Character_UpdateCurrentHeight(ent);
@@ -1615,21 +1469,12 @@
     ent->m_character->m_response.horizontal_collide = 0x00;
     ent->m_character->m_response.vertical_collide = 0x00;
 
-<<<<<<< HEAD
-    t = ent->m_currentSpeed * ent->m_character->m_speedMult;
+    t = ent->m_currentSpeed * ent->m_speedMult;
     ent->m_character->m_response.vertical_collide |= 0x01;
     ent->m_angles[0] += ent->m_character->m_command.rot[0];
     ent->m_angles[1] = 0.0;
     ent->m_angles[2] = 0.0;
     ent->updateRotation();                                                 // apply rotations
-=======
-    t = ent->current_speed * ent->speed_mult;
-    ent->character->resp.vertical_collide |= 0x01;
-    ent->angles[0] += ent->character->cmd.rot[0];
-    ent->angles[1] = 0.0;
-    ent->angles[2] = 0.0;
-    Entity_UpdateRotation(ent);                                                 // apply rotations
->>>>>>> 93c0469e
 
     if(ent->m_dirFlag == ENT_MOVE_FORWARD)
     {
@@ -1848,13 +1693,8 @@
 
     if(obj_s != NULL)
     {
-<<<<<<< HEAD
         obj_s = TR_Sector_CheckPortalPointer(obj_s);
         for(std::shared_ptr<EngineContainer>& cont : obj_s->owner_room->containers)
-=======
-        obj_s = Sector_CheckPortalPointer(obj_s);
-        for(engine_container_p cont = obj_s->owner_room->containers;cont!=NULL;cont=cont->next)
->>>>>>> 93c0469e
         {
             if(cont->object_type == OBJECT_ENTITY)
             {
@@ -1950,7 +1790,7 @@
         {
             ch_s = Room_GetSectorRaw(obj_s->owner_room, {(btScalar)(obj_s->pos[0]), (btScalar)(obj_s->pos[1] + TR_METERING_SECTORSIZE), (btScalar)0.0});
         }
-        ch_s = Sector_CheckPortalPointer(ch_s);
+        ch_s = TR_Sector_CheckPortalPointer(ch_s);
     }
 
     if((ch_s == NULL) || (obj_s == NULL))
@@ -2005,13 +1845,8 @@
         next_s = Room_GetSectorRaw(obj_s->owner_room, {(btScalar)(obj_s->pos[0]), (btScalar)(obj_s->pos[1] - TR_METERING_SECTORSIZE), (btScalar)0.0});
     }
 
-<<<<<<< HEAD
     next_s = TR_Sector_CheckPortalPointer(next_s);
     if((next_s != NULL) && (Sector_AllowTraverse(next_s, floor, ch->m_self) == 0x01))
-=======
-    next_s = Sector_CheckPortalPointer(next_s);
-    if((next_s != NULL) && (Sector_AllowTraverse(next_s, floor, ch->self) == 0x01))
->>>>>>> 93c0469e
     {
         BtEngineClosestConvexResultCallback ccb(obj->m_self.get());
         btSphereShape sp(0.48 * TR_METERING_SECTORSIZE);
@@ -2056,13 +1891,8 @@
         next_s = Room_GetSectorRaw(ch_s->owner_room, {(btScalar)(ch_s->pos[0]), (btScalar)(ch_s->pos[1] + TR_METERING_SECTORSIZE), (btScalar)0.0});
     }
 
-<<<<<<< HEAD
     next_s = TR_Sector_CheckPortalPointer(next_s);
     if((next_s != NULL) && (Sector_AllowTraverse(next_s, floor, ch->m_self) == 0x01))
-=======
-    next_s = Sector_CheckPortalPointer(next_s);
-    if((next_s != NULL) && (Sector_AllowTraverse(next_s, floor, ch->self) == 0x01))
->>>>>>> 93c0469e
     {
         BtEngineClosestConvexResultCallback ccb(ch->m_self.get());
         btSphereShape sp(0.48 * TR_METERING_SECTORSIZE);
