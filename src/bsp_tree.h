--- conflicted
+++ resolved
@@ -1,69 +1,64 @@
-#ifndef BSP_TREE_H
-#define BSP_TREE_H
-
-#include <string.h>
-#include <stdint.h>
-#include <SDL2/SDL_platform.h>
-#include <SDL2/SDL_opengl.h>
-#include "bullet/LinearMath/btScalar.h"
-
-struct polygon_s;
-struct frustum_s;
-
-typedef struct bsp_face_ref_s {
-    struct bsp_face_ref_s *next;
-    btScalar transform[16];
-    const struct transparent_polygon_reference_s *const polygon;
-    
-    bsp_face_ref_s(const btScalar matrix[16], const struct transparent_polygon_reference_s *polygon)
-    : next(0), polygon(polygon)
-    {
-        memcpy(transform, matrix, sizeof(transform));
-    }
-} bsp_face_ref_t, *bsp_face_ref_p;
-
-typedef struct bsp_node_s
-{
-    btScalar            plane[4];
-    
-    struct bsp_face_ref_s   *polygons_front;
-    struct bsp_face_ref_s   *polygons_back;
-    
-    struct bsp_node_s  *front;
-    struct bsp_node_s  *back;
-} bsp_node_t, *bsp_node_p;
-
-/**
- * Warning! that class has too primitive and rough (but fast) memory allocation space check! Maybe I will fix it in future; 
- */
-class dynamicBSP
-{
-    void                *m_data;
-    uint32_t             m_data_size;
-    uint32_t             m_allocated;
-    
-    struct bsp_node_s *createBSPNode();
-    struct bsp_face_ref_s *createFace(const btScalar transform[16], const struct transparent_polygon_reference_s *polygon);
-    struct polygon_s  *createPolygon(uint16_t vertex_count);
-    void addPolygon(struct bsp_node_s *root, struct bsp_face_ref_s *const p, struct polygon_s *transformed);
-    
-public:
-    struct bsp_node_s   *m_root;
-    
-    dynamicBSP(uint32_t size);
-   ~dynamicBSP();
-<<<<<<< HEAD
-    void addNewPolygonList(size_t count, const struct transparent_polygon_reference_s *p, const btScalar *transform);
-=======
-    void addNewPolygon(struct polygon_s *p, btScalar *transform);
-    void addNewPolygonList(struct polygon_s *p, btScalar *transform, struct frustum_s *f);
->>>>>>> c9404a01
-    void reset()
-    {
-        m_allocated = 0;
-        m_root = this->createBSPNode();
-    }
-};
-
-
+#ifndef BSP_TREE_H
+#define BSP_TREE_H
+
+#include <string.h>
+#include <stdint.h>
+#include <SDL2/SDL_platform.h>
+#include <SDL2/SDL_opengl.h>
+#include "bullet/LinearMath/btScalar.h"
+
+struct polygon_s;
+struct frustum_s;
+
+typedef struct bsp_face_ref_s {
+    struct bsp_face_ref_s *next;
+    btScalar transform[16];
+    const struct transparent_polygon_reference_s *const polygon;
+    
+    bsp_face_ref_s(const btScalar matrix[16], const struct transparent_polygon_reference_s *polygon)
+    : next(0), polygon(polygon)
+    {
+        memcpy(transform, matrix, sizeof(transform));
+    }
+} bsp_face_ref_t, *bsp_face_ref_p;
+
+typedef struct bsp_node_s
+{
+    btScalar            plane[4];
+    
+    struct bsp_face_ref_s   *polygons_front;
+    struct bsp_face_ref_s   *polygons_back;
+    
+    struct bsp_node_s  *front;
+    struct bsp_node_s  *back;
+} bsp_node_t, *bsp_node_p;
+
+/**
+ * Warning! that class has too primitive and rough (but fast) memory allocation space check! Maybe I will fix it in future; 
+ */
+class dynamicBSP
+{
+    void                *m_data;
+    uint32_t             m_data_size;
+    uint32_t             m_allocated;
+    
+    struct bsp_node_s *createBSPNode();
+    struct bsp_face_ref_s *createFace(const btScalar transform[16], const struct transparent_polygon_reference_s *polygon);
+    struct polygon_s  *createPolygon(uint16_t vertex_count);
+    void addPolygon(struct bsp_node_s *root, struct bsp_face_ref_s *const p, struct polygon_s *transformed);
+    
+public:
+    struct bsp_node_s   *m_root;
+    
+    dynamicBSP(uint32_t size);
+   ~dynamicBSP();
+    void addNewPolygonList(size_t count, const struct transparent_polygon_reference_s *p, const btScalar *transform, struct frustum_s *f);
+    void reset()
+    {
+        m_allocated = 0;
+        m_root = this->createBSPNode();
+    }
+};
+
+
 #endif