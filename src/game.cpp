--- conflicted
+++ resolved
@@ -1,920 +1,891 @@
+
+#include <stdlib.h>
+#include <stdio.h>
+
+#include "bullet/btBulletCollisionCommon.h"
+#include "bullet/btBulletDynamicsCommon.h"
+extern "C" {
+#include "lua/lua.h"
+#include "lua/lualib.h"
+#include "lua/lauxlib.h"
+#include "lua/lstate.h"
+}
+
+#include "vmath.h"
+#include "polygon.h"
+#include "engine.h"
+#include "controls.h"
+#include "world.h"
+#include "game.h"
+#include "mesh.h"
+#include "entity.h"
+#include "camera.h"
+#include "render.h"
+#include "portal.h"
+#include "system.h"
+#include "script.h"
+#include "console.h"
+#include "anim_state_control.h"
+#include "obb.h"
+#include "character_controller.h"
+#include "redblack.h"
+#include "gameflow.h"
+#include "gui.h"
+#include "inventory.h"
+
+btScalar cam_angles[3] = {0.0, 0.0, 0.0};
+extern lua_State *engine_lua;
+
+void Save_EntityTree(FILE **f, RedBlackNode_p n);
+void Save_Entity(FILE **f, entity_p ent);
+
+int lua_mlook(lua_State * lua)
+{
+    if(lua_gettop(lua) == 0)
+    {
+        control_states.mouse_look = !control_states.mouse_look;
+        Con_Printf("mlook = %d", control_states.mouse_look);
+        return 0;
+    }
+
+    control_states.mouse_look = lua_tointeger(lua, 1);
+    Con_Printf("mlook = %d", control_states.mouse_look);
+    return 0;
+}
+
+
+int lua_freelook(lua_State * lua)
+{
+    if(lua_gettop(lua) == 0)
+    {
+        control_states.free_look = !control_states.free_look;
+        Con_Printf("free_look = %d", control_states.free_look);
+        return 0;
+    }
+
+    control_states.free_look = lua_tointeger(lua, 1);
+    Con_Printf("free_look = %d", control_states.free_look);
+    return 0;
+}
+
+
+int lua_cam_distance(lua_State * lua)
+{
+    if(lua_gettop(lua) == 0)
+    {
+        Con_Printf("cam_distance = %.2f", control_states.cam_distance);
+        return 0;
+    }
+
+    control_states.cam_distance = lua_tonumber(lua, 1);
+    Con_Printf("cam_distance = %.2f", control_states.cam_distance);
+    return 0;
+}
+
+
+int lua_noclip(lua_State * lua)
+{
+    if(lua_gettop(lua) == 0)
+    {
+        control_states.noclip = !control_states.noclip;
+        Con_Printf("noclip = %d", control_states.noclip);
+        return 0;
+    }
+
+    control_states.noclip = lua_tointeger(lua, 1);
+    Con_Printf("noclip = %d", control_states.noclip);
+    return 0;
+}
+
+
+void Game_InitGlobals()
+{
+    control_states.free_look_speed = 3000.0;
+    control_states.mouse_look = 1;
+    control_states.free_look = 0;
+    control_states.noclip = 0;
+    control_states.cam_distance = 800.0;
+}
+
+void Game_RegisterLuaFunctions(lua_State *lua)
+{
+    if(lua != NULL)
+    {
+        lua_register(lua, "mlook", lua_mlook);
+        lua_register(lua, "freelook", lua_freelook);
+        lua_register(lua, "noclip", lua_noclip);
+        lua_register(lua, "cam_distance", lua_cam_distance);
+    }
+}
+
+
+/**
+ * Load game state
+ */
+int Game_Load(const char* name)
+{
+    FILE *f;
+    char *ch, local;
+
+    local = 1;
+    for(ch=(char*)name;*ch;ch++)
+    {
+        if((*ch == '\\') || (*ch == '/'))
+        {
+            local = 0;
+            break;
+        }
+    }
+
+    if(local)
+    {
+        char token[512];
+        snprintf(token, 512, "save/%s", name);
+        f = fopen(token, "rb");
+        if(f == NULL)
+        {
+            Sys_extWarn("Can not read file \"%s\"", token);
+            return 0;
+        }
+        fclose(f);
+        Engine_LuaClearTasks();
+        luaL_dofile(engine_lua, token);
+    }
+    else
+    {
+        f = fopen(name, "rb");
+        if(f == NULL)
+        {
+            Sys_extWarn("Can not read file \"%s\"", name);
+            return 0;
+        }
+        fclose(f);
+        Engine_LuaClearTasks();
+        luaL_dofile(engine_lua, name);
+    }
+
+    return 1;
+}
+
+
+void Save_EntityTree(FILE **f, RedBlackNode_p n)
+{
+    if(n->left != NULL)
+    {
+        Save_EntityTree(f, n->left);
+    }
+    Save_Entity(f, (entity_p)n->data);
+    if(n->right != NULL)
+    {
+        Save_EntityTree(f, n->right);
+    }
+}
+
+/**
+ * Entity save function, based on engine lua scripts;
+ */
+void Save_Entity(FILE **f, entity_p ent)
+{
+    if(ent == NULL)
+    {
+        return;
+    }
+
+    if(ent->type_flags & ENTITY_TYPE_SPAWNED)
+    {
+        uint32_t room_id = (ent->self->room)?(ent->self->room->id):(0xFFFFFFFF);
+        fprintf(*f, "\nspawnEntity(%d, 0x%X, %.2f, %.2f, %.2f, %.2f, %.2f, %.2f, %d);", ent->bf.animations.model->id, room_id,
+                ent->transform[12+0], ent->transform[12+1], ent->transform[12+2],
+                ent->angles[0], ent->angles[1], ent->angles[2], ent->id);
+    }
+    else
+    {
+        fprintf(*f, "\nsetEntityPos(%d, %.2f, %.2f, %.2f, %.2f, %.2f, %.2f);", ent->id,
+                ent->transform[12+0], ent->transform[12+1], ent->transform[12+2],
+                ent->angles[0], ent->angles[1], ent->angles[2]);
+    }
+
+    fprintf(*f, "\nsetEntitySpeed(%d, %.2f, %.2f, %.2f);", ent->id, ent->speed.m_floats[0], ent->speed.m_floats[1], ent->speed.m_floats[2]);
+    fprintf(*f, "\nsetEntityAnim(%d, %d, %d);", ent->id, ent->bf.animations.current_animation, ent->bf.animations.current_frame);
+    fprintf(*f, "\nsetEntityState(%d, %d, %d);", ent->id, ent->bf.animations.next_state, ent->bf.animations.last_state);
+    fprintf(*f, "\nsetEntityCollision(%d, %d);", ent->id, ent->self->collide_flag);
+
+    if(ent->state_flags & ENTITY_STATE_ENABLED)
+    {
+        fprintf(*f, "\nenableEntity(%d);", ent->id);
+    }
+    else
+    {
+        fprintf(*f, "\ndisableEntity(%d);", ent->id);
+    }
+
+    fprintf(*f, "\nsetEntityFlags(%d, 0x%.4X, 0x%.4X, 0x%.8X);", ent->id, ent->state_flags, ent->type_flags, ent->callback_flags);
+
+    fprintf(*f, "\nsetEntityTriggerLayout(%d, 0x%.2X);", ent->id, ent->trigger_layout);
+    //setEntityMeshswap()
+
+    if(ent->self->room != NULL)
+    {
+        fprintf(*f, "\nsetEntityRoomMove(%d, %d, %d, %d);", ent->id, ent->self->room->id, ent->move_type, ent->dir_flag);
+    }
+    else
+    {
+        fprintf(*f, "\nsetEntityRoomMove(%d, nil, %d, %d);", ent->id, ent->move_type, ent->dir_flag);
+    }
+
+    if(ent->character != NULL)
+    {
+        fprintf(*f, "\nremoveAllItems(%d);", ent->id);
+        for(inventory_node_p i=ent->character->inventory;i!=NULL;i=i->next)
+        {
+            fprintf(*f, "\naddItem(%d, %d, %d);", ent->id, i->id, i->count);
+        }
+
+        for(int i=0;i<PARAM_LASTINDEX;i++)
+        {
+            fprintf(*f, "\nsetCharacterParam(%d, %d, %.2f, %.2f);", ent->id, i, ent->character->parameters.param[i], ent->character->parameters.maximum[i]);
+        }
+    }
+}
+
+/**
+ * Save current game state
+ */
+int Game_Save(const char* name)
+{
+    FILE *f;
+    char local, *ch, token[512];
+
+    local = 1;
+    for(ch=(char*)name;*ch;ch++)
+    {
+        if((*ch == '\\') || (*ch == '/'))
+        {
+            local = 0;
+            break;
+        }
+    }
+
+    if(local)
+    {
+        snprintf(token, 512, "save/%s", name);
+        f = fopen(token, "wb");
+    }
+    else
+    {
+        f = fopen(name, "wb");
+    }
+
+    if(!f)
+    {
+        Sys_extWarn("Can not create file \"%s\"", name);
+        return 0;
+    }
+
+    fprintf(f, "loadMap(\"%s\", %d, %d);\n", gameflow_manager.CurrentLevelPath, gameflow_manager.CurrentGameID, gameflow_manager.CurrentLevelID);
+
+    // Save flipmap and flipped room states.
+
+    for(int i=0; i < engine_world.flip_count; i++)
+    {
+        fprintf(f, "setFlipMap(%d, 0x%02X, 0);\n", i, engine_world.flip_map[i]);
+        fprintf(f, "setFlipState(%d, %d);\n", i, engine_world.flip_state[i]);
+    }
+
+    Save_Entity(&f, engine_world.Character);    // Save Lara.
+
+    if((engine_world.entity_tree != NULL) && (engine_world.entity_tree->root != NULL))
+    {
+        Save_EntityTree(&f, engine_world.entity_tree->root);
+    }
+    fclose(f);
+
+    return 1;
+}
+
+void Game_ApplyControls(struct entity_s *ent)
+{
+    int8_t move_logic[3];
+    int8_t look_logic[3];
+
+    /*
+     * MOVE KB LOGIC
+     */
+    move_logic[0] = control_states.move_forward - control_states.move_backward;
+    move_logic[1] = control_states.move_right - control_states.move_left;
+    move_logic[2] = control_states.move_up - control_states.move_down;
+
+    /*
+     * VIEW KB LOGIC
+     */
+
+    look_logic[0] = control_states.look_left - control_states.look_right;
+    look_logic[1] = control_states.look_down - control_states.look_up;
+    look_logic[2] = control_states.look_roll_right - control_states.look_roll_left;
+
+    /*
+     * CONTROL  APPLY
+     */
+
+    cam_angles[0] += 2.2 * engine_frame_time * look_logic[0];
+    cam_angles[1] += 2.2 * engine_frame_time * look_logic[1];
+    cam_angles[2] += 2.2 * engine_frame_time * look_logic[2];
+
+    if(!renderer.world)
+    {
+        if(control_mapper.use_joy)
+        {
+            if(control_mapper.joy_look_x != 0)
+            {
+                cam_angles[0] -=0.015 * engine_frame_time * control_mapper.joy_look_x;
+
+            }
+            if(control_mapper.joy_look_y != 0)
+            {
+                cam_angles[1] -=0.015 * engine_frame_time * control_mapper.joy_look_y;
+            }
+        }
+
+        if(control_states.mouse_look != 0)
+        {
+            cam_angles[0] -= 0.015 * control_states.look_axis_x;
+            cam_angles[1] -= 0.015 * control_states.look_axis_y;
+            control_states.look_axis_x = 0.0;
+            control_states.look_axis_y = 0.0;
+        }
+
+        Cam_SetRotation(renderer.cam, cam_angles);
+        btScalar dist = (control_states.state_walk)?(control_states.free_look_speed * engine_frame_time * 0.3):(control_states.free_look_speed * engine_frame_time);
+        Cam_MoveAlong(renderer.cam, dist * move_logic[0]);
+        Cam_MoveStrafe(renderer.cam, dist * move_logic[1]);
+        Cam_MoveVertical(renderer.cam, dist * move_logic[2]);
+
+        return;
+    }
+
+    if(control_mapper.use_joy)
+    {
+        if(control_mapper.joy_look_x != 0)
+        {
+            cam_angles[0] -=engine_frame_time * control_mapper.joy_look_x;
+        }
+        if(control_mapper.joy_look_y != 0)
+        {
+            cam_angles[1] -=engine_frame_time * control_mapper.joy_look_y;
+        }
+    }
+
+    if(control_states.mouse_look != 0)
+    {
+        cam_angles[0] -= 0.015 * control_states.look_axis_x;
+        cam_angles[1] -= 0.015 * control_states.look_axis_y;
+        control_states.look_axis_x = 0.0;
+        control_states.look_axis_y = 0.0;
+    }
+    
+    if((control_states.free_look != 0) || !IsCharacter(ent))
+    {
+        btScalar dist = (control_states.state_walk)?(control_states.free_look_speed * engine_frame_time * 0.3):(control_states.free_look_speed * engine_frame_time);
+        Cam_SetRotation(renderer.cam, cam_angles);
+        Cam_MoveAlong(renderer.cam, dist * move_logic[0]);
+        Cam_MoveStrafe(renderer.cam, dist * move_logic[1]);
+        Cam_MoveVertical(renderer.cam, dist * move_logic[2]);
+        renderer.cam->current_room = Room_FindPosCogerrence(renderer.world, renderer.cam->pos, renderer.cam->current_room);
+    }
+    else if(control_states.noclip != 0)
+    {
+        btVector3 pos;
+        btScalar dist = (control_states.state_walk)?(control_states.free_look_speed * engine_frame_time * 0.3):(control_states.free_look_speed * engine_frame_time);
+        Cam_SetRotation(renderer.cam, cam_angles);
+        Cam_MoveAlong(renderer.cam, dist * move_logic[0]);
+        Cam_MoveStrafe(renderer.cam, dist * move_logic[1]);
+        Cam_MoveVertical(renderer.cam, dist * move_logic[2]);
+        renderer.cam->current_room = Room_FindPosCogerrence(renderer.world, renderer.cam->pos, renderer.cam->current_room);
+
+        ent->angles[0] = 180.0 * cam_angles[0] / M_PI;
+        pos.m_floats[0] = renderer.cam->pos[0] + renderer.cam->view_dir[0] * control_states.cam_distance;
+        pos.m_floats[1] = renderer.cam->pos[1] + renderer.cam->view_dir[1] * control_states.cam_distance;
+        pos.m_floats[2] = renderer.cam->pos[2] + renderer.cam->view_dir[2] * control_states.cam_distance - 512.0;
+        vec3_copy(ent->transform+12, pos.m_floats);
+        Entity_UpdateRotation(ent);
+    }
+    else
+    {
+        // Apply controls to Lara
+        ent->character->cmd.action = control_states.state_action;
+        ent->character->cmd.ready_weapon = control_states.do_draw_weapon;
+        ent->character->cmd.jump = control_states.do_jump;
+        ent->character->cmd.shift = control_states.state_walk;
+
+        ent->character->cmd.roll = ((control_states.move_forward && control_states.move_backward) || control_states.do_roll);
+
+        // New commands only for TR3 and above
+        ent->character->cmd.sprint = control_states.state_sprint;
+        ent->character->cmd.crouch = control_states.state_crouch;
+
+        if(control_states.use_small_medi)
+        {
+            if((Character_GetItemsCount(ent, ITEM_SMALL_MEDIPACK) > 0) &&
+               (Character_ChangeParam(ent, PARAM_HEALTH, 250)))
+            {
+                Character_RemoveItem(ent, ITEM_SMALL_MEDIPACK, 1);
+                Audio_Send(TR_AUDIO_SOUND_MEDIPACK);
+            }
+
+            control_states.use_small_medi = !control_states.use_small_medi;
+        }
+
+        if(control_states.use_big_medi)
+        {
+            if((Character_GetItemsCount(ent, ITEM_LARGE_MEDIPACK) > 0) &&
+               (Character_ChangeParam(ent, PARAM_HEALTH, LARA_PARAM_HEALTH_MAX)))
+            {
+                Character_RemoveItem(ent, ITEM_LARGE_MEDIPACK, 1);
+                Audio_Send(TR_AUDIO_SOUND_MEDIPACK);
+            }
+
+            control_states.use_big_medi = !control_states.use_big_medi;
+        }
+
+        if((control_mapper.use_joy == 1) && (control_mapper.joy_move_x != 0 ))
+        {
+            ent->character->cmd.rot[0] = -360.0 / M_PI * engine_frame_time * control_mapper.joy_move_x;
+        }
+        else
+        {
+            ent->character->cmd.rot[0] = -360.0 / M_PI * engine_frame_time * (btScalar)move_logic[1];
+        }
+
+        if( (control_mapper.use_joy == 1) && (control_mapper.joy_move_y != 0 ) )
+        {
+            ent->character->cmd.rot[1] = -360.0 / M_PI * engine_frame_time * control_mapper.joy_move_y;
+        }
+        else
+        {
+            ent->character->cmd.rot[1] = 360.0 / M_PI * engine_frame_time * (btScalar)move_logic[0];
+        }
+
+        vec3_copy(ent->character->cmd.move, move_logic);
+    }
+}
+
+
+bool Cam_HasHit(bt_engine_ClosestConvexResultCallback *cb, btTransform cameraFrom, btTransform cameraTo)
+{
+    btSphereShape cameraSphere(16.0);
+    cameraSphere.setLocalScaling(btVector3(0.8, 0.8, 0.8));
+    cb->m_closestHitFraction = 1.0;
+    cb->m_hitCollisionObject = NULL;
+    bt_engine_dynamicsWorld->convexSweepTest(&cameraSphere, cameraFrom, cameraTo, *cb);
+    return cb->hasHit();
+}
+
+
+void Cam_FollowEntity(struct camera_s *cam, struct entity_s *ent, btScalar dx, btScalar dz)
+{
+    btTransform cameraFrom, cameraTo;
+    btVector3 cam_pos, cam_pos2;
+    bt_engine_ClosestConvexResultCallback *cb;
+
+    //Reset to initial
+    cameraFrom.setIdentity();
+    cameraTo.setIdentity();
+
+    if((ent->character != NULL) && (ent->character->cam_follow_center > 0))
+    {
+        vec3_copy(cam_pos.m_floats, ent->obb->centre);
+        ent->character->cam_follow_center--;
+    }
+    else
+    {
+        Mat4_vec3_mul(cam_pos.m_floats, ent->transform, ent->bf.bone_tags->full_transform+12);
+        cam_pos.m_floats[2] += dz;
+    }
+
+    //Code to manage screen shaking effects
+    if((renderer.cam->shake_time > 0.0) && (renderer.cam->shake_value > 0.0))
+    {
+        cam_pos.m_floats[0] += ((rand() % abs(renderer.cam->shake_value)) - (renderer.cam->shake_value / 2)) * renderer.cam->shake_time;;
+        cam_pos.m_floats[1] += ((rand() % abs(renderer.cam->shake_value)) - (renderer.cam->shake_value / 2)) * renderer.cam->shake_time;;
+        cam_pos.m_floats[2] += ((rand() % abs(renderer.cam->shake_value)) - (renderer.cam->shake_value / 2)) * renderer.cam->shake_time;;
+        renderer.cam->shake_time  = (renderer.cam->shake_time < 0.0)?(0.0):(renderer.cam->shake_time)-engine_frame_time;
+    }
+
+    if(ent->character)
+    {
+        cb = ent->character->convex_cb;
+    }
+    else
+    {
+        cb = new bt_engine_ClosestConvexResultCallback(ent->self);
+        cb->m_collisionFilterMask = btBroadphaseProxy::StaticFilter | btBroadphaseProxy::KinematicFilter;
+    }
+
+    cameraFrom.setOrigin(cam_pos);
+    cam_pos.m_floats[2] += dz;
+    cameraTo.setOrigin(cam_pos);
+    if(Cam_HasHit(cb, cameraFrom, cameraTo))
+    {
+        cam_pos.setInterpolate3(cameraFrom.getOrigin(), cameraTo.getOrigin(), cb->m_closestHitFraction);
+        cam_pos += cb->m_hitNormalWorld * 2.0;
+    }
 
-#include <stdlib.h>
-#include <stdio.h>
-
-#include "bullet/btBulletCollisionCommon.h"
-#include "bullet/btBulletDynamicsCommon.h"
-extern "C" {
-#include "lua/lua.h"
-#include "lua/lualib.h"
-#include "lua/lauxlib.h"
-#include "lua/lstate.h"
-}
-
-#include "vmath.h"
-#include "polygon.h"
-#include "engine.h"
-#include "controls.h"
-#include "world.h"
-#include "game.h"
-#include "mesh.h"
-#include "entity.h"
-#include "camera.h"
-#include "render.h"
-#include "portal.h"
-#include "system.h"
-#include "script.h"
-#include "console.h"
-#include "anim_state_control.h"
-#include "obb.h"
-#include "character_controller.h"
-#include "redblack.h"
-#include "gameflow.h"
-#include "gui.h"
-#include "inventory.h"
-
-btScalar cam_angles[3] = {0.0, 0.0, 0.0};
-extern lua_State *engine_lua;
-
-void Save_EntityTree(FILE **f, RedBlackNode_p n);
-void Save_Entity(FILE **f, entity_p ent);
-
-int lua_mlook(lua_State * lua)
-{
-    if(lua_gettop(lua) == 0)
+    if (dx != 0.0)
     {
-        control_states.mouse_look = !control_states.mouse_look;
-        Con_Printf("mlook = %d", control_states.mouse_look);
-        return 0;
-    }
-
-    control_states.mouse_look = lua_tointeger(lua, 1);
-    Con_Printf("mlook = %d", control_states.mouse_look);
-    return 0;
-}
-
-
-int lua_freelook(lua_State * lua)
-{
-    if(lua_gettop(lua) == 0)
-    {
-        control_states.free_look = !control_states.free_look;
-        Con_Printf("free_look = %d", control_states.free_look);
-        return 0;
-    }
-
-    control_states.free_look = lua_tointeger(lua, 1);
-    Con_Printf("free_look = %d", control_states.free_look);
-    return 0;
-}
-
-
-int lua_cam_distance(lua_State * lua)
-{
-    if(lua_gettop(lua) == 0)
-    {
-        Con_Printf("cam_distance = %.2f", control_states.cam_distance);
-        return 0;
-    }
-
-    control_states.cam_distance = lua_tonumber(lua, 1);
-    Con_Printf("cam_distance = %.2f", control_states.cam_distance);
-    return 0;
-}
-
-
-int lua_noclip(lua_State * lua)
-{
-    if(lua_gettop(lua) == 0)
-    {
-        control_states.noclip = !control_states.noclip;
-        Con_Printf("noclip = %d", control_states.noclip);
-        return 0;
-    }
-
-    control_states.noclip = lua_tointeger(lua, 1);
-    Con_Printf("noclip = %d", control_states.noclip);
-    return 0;
-}
-
-
-void Game_InitGlobals()
-{
-    control_states.free_look_speed = 3000.0;
-    control_states.mouse_look = 1;
-    control_states.free_look = 0;
-    control_states.noclip = 0;
-    control_states.cam_distance = 800.0;
-}
-
-void Game_RegisterLuaFunctions(lua_State *lua)
-{
-    if(lua != NULL)
-    {
-        lua_register(lua, "mlook", lua_mlook);
-        lua_register(lua, "freelook", lua_freelook);
-        lua_register(lua, "noclip", lua_noclip);
-        lua_register(lua, "cam_distance", lua_cam_distance);
-    }
-}
-
-
-/**
- * Load game state
- */
-int Game_Load(const char* name)
-{
-    FILE *f;
-    char *ch, local;
-
-    local = 1;
-    for(ch=(char*)name;*ch;ch++)
-    {
-        if((*ch == '\\') || (*ch == '/'))
-        {
-            local = 0;
-            break;
-        }
-    }
-
-    if(local)
-    {
-        char token[512];
-        snprintf(token, 512, "save/%s", name);
-        f = fopen(token, "rb");
-        if(f == NULL)
-        {
-            Sys_extWarn("Can not read file \"%s\"", token);
-            return 0;
-        }
-        fclose(f);
-        Engine_LuaClearTasks();
-        luaL_dofile(engine_lua, token);
-    }
-    else
-    {
-        f = fopen(name, "rb");
-        if(f == NULL)
-        {
-            Sys_extWarn("Can not read file \"%s\"", name);
-            return 0;
-        }
-        fclose(f);
-        Engine_LuaClearTasks();
-        luaL_dofile(engine_lua, name);
-    }
-
-    return 1;
-}
-
-
-void Save_EntityTree(FILE **f, RedBlackNode_p n)
-{
-    if(n->left != NULL)
-    {
-        Save_EntityTree(f, n->left);
-    }
-    Save_Entity(f, (entity_p)n->data);
-    if(n->right != NULL)
-    {
-        Save_EntityTree(f, n->right);
-    }
-}
-
-/**
- * Entity save function, based on engine lua scripts;
- */
-void Save_Entity(FILE **f, entity_p ent)
-{
-    if(ent == NULL)
-    {
-        return;
-    }
-
-    if(ent->type_flags & ENTITY_TYPE_SPAWNED)
-    {
-        uint32_t room_id = (ent->self->room)?(ent->self->room->id):(0xFFFFFFFF);
-        fprintf(*f, "\nspawnEntity(%d, 0x%X, %.2f, %.2f, %.2f, %.2f, %.2f, %.2f, %d);", ent->bf.animations.model->id, room_id,
-                ent->transform[12+0], ent->transform[12+1], ent->transform[12+2],
-                ent->angles[0], ent->angles[1], ent->angles[2], ent->id);
-    }
-    else
-    {
-        fprintf(*f, "\nsetEntityPos(%d, %.2f, %.2f, %.2f, %.2f, %.2f, %.2f);", ent->id,
-                ent->transform[12+0], ent->transform[12+1], ent->transform[12+2],
-                ent->angles[0], ent->angles[1], ent->angles[2]);
-    }
-
-    fprintf(*f, "\nsetEntitySpeed(%d, %.2f, %.2f, %.2f);", ent->id, ent->speed.m_floats[0], ent->speed.m_floats[1], ent->speed.m_floats[2]);
-    fprintf(*f, "\nsetEntityAnim(%d, %d, %d);", ent->id, ent->bf.animations.current_animation, ent->bf.animations.current_frame);
-    fprintf(*f, "\nsetEntityState(%d, %d, %d);", ent->id, ent->bf.animations.next_state, ent->bf.animations.last_state);
-    fprintf(*f, "\nsetEntityCollision(%d, %d);", ent->id, ent->self->collide_flag);
-
-    if(ent->state_flags & ENTITY_STATE_ENABLED)
-    {
-        fprintf(*f, "\nenableEntity(%d);", ent->id);
-    }
-    else
-    {
-        fprintf(*f, "\ndisableEntity(%d);", ent->id);
-    }
-
-    fprintf(*f, "\nsetEntityFlags(%d, 0x%.4X, 0x%.4X, 0x%.8X);", ent->id, ent->state_flags, ent->type_flags, ent->callback_flags);
-
-    fprintf(*f, "\nsetEntityTriggerLayout(%d, 0x%.2X);", ent->id, ent->trigger_layout);
-    //setEntityMeshswap()
-
-    if(ent->self->room != NULL)
-    {
-        fprintf(*f, "\nsetEntityRoomMove(%d, %d, %d, %d);", ent->id, ent->self->room->id, ent->move_type, ent->dir_flag);
-    }
-    else
-    {
-        fprintf(*f, "\nsetEntityRoomMove(%d, nil, %d, %d);", ent->id, ent->move_type, ent->dir_flag);
-    }
-
-    if(ent->character != NULL)
-    {
-        fprintf(*f, "\nremoveAllItems(%d);", ent->id);
-        for(inventory_node_p i=ent->character->inventory;i!=NULL;i=i->next)
-        {
-            fprintf(*f, "\naddItem(%d, %d, %d);", ent->id, i->id, i->count);
-        }
-
-        for(int i=0;i<PARAM_LASTINDEX;i++)
-        {
-            fprintf(*f, "\nsetCharacterParam(%d, %d, %.2f, %.2f);", ent->id, i, ent->character->parameters.param[i], ent->character->parameters.maximum[i]);
-        }
-    }
-}
-
-/**
- * Save current game state
- */
-int Game_Save(const char* name)
-{
-    FILE *f;
-    char local, *ch, token[512];
-
-    local = 1;
-    for(ch=(char*)name;*ch;ch++)
-    {
-        if((*ch == '\\') || (*ch == '/'))
-        {
-            local = 0;
-            break;
-        }
-    }
-
-    if(local)
-    {
-        snprintf(token, 512, "save/%s", name);
-        f = fopen(token, "wb");
-    }
-    else
-    {
-        f = fopen(name, "wb");
-    }
-
-    if(!f)
-    {
-        Sys_extWarn("Can not create file \"%s\"", name);
-        return 0;
-    }
-
-    fprintf(f, "loadMap(\"%s\", %d, %d);\n", gameflow_manager.CurrentLevelPath, gameflow_manager.CurrentGameID, gameflow_manager.CurrentLevelID);
-
-    // Save flipmap and flipped room states.
-
-    for(int i=0; i < engine_world.flip_count; i++)
-    {
-        fprintf(f, "setFlipMap(%d, 0x%02X, 0);\n", i, engine_world.flip_map[i]);
-        fprintf(f, "setFlipState(%d, %d);\n", i, engine_world.flip_state[i]);
-    }
-
-    Save_Entity(&f, engine_world.Character);    // Save Lara.
-
-    if((engine_world.entity_tree != NULL) && (engine_world.entity_tree->root != NULL))
-    {
-        Save_EntityTree(&f, engine_world.entity_tree->root);
-    }
-    fclose(f);
-
-    return 1;
-}
-
-void Game_ApplyControls(struct entity_s *ent)
-{
-    int8_t move_logic[3];
-    int8_t look_logic[3];
-
-    /*
-     * MOVE KB LOGIC
-     */
-    move_logic[0] = control_states.move_forward - control_states.move_backward;
-    move_logic[1] = control_states.move_right - control_states.move_left;
-    move_logic[2] = control_states.move_up - control_states.move_down;
-
-    /*
-     * VIEW KB LOGIC
-     */
-
-    look_logic[0] = control_states.look_left - control_states.look_right;
-    look_logic[1] = control_states.look_down - control_states.look_up;
-    look_logic[2] = control_states.look_roll_right - control_states.look_roll_left;
-
-    /*
-     * CONTROL  APPLY
-     */
-
-    cam_angles[0] += 2.2 * engine_frame_time * look_logic[0];
-    cam_angles[1] += 2.2 * engine_frame_time * look_logic[1];
-    cam_angles[2] += 2.2 * engine_frame_time * look_logic[2];
-
-    if(!renderer.world)
-    {
-        if(control_mapper.use_joy)
-        {
-            if(control_mapper.joy_look_x != 0)
-            {
-                cam_angles[0] -=0.015 * engine_frame_time * control_mapper.joy_look_x;
-
-            }
-            if(control_mapper.joy_look_y != 0)
-            {
-                cam_angles[1] -=0.015 * engine_frame_time * control_mapper.joy_look_y;
-            }
-        }
-
-        if(control_states.mouse_look != 0)
-        {
-            cam_angles[0] -= 0.015 * control_states.look_axis_x;
-            cam_angles[1] -= 0.015 * control_states.look_axis_y;
-            control_states.look_axis_x = 0.0;
-            control_states.look_axis_y = 0.0;
-        }
-
-        Cam_SetRotation(renderer.cam, cam_angles);
-        btScalar dist = (control_states.state_walk)?(control_states.free_look_speed * engine_frame_time * 0.3):(control_states.free_look_speed * engine_frame_time);
-        Cam_MoveAlong(renderer.cam, dist * move_logic[0]);
-        Cam_MoveStrafe(renderer.cam, dist * move_logic[1]);
-        Cam_MoveVertical(renderer.cam, dist * move_logic[2]);
-
-        return;
-    }
-
-    if(control_mapper.use_joy)
-    {
-        if(control_mapper.joy_look_x != 0)
-        {
-            cam_angles[0] -=engine_frame_time * control_mapper.joy_look_x;
-        }
-        if(control_mapper.joy_look_y != 0)
-        {
-            cam_angles[1] -=engine_frame_time * control_mapper.joy_look_y;
-        }
-    }
-
-    if(control_states.mouse_look != 0)
-    {
-        cam_angles[0] -= 0.015 * control_states.look_axis_x;
-        cam_angles[1] -= 0.015 * control_states.look_axis_y;
-        control_states.look_axis_x = 0.0;
-        control_states.look_axis_y = 0.0;
-    }
-    
-    if((control_states.free_look != 0) || !IsCharacter(ent))
-    {
-        btScalar dist = (control_states.state_walk)?(control_states.free_look_speed * engine_frame_time * 0.3):(control_states.free_look_speed * engine_frame_time);
-        Cam_SetRotation(renderer.cam, cam_angles);
-        Cam_MoveAlong(renderer.cam, dist * move_logic[0]);
-        Cam_MoveStrafe(renderer.cam, dist * move_logic[1]);
-        Cam_MoveVertical(renderer.cam, dist * move_logic[2]);
-        renderer.cam->current_room = Room_FindPosCogerrence(renderer.world, renderer.cam->pos, renderer.cam->current_room);
-    }
-    else if(control_states.noclip != 0)
-    {
-        btVector3 pos;
-        btScalar dist = (control_states.state_walk)?(control_states.free_look_speed * engine_frame_time * 0.3):(control_states.free_look_speed * engine_frame_time);
-        Cam_SetRotation(renderer.cam, cam_angles);
-        Cam_MoveAlong(renderer.cam, dist * move_logic[0]);
-        Cam_MoveStrafe(renderer.cam, dist * move_logic[1]);
-        Cam_MoveVertical(renderer.cam, dist * move_logic[2]);
-        renderer.cam->current_room = Room_FindPosCogerrence(renderer.world, renderer.cam->pos, renderer.cam->current_room);
-
-        ent->angles[0] = 180.0 * cam_angles[0] / M_PI;
-        pos.m_floats[0] = renderer.cam->pos[0] + renderer.cam->view_dir[0] * control_states.cam_distance;
-        pos.m_floats[1] = renderer.cam->pos[1] + renderer.cam->view_dir[1] * control_states.cam_distance;
-        pos.m_floats[2] = renderer.cam->pos[2] + renderer.cam->view_dir[2] * control_states.cam_distance - 512.0;
-        vec3_copy(ent->transform+12, pos.m_floats);
-        Entity_UpdateRotation(ent);
-    }
-    else
-    {
-        // Apply controls to Lara
-        ent->character->cmd.action = control_states.state_action;
-        ent->character->cmd.ready_weapon = control_states.do_draw_weapon;
-        ent->character->cmd.jump = control_states.do_jump;
-        ent->character->cmd.shift = control_states.state_walk;
-
-        ent->character->cmd.roll = ((control_states.move_forward && control_states.move_backward) || control_states.do_roll);
-
-        // New commands only for TR3 and above
-        ent->character->cmd.sprint = control_states.state_sprint;
-        ent->character->cmd.crouch = control_states.state_crouch;
-
-        if(control_states.use_small_medi)
-        {
-            if((Character_GetItemsCount(ent, ITEM_SMALL_MEDIPACK) > 0) &&
-               (Character_ChangeParam(ent, PARAM_HEALTH, 250)))
-            {
-                Character_RemoveItem(ent, ITEM_SMALL_MEDIPACK, 1);
-                Audio_Send(TR_AUDIO_SOUND_MEDIPACK);
-            }
-
-            control_states.use_small_medi = !control_states.use_small_medi;
-        }
-
-        if(control_states.use_big_medi)
-        {
-            if((Character_GetItemsCount(ent, ITEM_LARGE_MEDIPACK) > 0) &&
-               (Character_ChangeParam(ent, PARAM_HEALTH, LARA_PARAM_HEALTH_MAX)))
-            {
-                Character_RemoveItem(ent, ITEM_LARGE_MEDIPACK, 1);
-                Audio_Send(TR_AUDIO_SOUND_MEDIPACK);
-            }
-
-            control_states.use_big_medi = !control_states.use_big_medi;
-        }
-
-        if((control_mapper.use_joy == 1) && (control_mapper.joy_move_x != 0 ))
-        {
-            ent->character->cmd.rot[0] = -360.0 / M_PI * engine_frame_time * control_mapper.joy_move_x;
-        }
-        else
-        {
-            ent->character->cmd.rot[0] = -360.0 / M_PI * engine_frame_time * (btScalar)move_logic[1];
-        }
-
-        if( (control_mapper.use_joy == 1) && (control_mapper.joy_move_y != 0 ) )
-        {
-            ent->character->cmd.rot[1] = -360.0 / M_PI * engine_frame_time * control_mapper.joy_move_y;
-        }
-        else
-        {
-            ent->character->cmd.rot[1] = 360.0 / M_PI * engine_frame_time * (btScalar)move_logic[0];
-        }
-
-        vec3_copy(ent->character->cmd.move, move_logic);
-    }
-}
-
-
-bool Cam_HasHit(bt_engine_ClosestConvexResultCallback *cb, btTransform cameraFrom, btTransform cameraTo)
-{
-    btSphereShape cameraSphere(16.0);
-    cameraSphere.setLocalScaling(btVector3(0.8, 0.8, 0.8));
-    cb->m_closestHitFraction = 1.0;
-    cb->m_hitCollisionObject = NULL;
-    bt_engine_dynamicsWorld->convexSweepTest(&cameraSphere, cameraFrom, cameraTo, *cb);
-    return cb->hasHit();
-}
-
-
-void Cam_FollowEntity(struct camera_s *cam, struct entity_s *ent, btScalar dx, btScalar dz)
-{
-    btTransform cameraFrom, cameraTo;
-    btVector3 cam_pos, cam_pos2;
-    bt_engine_ClosestConvexResultCallback *cb;
-
-    //Reset to initial
-    cameraFrom.setIdentity();
-    cameraTo.setIdentity();
-
-    if((ent->character != NULL) && (ent->character->cam_follow_center > 0))
-    {
-        vec3_copy(cam_pos.m_floats, ent->obb->centre);
-        ent->character->cam_follow_center--;
-    }
-    else
-    {
-        Mat4_vec3_mul(cam_pos.m_floats, ent->transform, ent->bf.bone_tags->full_transform+12);
-        cam_pos.m_floats[2] += dz;
-    }
-
-    //Code to manage screen shaking effects
-    if((renderer.cam->shake_time > 0.0) && (renderer.cam->shake_value > 0.0))
-    {
-        cam_pos.m_floats[0] += ((rand() % abs(renderer.cam->shake_value)) - (renderer.cam->shake_value / 2)) * renderer.cam->shake_time;;
-        cam_pos.m_floats[1] += ((rand() % abs(renderer.cam->shake_value)) - (renderer.cam->shake_value / 2)) * renderer.cam->shake_time;;
-        cam_pos.m_floats[2] += ((rand() % abs(renderer.cam->shake_value)) - (renderer.cam->shake_value / 2)) * renderer.cam->shake_time;;
-        renderer.cam->shake_time  = (renderer.cam->shake_time < 0.0)?(0.0):(renderer.cam->shake_time)-engine_frame_time;
-    }
-
-    if(ent->character)
-    {
-        cb = ent->character->convex_cb;
-    }
-    else
-    {
-        cb = new bt_engine_ClosestConvexResultCallback(ent->self);
-        cb->m_collisionFilterMask = btBroadphaseProxy::StaticFilter | btBroadphaseProxy::KinematicFilter;
-    }
-
-    cameraFrom.setOrigin(cam_pos);
-    cam_pos.m_floats[2] += dz;
-    cameraTo.setOrigin(cam_pos);
-    if(Cam_HasHit(cb, cameraFrom, cameraTo))
-    {
-        cam_pos.setInterpolate3(cameraFrom.getOrigin(), cameraTo.getOrigin(), cb->m_closestHitFraction);
-        cam_pos += cb->m_hitNormalWorld * 2.0;
-    }
-
-<<<<<<< HEAD
-    cameraFrom.setOrigin(cam_pos);
-    cam_pos.m_floats[0] += dx * cam->right_dir[0];
-    cam_pos.m_floats[1] += dx * cam->right_dir[1];
-    cam_pos.m_floats[2] += dx * cam->right_dir[2];
-    cameraTo.setOrigin(cam_pos);
-    if(Cam_HasHit(cb, cameraFrom, cameraTo))
-    {
-        cam_pos.setInterpolate3(cameraFrom.getOrigin(), cameraTo.getOrigin(), cb->m_closestHitFraction);
-        cam_pos += cb->m_hitNormalWorld * 2.0;
-    }
-
-    cameraFrom.setOrigin(cam_pos);
-    cam_pos.m_floats[0] += sinf(cam_angles[0]) * control_states.cam_distance;
-    cam_pos.m_floats[1] -= cosf(cam_angles[0]) * control_states.cam_distance;
-    cameraTo.setOrigin(cam_pos);
-    if(Cam_HasHit(cb, cameraFrom, cameraTo))
-    {
-        cam_pos.setInterpolate3(cameraFrom.getOrigin(), cameraTo.getOrigin(), cb->m_closestHitFraction);
-        cam_pos += cb->m_hitNormalWorld * 2.0;
-=======
-    if (dx != 0.0)
-    {
-        cameraFrom.setOrigin(cam_pos);
-        cam_pos.m_floats[0] += dx * cam->right_dir[0];
-        cam_pos.m_floats[1] += dx * cam->right_dir[1];
-        cam_pos.m_floats[2] += dx * cam->right_dir[2];
-        cameraTo.setOrigin(cam_pos);
-        cb->m_closestHitFraction = 1.0;
-        cb->m_hitCollisionObject = NULL;
-        bt_engine_dynamicsWorld->convexSweepTest(&cameraSphere, cameraFrom, cameraTo, *cb);
-        if(cb->hasHit())
-        {
-            cam_pos.setInterpolate3(cameraFrom.getOrigin(), cameraTo.getOrigin(), cb->m_closestHitFraction);
+        cameraFrom.setOrigin(cam_pos);
+        cam_pos.m_floats[0] += dx * cam->right_dir[0];
+        cam_pos.m_floats[1] += dx * cam->right_dir[1];
+        cam_pos.m_floats[2] += dx * cam->right_dir[2];
+        cameraTo.setOrigin(cam_pos);
+        if(Cam_HasHit(cb, cameraFrom, cameraTo))
+        {
+            cam_pos.setInterpolate3(cameraFrom.getOrigin(), cameraTo.getOrigin(), cb->m_closestHitFraction);
+            cam_pos += cb->m_hitNormalWorld * 2.0;
+        }
+
+        cameraFrom.setOrigin(cam_pos);
+        cam_pos.m_floats[0] += sinf(cam_angles[0]) * control_states.cam_distance;
+        cam_pos.m_floats[1] -= cosf(cam_angles[0]) * control_states.cam_distance;
+        cameraTo.setOrigin(cam_pos);
+        if(Cam_HasHit(cb, cameraFrom, cameraTo))
+        {
+            cam_pos.setInterpolate3(cameraFrom.getOrigin(), cameraTo.getOrigin(), cb->m_closestHitFraction);
             cam_pos += cb->m_hitNormalWorld * 2.0;
-        }
-
-        cameraSphere.setLocalScaling(btVector3(0.8, 0.8, 0.8));
-        cameraFrom.setOrigin(cam_pos);
-        cam_pos.m_floats[0] += sin(alpha) * control_states.cam_distance;
-        cam_pos.m_floats[1] -= cos(alpha) * control_states.cam_distance;
-        cameraTo.setOrigin(cam_pos);
-        cb->m_closestHitFraction = 1.0;
-        cb->m_hitCollisionObject = NULL;
-        bt_engine_dynamicsWorld->convexSweepTest(&cameraSphere, cameraFrom, cameraTo, *cb);
-        if(cb->hasHit())
-        {
-            cam_pos.setInterpolate3(cameraFrom.getOrigin(), cameraTo.getOrigin(), cb->m_closestHitFraction);
-            cam_pos += cb->m_hitNormalWorld * 2.0;
-        }
->>>>>>> 29fdecf3
-    }
-
-    ///@INFO Basic camera override, completely placeholder until a system classic-like is created
-    if(control_states.mouse_look == 0)//If mouse look is off
-    {
-        float currentAngle = cam_angles[0] * (M_PI/180); //Current is the current cam angle
-        float targetAngle =  ent->angles[0] * (M_PI/180); //Target is the target angle which is the entity's angle itself
-        float rotSpeed = 2.0; //Speed of rotation
-        bool bDynamicRot = false;//Testing - Constant collision checks will rot in an attempt to hopefully miss collision with walls but it looks ugly DO NOT USE
-
-        ///@FIXME
-        //If Lara is in a specific state we want to rotate -75 deg or +75 deg depending on camera collision
-        if(ent->bf.animations.last_state == TR_STATE_LARA_REACH)
-        {
-            if(cam->target_dir == TR_CAM_TARG_BACK || bDynamicRot)
-            {
-                cam_pos2 = cam_pos;
-                cameraFrom.setOrigin(cam_pos2);
-                cam_pos2.m_floats[0] += sinf((ent->angles[0] - 90.0) * (M_PI/180.0)) * control_states.cam_distance;
-                cam_pos2.m_floats[1] -= cosf((ent->angles[0] - 90.0) * (M_PI/180.0)) * control_states.cam_distance;
-                cameraTo.setOrigin(cam_pos2);
-
-                //If collided we want to go right otherwise stay left
-                if(Cam_HasHit(cb, cameraFrom, cameraTo))
-                {
-                    cam_pos2 = cam_pos;
-                    cameraFrom.setOrigin(cam_pos2);
-                    cam_pos2.m_floats[0] += sinf((ent->angles[0] + 90.0) * (M_PI/180.0)) * control_states.cam_distance;
-                    cam_pos2.m_floats[1] -= cosf((ent->angles[0] + 90.0) * (M_PI/180.0)) * control_states.cam_distance;
-                    cameraTo.setOrigin(cam_pos2);
-
-                    //If collided we want to go to back else right
-                    if(Cam_HasHit(cb, cameraFrom, cameraTo) ? cam->target_dir = cam->target_dir = TR_CAM_TARG_BACK : cam->target_dir = TR_CAM_TARG_RIGHT);
-                }
-                else
-                {
-                    cam->target_dir = TR_CAM_TARG_LEFT;
-                }
-            }
-        }
-        else if(ent->bf.animations.last_state == TR_STATE_LARA_JUMP_BACK)
-        {
-            cam->target_dir = TR_CAM_TARG_FRONT;
-        }
-        else if(cam->target_dir != TR_CAM_TARG_BACK || bDynamicRot)
-        {
-            cam->target_dir = TR_CAM_TARG_BACK;//Reset to back
-        }
-
-        //If target mis-matches current we need to update the camera's angle to reach target!
-        if(currentAngle != targetAngle)
-        {
-            switch(cam->target_dir)
-            {
-            case TR_CAM_TARG_BACK:
-                targetAngle = (ent->angles[0]) * (M_PI/180.0);
-                break;
-            case TR_CAM_TARG_FRONT:
-                targetAngle = (ent->angles[0] - 180.0) * (M_PI/180.0);
-                break;
-            case TR_CAM_TARG_LEFT:
-                targetAngle = (ent->angles[0] - 75.0) * (M_PI/180.0);
-                break;
-            case TR_CAM_TARG_RIGHT:
-                targetAngle = (ent->angles[0] + 75.0) * (M_PI/180.0);
-                break;
-            default:
-                targetAngle = (ent->angles[0]) * (M_PI/180.0);//Same as TR_CAM_TARG_BACK (default pos)
-                break;
-            }
-            cam_angles[0] = fmodf(cam_angles[0] + atan2f(sinf(currentAngle-(cam_angles[0] - targetAngle)), cosf(currentAngle+(cam_angles[0] - targetAngle))) * (engine_frame_time * rotSpeed), M_PI*2); //Update camera's angle
-        }
-    }
-
-    //Update cam pos
-    vec3_copy(cam->pos, cam_pos.m_floats);
-
-    //Modify cam pos for quicksand rooms
-    cam->pos[2] -= 128.0;
-    cam->current_room = Room_FindPosCogerrence(&engine_world, cam->pos, cam->current_room);
-    cam->pos[2] += 128.0;
-    if((cam->current_room != NULL) && (cam->current_room->flags & TR_ROOM_FLAG_QUICKSAND))
-    {
-        cam->pos[2] = cam->current_room->bb_max[2] + 2.0 * 64.0;
-    }
-
-    Cam_SetRotation(cam, cam_angles);
-    cam->current_room = Room_FindPosCogerrence(&engine_world, cam->pos, cam->current_room);
-
-    if(!ent->character)
-        delete[] cb;
-}
-
-
-void Game_LoopEntities(struct RedBlackNode_s *x)
-{
-    entity_p entity = (entity_p)x->data;
-
-    lua_LoopEntity(engine_lua, entity->id);
-
-    if(x->left != NULL)
-    {
-        Game_LoopEntities(x->left);
-    }
-    if(x->right != NULL)
-    {
-        Game_LoopEntities(x->right);
-    }
-}
-
-
-void Game_UpdateAllEntities(struct RedBlackNode_s *x)
-{
-    entity_p entity = (entity_p)x->data;
-
-    if(Entity_Frame(entity, engine_frame_time))
-    {
-        Entity_UpdateRigidBody(entity, 0);
-    }
-
-    if(x->left != NULL)
-    {
-        Game_UpdateAllEntities(x->left);
-    }
-    if(x->right != NULL)
-    {
-        Game_UpdateAllEntities(x->right);
-    }
-}
-
-
-void Game_UpdateAI()
-{
-    entity_p ent = NULL;
-    //for(ALL CHARACTERS, EXCEPT PLAYER)
-    {
-        if(ent)
-        {
-            // UPDATE AI commands
-        }
-    }
-}
-
-
-void Game_UpdateCharactersTree(struct RedBlackNode_s *x)
-{
-    entity_p ent = (entity_p)x->data;
-
-    if(ent && ent->character)
-    {
-        if(ent->character->cmd.action && (ent->type_flags & ENTITY_TYPE_TRIGGER_ACTIVATOR))
-        {
-            Entity_CheckActivators(ent);
-        }
-        if(Character_GetParam(ent, PARAM_HEALTH) <= 0.0)
-        {
-            ent->character->resp.kill = 1;                                      // Kill, if no HP.
-        }
-
-        Character_ApplyCommands(ent);
-    }
-
-    if(x->left != NULL)
-    {
-        Game_UpdateCharactersTree(x->left);
-    }
-    if(x->right != NULL)
-    {
-        Game_UpdateCharactersTree(x->right);
-    }
-}
-
-
-void Game_UpdateCharacters()
-{
-    entity_p ent = engine_world.Character;
-
-    if(ent && ent->character)
-    {
-        if(ent->character->cmd.action && (ent->type_flags & ENTITY_TYPE_TRIGGER_ACTIVATOR))
-        {
-            Entity_CheckActivators(ent);
-        }
-        if(Character_GetParam(ent, PARAM_HEALTH) <= 0.0)
-        {
-            ent->character->resp.kill = 1;   // Kill, if no HP.
-        }
-    }
-
-    if(engine_world.entity_tree && engine_world.entity_tree->root)
-    {
-        Game_UpdateCharactersTree(engine_world.entity_tree->root);
-    }
-}
-
-
-__inline btScalar Game_Tick(btScalar *game_logic_time)
-{
-    int t;
-    t = *game_logic_time / GAME_LOGIC_REFRESH_INTERVAL;
-    *game_logic_time -= (btScalar)t * GAME_LOGIC_REFRESH_INTERVAL;
-    return *game_logic_time;
-}
-
-
-void Game_Frame(btScalar time)
-{
-    static btScalar game_logic_time  = 0.0;
-                    game_logic_time += time;
-
-    bool is_entitytree = ((engine_world.entity_tree != NULL) && (engine_world.entity_tree->root != NULL));
-    bool is_character  = (engine_world.Character != NULL);
-
-    // GUI should be updated at all times!
-
-    Gui_Update();
-
-    ///@FIXME: I have no idea what's happening here! - Lwmte
-
-    if(!con_base.show && control_states.gui_inventory && main_inventory_manager)
-    {
-        if((is_character) &&
-           (main_inventory_manager->getCurrentState() == gui_InventoryManager::INVENTORY_DISABLED))
-        {
-            main_inventory_manager->setInventory(&engine_world.Character->character->inventory);
-            main_inventory_manager->send(gui_InventoryManager::INVENTORY_OPEN);
-        }
-        if(main_inventory_manager->getCurrentState() == gui_InventoryManager::INVENTORY_IDLE)
-        {
-            main_inventory_manager->send(gui_InventoryManager::INVENTORY_CLOSE);
-        }
-    }
-
-    // If console or inventory is active, only thing to update is audio.
-    if(con_base.show || main_inventory_manager->getCurrentState() != gui_InventoryManager::INVENTORY_DISABLED)
-    {
-        if(game_logic_time >= GAME_LOGIC_REFRESH_INTERVAL)
-        {
-            Audio_Update();
-            Game_Tick(&game_logic_time);
-        }
-        return;
-    }
-
-    // We're going to update main logic with a fixed step.
-    // This allows to conserve CPU resources and keep everything in sync!
-
-    if(game_logic_time >= GAME_LOGIC_REFRESH_INTERVAL)
-    {
-        int32_t t = game_logic_time / GAME_LOGIC_REFRESH_INTERVAL;
-        btScalar dt = (btScalar)t * GAME_LOGIC_REFRESH_INTERVAL;
-        game_logic_time -= dt;
-        Gameflow_Do();
-        bt_engine_dynamicsWorld->stepSimulation(dt, 8);
-        lua_DoTasks(engine_lua, dt);
-        Game_UpdateAI();
-        Audio_Update();
-
-        if(is_character)  Character_UpdateParams(engine_world.Character);
-        if(is_entitytree) Game_LoopEntities(engine_world.entity_tree->root);
-    }
-
-    // This must be called EVERY frame to max out smoothness.
-    // Includes animations, camera movement, and so on.
-    
-    Game_ApplyControls(engine_world.Character);
-
-    if(is_character)
-    {
-        if(!control_states.noclip && !control_states.free_look)
-        {
-            Character_ApplyCommands(engine_world.Character);
-            Entity_Frame(engine_world.Character, engine_frame_time);
-            Cam_FollowEntity(renderer.cam, engine_world.Character, 128.0, 400.0);
-        }
-    }
-
-    Game_UpdateCharacters();
-
-    if(is_entitytree) Game_UpdateAllEntities(engine_world.entity_tree->root);
-
-    Controls_RefreshStates();
-    Render_UpdateAnimTextures();
-}
-
-
-void Game_Prepare()
-{
-    if(IsCharacter(engine_world.Character))
-    {
-        // Set character values to default.
-
-        Character_SetParamMaximum(engine_world.Character, PARAM_HEALTH , LARA_PARAM_HEALTH_MAX );
-        Character_SetParam       (engine_world.Character, PARAM_HEALTH , LARA_PARAM_HEALTH_MAX );
-        Character_SetParamMaximum(engine_world.Character, PARAM_AIR    , LARA_PARAM_AIR_MAX    );
-        Character_SetParam       (engine_world.Character, PARAM_AIR    , LARA_PARAM_AIR_MAX    );
-        Character_SetParamMaximum(engine_world.Character, PARAM_STAMINA, LARA_PARAM_STAMINA_MAX);
-        Character_SetParam       (engine_world.Character, PARAM_STAMINA, LARA_PARAM_STAMINA_MAX);
-        Character_SetParamMaximum(engine_world.Character, PARAM_WARMTH,  LARA_PARAM_WARMTH_MAX );
-        Character_SetParam       (engine_world.Character, PARAM_WARMTH , LARA_PARAM_WARMTH_MAX );
-
-        // Set character statistics to default.
-
-        engine_world.Character->character->statistics.distance       = 0.0;
-        engine_world.Character->character->statistics.ammo_used      = 0;
-        engine_world.Character->character->statistics.hits           = 0;
-        engine_world.Character->character->statistics.kills          = 0;
-        engine_world.Character->character->statistics.medipacks_used = 0;
-        engine_world.Character->character->statistics.saves_used     = 0;
-        engine_world.Character->character->statistics.secrets_game   = 0;
-        engine_world.Character->character->statistics.secrets_level  = 0;
-    }
-    else if(engine_world.room_count > 0)
-    {
-        // If there is no character present, move default camera position to
-        // the first room (useful for TR1-3 cutscene levels).
-        
-        engine_camera.pos[0] = engine_world.rooms[0].bb_max[0];
-        engine_camera.pos[1] = engine_world.rooms[0].bb_max[1];
-        engine_camera.pos[2] = engine_world.rooms[0].bb_max[2];
-    }
-
-    // Set gameflow parameters to default.
-    // Reset secret trigger map.
-
-    memset(gameflow_manager.SecretsTriggerMap, 0, sizeof(gameflow_manager.SecretsTriggerMap));
-}
-
-
-void Game_LevelTransition(uint16_t level_index)
-{
-    char file_path[MAX_ENGINE_PATH];
-    lua_GetLoadingScreen(engine_lua, level_index, file_path);
-    Gui_FadeAssignPic(FADER_LOADSCREEN, file_path);
-    Gui_FadeStart(FADER_LOADSCREEN, GUI_FADER_DIR_OUT);
-    Audio_EndStreams();
-}
+        }
+    }
+
+    ///@INFO Basic camera override, completely placeholder until a system classic-like is created
+    if(control_states.mouse_look == 0)//If mouse look is off
+    {
+        float currentAngle = cam_angles[0] * (M_PI/180); //Current is the current cam angle
+        float targetAngle =  ent->angles[0] * (M_PI/180); //Target is the target angle which is the entity's angle itself
+        float rotSpeed = 2.0; //Speed of rotation
+        bool bDynamicRot = false;//Testing - Constant collision checks will rot in an attempt to hopefully miss collision with walls but it looks ugly DO NOT USE
+
+        ///@FIXME
+        //If Lara is in a specific state we want to rotate -75 deg or +75 deg depending on camera collision
+        if(ent->bf.animations.last_state == TR_STATE_LARA_REACH)
+        {
+            if(cam->target_dir == TR_CAM_TARG_BACK || bDynamicRot)
+            {
+                cam_pos2 = cam_pos;
+                cameraFrom.setOrigin(cam_pos2);
+                cam_pos2.m_floats[0] += sinf((ent->angles[0] - 90.0) * (M_PI/180.0)) * control_states.cam_distance;
+                cam_pos2.m_floats[1] -= cosf((ent->angles[0] - 90.0) * (M_PI/180.0)) * control_states.cam_distance;
+                cameraTo.setOrigin(cam_pos2);
+
+                //If collided we want to go right otherwise stay left
+                if(Cam_HasHit(cb, cameraFrom, cameraTo))
+                {
+                    cam_pos2 = cam_pos;
+                    cameraFrom.setOrigin(cam_pos2);
+                    cam_pos2.m_floats[0] += sinf((ent->angles[0] + 90.0) * (M_PI/180.0)) * control_states.cam_distance;
+                    cam_pos2.m_floats[1] -= cosf((ent->angles[0] + 90.0) * (M_PI/180.0)) * control_states.cam_distance;
+                    cameraTo.setOrigin(cam_pos2);
+
+                    //If collided we want to go to back else right
+                    if(Cam_HasHit(cb, cameraFrom, cameraTo) ? cam->target_dir = cam->target_dir = TR_CAM_TARG_BACK : cam->target_dir = TR_CAM_TARG_RIGHT);
+                }
+                else
+                {
+                    cam->target_dir = TR_CAM_TARG_LEFT;
+                }
+            }
+        }
+        else if(ent->bf.animations.last_state == TR_STATE_LARA_JUMP_BACK)
+        {
+            cam->target_dir = TR_CAM_TARG_FRONT;
+        }
+        else if(cam->target_dir != TR_CAM_TARG_BACK || bDynamicRot)
+        {
+            cam->target_dir = TR_CAM_TARG_BACK;//Reset to back
+        }
+
+        //If target mis-matches current we need to update the camera's angle to reach target!
+        if(currentAngle != targetAngle)
+        {
+            switch(cam->target_dir)
+            {
+            case TR_CAM_TARG_BACK:
+                targetAngle = (ent->angles[0]) * (M_PI/180.0);
+                break;
+            case TR_CAM_TARG_FRONT:
+                targetAngle = (ent->angles[0] - 180.0) * (M_PI/180.0);
+                break;
+            case TR_CAM_TARG_LEFT:
+                targetAngle = (ent->angles[0] - 75.0) * (M_PI/180.0);
+                break;
+            case TR_CAM_TARG_RIGHT:
+                targetAngle = (ent->angles[0] + 75.0) * (M_PI/180.0);
+                break;
+            default:
+                targetAngle = (ent->angles[0]) * (M_PI/180.0);//Same as TR_CAM_TARG_BACK (default pos)
+                break;
+            }
+            cam_angles[0] = fmodf(cam_angles[0] + atan2f(sinf(currentAngle-(cam_angles[0] - targetAngle)), cosf(currentAngle+(cam_angles[0] - targetAngle))) * (engine_frame_time * rotSpeed), M_PI*2); //Update camera's angle
+        }
+    }
+
+    //Update cam pos
+    vec3_copy(cam->pos, cam_pos.m_floats);
+
+    //Modify cam pos for quicksand rooms
+    cam->pos[2] -= 128.0;
+    cam->current_room = Room_FindPosCogerrence(&engine_world, cam->pos, cam->current_room);
+    cam->pos[2] += 128.0;
+    if((cam->current_room != NULL) && (cam->current_room->flags & TR_ROOM_FLAG_QUICKSAND))
+    {
+        cam->pos[2] = cam->current_room->bb_max[2] + 2.0 * 64.0;
+    }
+
+    Cam_SetRotation(cam, cam_angles);
+    cam->current_room = Room_FindPosCogerrence(&engine_world, cam->pos, cam->current_room);
+
+    if(!ent->character)
+        delete[] cb;
+}
+
+
+void Game_LoopEntities(struct RedBlackNode_s *x)
+{
+    entity_p entity = (entity_p)x->data;
+
+    lua_LoopEntity(engine_lua, entity->id);
+
+    if(x->left != NULL)
+    {
+        Game_LoopEntities(x->left);
+    }
+    if(x->right != NULL)
+    {
+        Game_LoopEntities(x->right);
+    }
+}
+
+
+void Game_UpdateAllEntities(struct RedBlackNode_s *x)
+{
+    entity_p entity = (entity_p)x->data;
+
+    if(Entity_Frame(entity, engine_frame_time))
+    {
+        Entity_UpdateRigidBody(entity, 0);
+    }
+
+    if(x->left != NULL)
+    {
+        Game_UpdateAllEntities(x->left);
+    }
+    if(x->right != NULL)
+    {
+        Game_UpdateAllEntities(x->right);
+    }
+}
+
+
+void Game_UpdateAI()
+{
+    entity_p ent = NULL;
+    //for(ALL CHARACTERS, EXCEPT PLAYER)
+    {
+        if(ent)
+        {
+            // UPDATE AI commands
+        }
+    }
+}
+
+
+void Game_UpdateCharactersTree(struct RedBlackNode_s *x)
+{
+    entity_p ent = (entity_p)x->data;
+
+    if(ent && ent->character)
+    {
+        if(ent->character->cmd.action && (ent->type_flags & ENTITY_TYPE_TRIGGER_ACTIVATOR))
+        {
+            Entity_CheckActivators(ent);
+        }
+        if(Character_GetParam(ent, PARAM_HEALTH) <= 0.0)
+        {
+            ent->character->resp.kill = 1;                                      // Kill, if no HP.
+        }
+
+        Character_ApplyCommands(ent);
+    }
+
+    if(x->left != NULL)
+    {
+        Game_UpdateCharactersTree(x->left);
+    }
+    if(x->right != NULL)
+    {
+        Game_UpdateCharactersTree(x->right);
+    }
+}
+
+
+void Game_UpdateCharacters()
+{
+    entity_p ent = engine_world.Character;
+
+    if(ent && ent->character)
+    {
+        if(ent->character->cmd.action && (ent->type_flags & ENTITY_TYPE_TRIGGER_ACTIVATOR))
+        {
+            Entity_CheckActivators(ent);
+        }
+        if(Character_GetParam(ent, PARAM_HEALTH) <= 0.0)
+        {
+            ent->character->resp.kill = 1;   // Kill, if no HP.
+        }
+    }
+
+    if(engine_world.entity_tree && engine_world.entity_tree->root)
+    {
+        Game_UpdateCharactersTree(engine_world.entity_tree->root);
+    }
+}
+
+
+__inline btScalar Game_Tick(btScalar *game_logic_time)
+{
+    int t;
+    t = *game_logic_time / GAME_LOGIC_REFRESH_INTERVAL;
+    *game_logic_time -= (btScalar)t * GAME_LOGIC_REFRESH_INTERVAL;
+    return *game_logic_time;
+}
+
+
+void Game_Frame(btScalar time)
+{
+    static btScalar game_logic_time  = 0.0;
+                    game_logic_time += time;
+
+    bool is_entitytree = ((engine_world.entity_tree != NULL) && (engine_world.entity_tree->root != NULL));
+    bool is_character  = (engine_world.Character != NULL);
+
+    // GUI should be updated at all times!
+
+    Gui_Update();
+
+    ///@FIXME: I have no idea what's happening here! - Lwmte
+
+    if(!con_base.show && control_states.gui_inventory && main_inventory_manager)
+    {
+        if((is_character) &&
+           (main_inventory_manager->getCurrentState() == gui_InventoryManager::INVENTORY_DISABLED))
+        {
+            main_inventory_manager->setInventory(&engine_world.Character->character->inventory);
+            main_inventory_manager->send(gui_InventoryManager::INVENTORY_OPEN);
+        }
+        if(main_inventory_manager->getCurrentState() == gui_InventoryManager::INVENTORY_IDLE)
+        {
+            main_inventory_manager->send(gui_InventoryManager::INVENTORY_CLOSE);
+        }
+    }
+
+    // If console or inventory is active, only thing to update is audio.
+    if(con_base.show || main_inventory_manager->getCurrentState() != gui_InventoryManager::INVENTORY_DISABLED)
+    {
+        if(game_logic_time >= GAME_LOGIC_REFRESH_INTERVAL)
+        {
+            Audio_Update();
+            Game_Tick(&game_logic_time);
+        }
+        return;
+    }
+
+    // We're going to update main logic with a fixed step.
+    // This allows to conserve CPU resources and keep everything in sync!
+
+    if(game_logic_time >= GAME_LOGIC_REFRESH_INTERVAL)
+    {
+        int32_t t = game_logic_time / GAME_LOGIC_REFRESH_INTERVAL;
+        btScalar dt = (btScalar)t * GAME_LOGIC_REFRESH_INTERVAL;
+        game_logic_time -= dt;
+        Gameflow_Do();
+        bt_engine_dynamicsWorld->stepSimulation(dt, 8);
+        lua_DoTasks(engine_lua, dt);
+        Game_UpdateAI();
+        Audio_Update();
+
+        if(is_character)  Character_UpdateParams(engine_world.Character);
+        if(is_entitytree) Game_LoopEntities(engine_world.entity_tree->root);
+    }
+
+    // This must be called EVERY frame to max out smoothness.
+    // Includes animations, camera movement, and so on.
+    
+    Game_ApplyControls(engine_world.Character);
+
+    if(is_character)
+    {
+        if(!control_states.noclip && !control_states.free_look)
+        {
+            Character_ApplyCommands(engine_world.Character);
+            Entity_Frame(engine_world.Character, engine_frame_time);
+            Cam_FollowEntity(renderer.cam, engine_world.Character, 128.0, 400.0);
+        }
+    }
+
+    Game_UpdateCharacters();
+
+    if(is_entitytree) Game_UpdateAllEntities(engine_world.entity_tree->root);
+
+    Controls_RefreshStates();
+    Render_UpdateAnimTextures();
+}
+
+
+void Game_Prepare()
+{
+    if(IsCharacter(engine_world.Character))
+    {
+        // Set character values to default.
+
+        Character_SetParamMaximum(engine_world.Character, PARAM_HEALTH , LARA_PARAM_HEALTH_MAX );
+        Character_SetParam       (engine_world.Character, PARAM_HEALTH , LARA_PARAM_HEALTH_MAX );
+        Character_SetParamMaximum(engine_world.Character, PARAM_AIR    , LARA_PARAM_AIR_MAX    );
+        Character_SetParam       (engine_world.Character, PARAM_AIR    , LARA_PARAM_AIR_MAX    );
+        Character_SetParamMaximum(engine_world.Character, PARAM_STAMINA, LARA_PARAM_STAMINA_MAX);
+        Character_SetParam       (engine_world.Character, PARAM_STAMINA, LARA_PARAM_STAMINA_MAX);
+        Character_SetParamMaximum(engine_world.Character, PARAM_WARMTH,  LARA_PARAM_WARMTH_MAX );
+        Character_SetParam       (engine_world.Character, PARAM_WARMTH , LARA_PARAM_WARMTH_MAX );
+
+        // Set character statistics to default.
+
+        engine_world.Character->character->statistics.distance       = 0.0;
+        engine_world.Character->character->statistics.ammo_used      = 0;
+        engine_world.Character->character->statistics.hits           = 0;
+        engine_world.Character->character->statistics.kills          = 0;
+        engine_world.Character->character->statistics.medipacks_used = 0;
+        engine_world.Character->character->statistics.saves_used     = 0;
+        engine_world.Character->character->statistics.secrets_game   = 0;
+        engine_world.Character->character->statistics.secrets_level  = 0;
+    }
+    else if(engine_world.room_count > 0)
+    {
+        // If there is no character present, move default camera position to
+        // the first room (useful for TR1-3 cutscene levels).
+        
+        engine_camera.pos[0] = engine_world.rooms[0].bb_max[0];
+        engine_camera.pos[1] = engine_world.rooms[0].bb_max[1];
+        engine_camera.pos[2] = engine_world.rooms[0].bb_max[2];
+    }
+
+    // Set gameflow parameters to default.
+    // Reset secret trigger map.
+
+    memset(gameflow_manager.SecretsTriggerMap, 0, sizeof(gameflow_manager.SecretsTriggerMap));
+}
+
+
+void Game_LevelTransition(uint16_t level_index)
+{
+    char file_path[MAX_ENGINE_PATH];
+    lua_GetLoadingScreen(engine_lua, level_index, file_path);
+    Gui_FadeAssignPic(FADER_LOADSCREEN, file_path);
+    Gui_FadeStart(FADER_LOADSCREEN, GUI_FADER_DIR_OUT);
+    Audio_EndStreams();
+}