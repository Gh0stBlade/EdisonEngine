
#include <cmath>
#include <stdlib.h>
#include <SDL2/SDL_platform.h>
#include <SDL2/SDL_opengl.h>
#include "gl_util.h"

#include "bullet/LinearMath/btScalar.h"

#include "render.h"
#include "console.h"
#include "world.h"
#include "portal.h"
#include "frustum.h"
#include "polygon.h"
#include "camera.h"
#include "script.h"
#include "vmath.h"
#include "mesh.h"
#include "hair.h"
#include "entity.h"
#include "engine.h"
#include "obb.h"
#include "bsp_tree.h"
#include "resource.h"
#include "shader_description.h"
#include "shader_manager.h"

render_t renderer;
class dynamicBSP render_dBSP(16 * 1024 * 1024);
extern render_DebugDrawer debugDrawer;

/*GLhandleARB main_vsh, main_fsh, main_program;
GLint       main_model_mat_pos, main_proj_mat_pos, main_model_proj_mat_pos, main_tr_mat_pos;
*/
/*bool btCollisionObjectIsVisible(btCollisionObject *colObj)
{
    engine_container_p cont = (engine_container_p)colObj->getUserPointer();
    return (cont == NULL) || (cont->room == NULL) || (cont->room->is_in_r_list && cont->room->active);
}*/

void Render_InitGlobals()
{
    renderer.settings.anisotropy = 0;
    renderer.settings.lod_bias = 0;
    renderer.settings.antialias = 0;
    renderer.settings.antialias_samples = 0;
    renderer.settings.mipmaps = 3;
    renderer.settings.mipmap_mode = 3;
    renderer.settings.texture_border = 8;
    renderer.settings.z_depth = 16;
    renderer.settings.fog_enabled = 1;
    renderer.settings.fog_color[0] = 0.0f;
    renderer.settings.fog_color[1] = 0.0f;
    renderer.settings.fog_color[2] = 0.0f;
    renderer.settings.fog_start_depth = 10000.0f;
    renderer.settings.fog_end_depth = 16000.0f;
}

void Render_DoShaders()
{
    renderer.shader_manager = new shader_manager();
    renderer.vertex_array_manager = vertex_array_manager::createManager();
}


void Render_Init()
{
    renderer.blocked = 1;
    renderer.cam = NULL;

    renderer.r_list = NULL;
    renderer.r_list_size = 0;
    renderer.r_list_active_count= 0;

    renderer.world = NULL;
    renderer.style = 0x00;
}


void Render_Empty(render_p render)
{
    render->world = NULL;

    if(render->r_list)
    {
        render->r_list_active_count = 0;
        render->r_list_size = 0;
        free(render->r_list);
        render->r_list = NULL;
    }

    if (render->shader_manager)
    {
        delete render->shader_manager;
        render->shader_manager = 0;
    }
}


render_list_p Render_CreateRoomListArray(unsigned int count)
{
    render_list_p ret = (render_list_p)malloc(count * sizeof(render_list_t));

    for(unsigned int i=0; i<count; i++)
    {
        ret[i].active = 0;
        ret[i].room = NULL;
        ret[i].dist = 0.0;
    }
    return ret;
}

void Render_SkyBox(const btScalar modelViewProjectionMatrix[16])
{
    btScalar tr[16];
    btScalar *p;

    if((renderer.style & R_DRAW_SKYBOX) && (renderer.world != NULL) && (renderer.world->sky_box != NULL))
    {
        glDepthMask(GL_FALSE);
        tr[15] = 1.0;
        p = renderer.world->sky_box->animations->frames->bone_tags->offset;
        vec3_add(tr+12, renderer.cam->pos, p);
        p = renderer.world->sky_box->animations->frames->bone_tags->qrotate;
        Mat4_set_qrotation(tr, p);
        btScalar fullView[16];
        Mat4_Mat4_mul(fullView, modelViewProjectionMatrix, tr);

        const unlit_tinted_shader_description *shader = renderer.shader_manager->getStaticMeshShader();
        glUseProgramObjectARB(shader->program);
        glUniformMatrix4fvARB(shader->model_view_projection, 1, false, fullView);
        glUniform1iARB(shader->sampler, 0);
        GLfloat tint[] = { 1, 1, 1, 1 };
        glUniform4fvARB(shader->tint_mult, 1, tint);

        Render_Mesh(renderer.world->sky_box->mesh_tree->mesh_base);
        glDepthMask(GL_TRUE);
    }
}

/**
 * Opaque meshes drawing
 */
void Render_Mesh(struct base_mesh_s *mesh)
{
    if(mesh->num_animated_elements > 0 || mesh->num_alpha_animated_elements > 0)
    {
        // Respecify the tex coord buffer
        glBindBufferARB(GL_ARRAY_BUFFER, mesh->animated_vbo_texcoord_array);
        // Tell OpenGL to discard the old values
        glBufferDataARB(GL_ARRAY_BUFFER, mesh->animated_vertex_count * sizeof(GLfloat [2]), 0, GL_STREAM_DRAW);
        // Get writable data (to avoid copy)
        GLfloat *data = (GLfloat *) glMapBufferARB(GL_ARRAY_BUFFER, GL_WRITE_ONLY);

        size_t offset = 0;
        for(uint32_t i=0;i<mesh->polygons_count;i++)
        {
            const struct polygon_s &p = mesh->polygons[i];
            if (p.anim_id == 0 || Polygon_IsBroken(&p))
            {
                continue;
            }
             anim_seq_p seq = engine_world.anim_sequences + p.anim_id - 1;

            if (seq->uvrotate) {
                printf("?");
            }

            uint16_t frame = (seq->current_frame + p.frame_offset) % seq->frames_count;
            tex_frame_p tf = seq->frames + frame;
            for(uint16_t i=0;i<p.vertex_count;i++)
            {
                const GLfloat *v = p.vertices[i].tex_coord;
                data[offset + 0] = tf->mat[0+0*2] * v[0] + tf->mat[0+1*2] * v[1] + tf->move[0];
                data[offset + 1] = tf->mat[1+0*2] * v[0] + tf->mat[1+1*2] * v[1] + tf->move[1];

                offset += 2;
            }
        }
        glUnmapBufferARB(GL_ARRAY_BUFFER);

        if (mesh->num_animated_elements > 0)
        {
            mesh->animated_vertex_array->use();

            glBindTexture(GL_TEXTURE_2D, renderer.world->textures[0]);
            glDrawElements(GL_TRIANGLES, mesh->num_animated_elements, GL_UNSIGNED_INT, 0);
        }
    }

    if(mesh->vertex_count != 0)
    {
        mesh->main_vertex_array->use();

        const uint32_t *elementsbase = NULL;

        unsigned long offset = 0;
        for(uint32_t texture = 0; texture < mesh->num_texture_pages; texture++)
        {
            if(mesh->element_count_per_texture[texture] == 0)
            {
                continue;
            }

            glBindTexture(GL_TEXTURE_2D, renderer.world->textures[texture]);
            glDrawElements(GL_TRIANGLES, mesh->element_count_per_texture[texture], GL_UNSIGNED_INT, elementsbase + offset);
            offset += mesh->element_count_per_texture[texture];
        }
    }
}


/**
 * draw transparency polygons
 */
void Render_PolygonTransparency(uint16_t &currentTransparency, const struct bsp_face_ref_s *bsp_ref, const unlit_tinted_shader_description *shader)
{
    // Blending mode switcher.
    // Note that modes above 2 aren't explicitly used in TR textures, only for
    // internal particle processing. Theoretically it's still possible to use
    // them if you will force type via TRTextur utility.
    const struct transparent_polygon_reference_s *ref = bsp_ref->polygon;
    const struct polygon_s *p = ref->polygon;
    if (currentTransparency != p->transparency)
    {
        currentTransparency = p->transparency;
        switch(p->transparency)
        {
            case BM_MULTIPLY:                                    // Classic PC alpha
                glBlendFunc(GL_ONE, GL_ONE);
                break;

            case BM_INVERT_SRC:                                  // Inversion by src (PS darkness) - SAME AS IN TR3-TR5
                glBlendFunc(GL_ZERO, GL_ONE_MINUS_SRC_COLOR);
                break;

            case BM_INVERT_DEST:                                 // Inversion by dest
                glBlendFunc(GL_ONE_MINUS_SRC_COLOR, GL_ONE_MINUS_SRC_COLOR);
                break;

            case BM_SCREEN:                                      // Screen (smoke, etc.)
                glBlendFunc(GL_ONE, GL_ONE_MINUS_SRC_COLOR);
                break;

            case BM_ANIMATED_TEX:
                glBlendFunc(GL_ONE, GL_ZERO);
                break;

            default:                                             // opaque animated textures case
                break;
        };
    }

    GLfloat mvp[16];
    Mat4_Mat4_mul(mvp, renderer.cam->gl_view_proj_mat, bsp_ref->transform);

    glUniformMatrix4fvARB(shader->model_view_projection, 1, false, mvp);

    ref->used_vertex_array->use();
    glBindTexture(GL_TEXTURE_2D, renderer.world->textures[p->tex_index]);

    glDrawElements(GL_TRIANGLES, ref->count, GL_UNSIGNED_INT, (GLvoid *) (sizeof(GLuint) * ref->firstIndex));
}


void Render_BSPFrontToBack(uint16_t &currentTransparency, struct bsp_node_s *root, const unlit_tinted_shader_description *shader)
{
    btScalar d = vec3_plane_dist(root->plane, engine_camera.pos);

    if(d >= 0)
    {
        if(root->front != NULL)
        {
            Render_BSPFrontToBack(currentTransparency, root->front, shader);
        }

        for(const bsp_face_ref_s *p=root->polygons_front;p!=NULL;p=p->next)
        {
            Render_PolygonTransparency(currentTransparency, p, shader);
        }
        for(const bsp_face_ref_s *p=root->polygons_back;p!=NULL;p=p->next)
        {
            Render_PolygonTransparency(currentTransparency, p, shader);
        }

        if(root->back != NULL)
        {
            Render_BSPFrontToBack(currentTransparency, root->back, shader);
        }
    }
    else
    {
        if(root->back != NULL)
        {
            Render_BSPFrontToBack(currentTransparency, root->back, shader);
        }

        for(const bsp_face_ref_s *p=root->polygons_back;p!=NULL;p=p->next)
        {
            Render_PolygonTransparency(currentTransparency, p, shader);
        }
        for(const bsp_face_ref_s *p=root->polygons_front;p!=NULL;p=p->next)
        {
            Render_PolygonTransparency(currentTransparency, p, shader);
        }

        if(root->front != NULL)
        {
            Render_BSPFrontToBack(currentTransparency, root->front, shader);
        }
    }
}

void Render_BSPBackToFront(uint16_t &currentTransparency, struct bsp_node_s *root, const unlit_tinted_shader_description *shader)
{
    btScalar d = vec3_plane_dist(root->plane, engine_camera.pos);

    if(d >= 0)
    {
        if(root->back != NULL)
        {
            Render_BSPBackToFront(currentTransparency, root->back, shader);
        }

        for(const bsp_face_ref_s *p=root->polygons_back;p!=NULL;p=p->next)
        {
            Render_PolygonTransparency(currentTransparency, p, shader);
        }
        for(const bsp_face_ref_s *p=root->polygons_front;p!=NULL;p=p->next)
        {
            Render_PolygonTransparency(currentTransparency, p, shader);
        }

        if(root->front != NULL)
        {
            Render_BSPBackToFront(currentTransparency, root->front, shader);
        }
    }
    else
    {
        if(root->front != NULL)
        {
            Render_BSPBackToFront(currentTransparency, root->front, shader);
        }

        for(const bsp_face_ref_s *p=root->polygons_front;p!=NULL;p=p->next)
        {
            Render_PolygonTransparency(currentTransparency, p, shader);
        }
        for(const bsp_face_ref_s *p=root->polygons_back;p!=NULL;p=p->next)
        {
            Render_PolygonTransparency(currentTransparency, p, shader);
        }

        if(root->back != NULL)
        {
            Render_BSPBackToFront(currentTransparency, root->back, shader);
        }
    }
}

void Render_UpdateAnimTextures()                                                // This function is used for updating global animated texture frame
{
    anim_seq_p seq = engine_world.anim_sequences;
    for(uint16_t i=0;i<engine_world.anim_sequences_count;i++,seq++)
    {
        if(seq->frame_lock)
        {
            continue;
        }

        seq->frame_time += engine_frame_time;
        if(seq->frame_time >= seq->frame_rate)
        {
            int j = (seq->frame_time / seq->frame_rate);
            seq->frame_time -= (btScalar)j * seq->frame_rate;

            switch(seq->anim_type)
            {
                case TR_ANIMTEXTURE_REVERSE:
                    if(seq->reverse_direction)
                    {
                        if(seq->current_frame == 0)
                        {
                            seq->current_frame++;
                            seq->reverse_direction = false;
                        }
                        else if(seq->current_frame > 0)
                        {
                            seq->current_frame--;
                        }
                    }
                    else
                    {
                        if(seq->current_frame == seq->frames_count - 1)
                        {
                            seq->current_frame--;
                            seq->reverse_direction = true;
                        }
                        else if(seq->current_frame < seq->frames_count - 1)
                        {
                            seq->current_frame++;
                        }
                        seq->current_frame %= seq->frames_count;                ///@PARANOID
                    }
                    break;

                case TR_ANIMTEXTURE_FORWARD:                                    // inversed in polygon anim. texture frames
                case TR_ANIMTEXTURE_BACKWARD:
                    seq->current_frame++;
                    seq->current_frame %= seq->frames_count;
                    break;
            };
        }
    }
}

/**
 * skeletal model drawing
 */
void Render_SkeletalModel(const lit_shader_description *shader, struct ss_bone_frame_s *bframe, const btScalar mvMatrix[16], const btScalar mvpMatrix[16])
{
    ss_bone_tag_p btag = bframe->bone_tags;

    for(uint16_t i=0; i<bframe->bone_tag_count; i++,btag++)
    {
        btScalar mvTransform[16];
        Mat4_Mat4_mul(mvTransform, mvMatrix, btag->full_transform);
        glUniformMatrix4fvARB(shader->model_view, 1, false, mvTransform);

        btScalar mvpTransform[16];
        Mat4_Mat4_mul(mvpTransform, mvpMatrix, btag->full_transform);
        glUniformMatrix4fvARB(shader->model_view_projection, 1, false, mvpTransform);

        Render_Mesh(btag->mesh_base);
        if(btag->mesh_slot)
        {
            Render_Mesh(btag->mesh_slot);
        }
    }
}

void Render_SkeletalModelSkin(const struct lit_shader_description *shader, struct entity_s *ent, const btScalar mvMatrix[16], const btScalar pMatrix[16])
{
    ss_bone_tag_p btag = ent->bf.bone_tags;

    glUniformMatrix4fvARB(shader->projection, 1, false, pMatrix);

    for(uint16_t i=0; i<ent->bf.bone_tag_count; i++,btag++)
    {
        btScalar mvTransforms[32];
        Mat4_Mat4_mul(&mvTransforms[0], mvMatrix, btag->full_transform);

        // Calculate parent transform
        const btScalar *parentTransform = btag->parent ? btag->parent->full_transform : ent->transform;

        btScalar translate[16];
        Mat4_E(translate);
        Mat4_Translate(translate, btag->offset);

        btScalar secondTransform[16];
        Mat4_Mat4_mul(secondTransform, parentTransform, translate);

        Mat4_Mat4_mul(&mvTransforms[16], mvMatrix, secondTransform);
        glUniformMatrix4fvARB(shader->model_view, 2, false, mvTransforms);

        if(btag->mesh_skin)
        {
            Render_Mesh(btag->mesh_skin);
        }
    }
}

void Render_DynamicEntitySkin(const struct lit_shader_description *shader, struct entity_s *ent, const btScalar mvMatrix[16], const btScalar pMatrix[16])
{
    glUniformMatrix4fvARB(shader->projection, 1, false, pMatrix);

    for(uint16_t i=0; i<ent->bf.bone_tag_count; i++)
    {
        btScalar mvTransforms[32], tr[32];
        
        ent->bt_body[i]->getWorldTransform().getOpenGLMatrix(tr);
        Mat4_Mat4_mul(&mvTransforms[0], mvMatrix, tr);

        // Calculate parent transform
        struct ss_bone_tag_s &btag = ent->bf.bone_tags[i];
        bool foundParentTransform = false;
        for (int j = 0; j < ent->bf.bone_tag_count; j++) {
            if (&(ent->bf.bone_tags[j]) == btag.parent) {
                ent->bt_body[j]->getWorldTransform().getOpenGLMatrix(&tr[16]);
                foundParentTransform = true;
                break;
            }
        }
        if (!foundParentTransform)
            memcpy(&tr[16], ent->transform, sizeof(btScalar [16]));
        
        btScalar translate[16];
        Mat4_E(translate);
        Mat4_Translate(translate, btag.offset);
        
        btScalar secondTransform[16];
        Mat4_Mat4_mul(secondTransform, &tr[16], translate);
        
        Mat4_Mat4_mul(&mvTransforms[16], mvMatrix, secondTransform);
        glUniformMatrix4fvARB(shader->model_view, 2, false, mvTransforms);

        if(btag.mesh_skin)
        {
            Render_Mesh(btag.mesh_skin);
        }
    }
}

/**
 * Sets up the light calculations for the given entity based on its current
 * room. Returns the used shader, which will have been made current already.
 */
const lit_shader_description *render_setupEntityLight(struct entity_s *entity, const btScalar modelViewMatrix[16], bool skin)
{
    // Calculate lighting
    const lit_shader_description *shader;

    room_s *room = entity->self->room;
    if(room != NULL)
    {
        GLfloat ambient_component[4];

        ambient_component[0] = room->ambient_lighting[0];
        ambient_component[1] = room->ambient_lighting[1];
        ambient_component[2] = room->ambient_lighting[2];
        ambient_component[3] = 1.0f;

        if(room->flags & TR_ROOM_FLAG_WATER)
        {
            Render_CalculateWaterTint(ambient_component, 0);
        }

        GLenum current_light_number = 0;
        light_s *current_light = NULL;

        GLfloat positions[3*MAX_NUM_LIGHTS];
        GLfloat colors[4*MAX_NUM_LIGHTS];
        GLfloat innerRadiuses[1*MAX_NUM_LIGHTS];
        GLfloat outerRadiuses[1*MAX_NUM_LIGHTS];
        memset(positions, 0, sizeof(positions));
        memset(colors, 0, sizeof(colors));
        memset(innerRadiuses, 0, sizeof(innerRadiuses));
        memset(outerRadiuses, 0, sizeof(outerRadiuses));

        for(uint32_t i = 0; i < room->light_count && current_light_number < MAX_NUM_LIGHTS; i++)
        {
            current_light = &room->lights[i];

            float x = entity->transform[12] - current_light->pos[0];
            float y = entity->transform[13] - current_light->pos[1];
            float z = entity->transform[14] - current_light->pos[2];

            float distance = sqrt(x * x + y * y + z * z);

            // Find color
            colors[current_light_number*4 + 0] = std::fmin(std::fmax(current_light->colour[0], 0.0), 1.0);
            colors[current_light_number*4 + 1] = std::fmin(std::fmax(current_light->colour[1], 0.0), 1.0);
            colors[current_light_number*4 + 2] = std::fmin(std::fmax(current_light->colour[2], 0.0), 1.0);
            colors[current_light_number*4 + 3] = std::fmin(std::fmax(current_light->colour[3], 0.0), 1.0);

            if(room->flags & TR_ROOM_FLAG_WATER)
            {
                Render_CalculateWaterTint(colors + current_light_number * 4, 0);
            }

            // Find position
            Mat4_vec3_mul(&positions[3*current_light_number], modelViewMatrix, current_light->pos);

            // Find fall-off
            if(current_light->light_type == LT_SUN)
            {
                innerRadiuses[current_light_number] = 1e20f;
                outerRadiuses[current_light_number] = 1e21f;
                current_light_number++;
            }
            else if(distance <= current_light->outer + 1024.0f && (current_light->light_type == LT_POINT || current_light->light_type == LT_SHADOW))
            {
                innerRadiuses[current_light_number] = std::fabs(current_light->inner);
                outerRadiuses[current_light_number] = std::fabs(current_light->outer);
                current_light_number++;
            }
        }

        shader = renderer.shader_manager->getEntityShader(current_light_number, skin);
        glUseProgramObjectARB(shader->program);
        glUniform4fvARB(shader->light_ambient, 1, ambient_component);
        glUniform4fvARB(shader->light_color, current_light_number, colors);
        glUniform3fvARB(shader->light_position, current_light_number, positions);
        glUniform1fvARB(shader->light_inner_radius, current_light_number, innerRadiuses);
        glUniform1fvARB(shader->light_outer_radius, current_light_number, outerRadiuses);
    } else {
        shader = renderer.shader_manager->getEntityShader(0, skin);
        glUseProgramObjectARB(shader->program);
    }
    return shader;
}

void Render_Entity(struct entity_s *entity, const btScalar modelViewMatrix[16], const btScalar modelViewProjectionMatrix[16], const btScalar projection[16])
{
    if(entity->was_rendered || !(entity->state_flags & ENTITY_STATE_VISIBLE) || (entity->bf.animations.model->hide && !(renderer.style & R_DRAW_NULLMESHES)))
    {
        return;
    }

    // Calculate lighting
    const lit_shader_description *shader = render_setupEntityLight(entity, modelViewMatrix, false);

    if(entity->bf.animations.model && entity->bf.animations.model->animations)
    {
        // base frame offset
        if(entity->type_flags & ENTITY_TYPE_DYNAMIC)
        {
            Render_DynamicEntity(shader, entity, modelViewMatrix, modelViewProjectionMatrix);
            ///@TODO: where I need to do bf skinning matrices update? this time ragdoll update function calculates these matrices;
            if (entity->bf.bone_tags[0].mesh_skin)
            {
                const lit_shader_description *skinShader = render_setupEntityLight(entity, modelViewMatrix, true);
                Render_DynamicEntitySkin(skinShader, entity, modelViewMatrix, projection);
            }
        }
        else
        {
            btScalar subModelView[16];
            btScalar subModelViewProjection[16];
            Mat4_Mat4_mul(subModelView, modelViewMatrix, entity->transform);
            Mat4_Mat4_mul(subModelViewProjection, modelViewProjectionMatrix, entity->transform);
            Render_SkeletalModel(shader, &entity->bf, subModelView, subModelViewProjection);
            if (entity->bf.bone_tags[0].mesh_skin)
            {
                const lit_shader_description *skinShader = render_setupEntityLight(entity, modelViewMatrix, true);
                Render_SkeletalModelSkin(skinShader, entity, subModelView, projection);
            }
        }
    }
}

void Render_DynamicEntity(const struct lit_shader_description *shader, struct entity_s *entity, const btScalar modelViewMatrix[16], const btScalar modelViewProjectionMatrix[16])
{
    ss_bone_tag_p btag = entity->bf.bone_tags;

    for(uint16_t i=0; i<entity->bf.bone_tag_count; i++,btag++)
    {
        btScalar mvTransform[16], tr[16];

        entity->bt_body[i]->getWorldTransform().getOpenGLMatrix(tr);
        Mat4_Mat4_mul(mvTransform, modelViewMatrix, tr);
        glUniformMatrix4fvARB(shader->model_view, 1, false, mvTransform);

        btScalar mvpTransform[16];
        Mat4_Mat4_mul(mvpTransform, modelViewProjectionMatrix, tr);
        glUniformMatrix4fvARB(shader->model_view_projection, 1, false, mvpTransform);

        Render_Mesh(btag->mesh_base);
        if(btag->mesh_slot)
        {
            Render_Mesh(btag->mesh_slot);
        }
    }
}

///@TODO: add joint between hair and head; do Lara's skinning by vertex position copy (no inverse matrices and other) by vertex map;
void Render_Hair(struct entity_s *entity, const btScalar modelViewMatrix[16], const btScalar projection[16])
{
    if((!entity) || !(entity->character) || (entity->character->hair_count == 0) || !(entity->character->hairs))
        return;

    // Calculate lighting
    const lit_shader_description *shader = render_setupEntityLight(entity, modelViewMatrix, true);
<<<<<<< HEAD
    

    for(int h=0; h<entity->character->hair_count; h++)
    {
        btScalar subModelViewMatrices[16 * 10];
        // First: Head attachment
        btScalar globalHead[16];
        Mat4_Mat4_mul(globalHead, entity->transform, entity->bf.bone_tags[entity->character->hairs[h].owner_body].full_transform);
        btScalar globalAttachment[16];
        Mat4_Mat4_mul(globalHead, entity->transform, entity->bf.bone_tags[entity->character->hairs[h].owner_body].full_transform);
        Mat4_Mat4_mul(globalAttachment, globalHead, entity->character->hairs[h].owner_body_hair_root);
        Mat4_Mat4_mul(subModelViewMatrices, modelViewMatrix, globalAttachment);
        
        // Then: Individual hair pieces
=======
    for(int h=0; h<entity->character->hair_count; h++)
    {
        btScalar subModelViewMatrices[16 * 10];
        //dual hair pieces
>>>>>>> d8510d34
        for(uint16_t i=0; i<entity->character->hairs[h].element_count; i++)
        {
            btScalar transform[16];
            const btTransform &bt_tr = entity->character->hairs[h].elements[i].body->getWorldTransform();
            bt_tr.getOpenGLMatrix(transform);
<<<<<<< HEAD

            Mat4_Mat4_mul(&subModelViewMatrices[(i+1) * 16], modelViewMatrix, transform);
=======
            Mat4_Mat4_mul(&subModelViewMatrices[i * 16], modelViewMatrix, transform);
>>>>>>> d8510d34
        }
        glUniformMatrix4fvARB(shader->model_view, entity->character->hairs[h].element_count, GL_FALSE, subModelViewMatrices);
        glUniformMatrix4fvARB(shader->projection, 1, GL_FALSE, projection);

        Render_Mesh(entity->character->hairs[h].mesh);
    }
}

/**
 * drawing world models.
 */
void Render_Room(struct room_s *room, struct render_s *render, const btScalar modelViewMatrix[16], const btScalar modelViewProjectionMatrix[16], const btScalar projection[16])
{
    engine_container_p cont;
    entity_p ent;

    const shader_description *lastShader = 0;

    ////start test stencil test code
    bool need_stencil = false;
#if STENCIL_FRUSTUM
    if(room->frustum != NULL)
    {
        for(uint16_t i=0;i<room->overlapped_room_list_size;i++)
        {
            if(room->overlapped_room_list[i]->is_in_r_list)
            {
                need_stencil = true;
                break;
            }
        }

        if(need_stencil)
        {
            const unlit_shader_description *shader = render->shader_manager->getStencilShader();
            glUseProgramObjectARB(shader->program);
            glUniformMatrix4fvARB(shader->model_view_projection, 1, false, engine_camera.gl_view_proj_mat);
            glEnable(GL_STENCIL_TEST);
            glClear(GL_STENCIL_BUFFER_BIT);
            glStencilFunc(GL_NEVER, 1, 0x00);
            glStencilOp(GL_REPLACE, GL_KEEP, GL_KEEP);

            GLuint stencilVBO;
            glGenBuffersARB(1, &stencilVBO);

            vertex_array_attribute attribs[] = {
                vertex_array_attribute(unlit_shader_description::position, 3, GL_FLOAT, false, stencilVBO, sizeof(GLfloat [3]), 0)
            };

            vertex_array *array = render->vertex_array_manager->createArray(0, 1, attribs);
            array->use();

            for(frustum_p f=room->frustum;f!=NULL;f=f->next)
            {
                glBindBufferARB(GL_ARRAY_BUFFER_ARB, stencilVBO);
                glBufferDataARB(GL_ARRAY_BUFFER_ARB, f->vertex_count * sizeof(GLfloat [3]), NULL, GL_STREAM_DRAW_ARB);

                GLfloat *v = (GLfloat *) glMapBufferARB(GL_ARRAY_BUFFER_ARB, GL_WRITE_ONLY_ARB);

                for(int16_t i=f->vertex_count-1;i>=0;i--)
                {
                    vec3_copy(v, f->vertex+3*i);
                    v+=3;
                }

                glUnmapBufferARB(GL_ARRAY_BUFFER_ARB);

                glDrawArrays(GL_TRIANGLE_FAN, 0, f->vertex_count);
            }
            glStencilFunc(GL_EQUAL, 1, 0xFF);

            render->vertex_array_manager->unbind();
            delete array;
            glDeleteBuffersARB(1, &stencilVBO);
        }
    }
#endif

    if(!(renderer.style & R_SKIP_ROOM) && room->mesh)
    {
        btScalar modelViewProjectionTransform[16];
        Mat4_Mat4_mul(modelViewProjectionTransform, modelViewProjectionMatrix, room->transform);

        const unlit_tinted_shader_description *shader = render->shader_manager->getRoomShader(room->light_mode == 1, room->flags & 1);

        GLfloat tint[4];
        Render_CalculateWaterTint(tint, 1);
        if (shader != lastShader)
        {
            glUseProgramObjectARB(shader->program);
        }

        lastShader = shader;
        glUniform4fvARB(shader->tint_mult, 1, tint);
        glUniform1fARB(shader->current_tick, (GLfloat) SDL_GetTicks());
        glUniform1iARB(shader->sampler, 0);
        glUniformMatrix4fvARB(shader->model_view_projection, 1, false, modelViewProjectionTransform);
        Render_Mesh(room->mesh);
    }

    if (room->static_mesh_count > 0)
    {
        glUseProgramObjectARB(render->shader_manager->getStaticMeshShader()->program);
        for(uint32_t i=0; i<room->static_mesh_count; i++)
        {
            if(room->static_mesh[i].was_rendered || !Frustum_IsOBBVisibleInRoom(room->static_mesh[i].obb, room))
            {
                continue;
            }

            if((room->static_mesh[i].hide == 1) && !(renderer.style & R_DRAW_DUMMY_STATICS))
            {
                continue;
            }

            btScalar transform[16];
            Mat4_Mat4_mul(transform, modelViewProjectionMatrix, room->static_mesh[i].transform);
            glUniformMatrix4fvARB(render->shader_manager->getStaticMeshShader()->model_view_projection, 1, false, transform);
            base_mesh_s *mesh = room->static_mesh[i].mesh;
            GLfloat tint[4];

            vec4_copy(tint, room->static_mesh[i].tint);

            //If this static mesh is in a water room
            if(room->flags & TR_ROOM_FLAG_WATER)
            {
                Render_CalculateWaterTint(tint, 0);
            }
            glUniform4fvARB(render->shader_manager->getStaticMeshShader()->tint_mult, 1, tint);
            Render_Mesh(mesh);
            room->static_mesh[i].was_rendered = 1;
        }
    }

    if (room->containers)
    {
        for(cont=room->containers; cont; cont=cont->next)
        {
            switch(cont->object_type)
            {
            case OBJECT_ENTITY:
                ent = (entity_p)cont->object;
                if(ent->was_rendered == 0)
                {
                    if(Frustum_IsOBBVisibleInRoom(ent->obb, room))
                    {
                        Render_Entity(ent, modelViewMatrix, modelViewProjectionMatrix, projection);
                    }
                    ent->was_rendered = 1;
                }
                break;
            };
        }
    }
#if STENCIL_FRUSTUM
    if(need_stencil)
    {
        glDisable(GL_STENCIL_TEST);
    }
#endif
}


void Render_Room_Sprites(struct room_s *room, struct render_s *render, const btScalar modelViewMatrix[16], const btScalar projectionMatrix[16])
{
    if (room->sprites_count > 0 && room->sprite_buffer)
    {
        const sprite_shader_description *shader = render->shader_manager->getSpriteShader();
        glUseProgramObjectARB(shader->program);
        glUniformMatrix4fvARB(shader->model_view, 1, GL_FALSE, modelViewMatrix);
        glUniformMatrix4fvARB(shader->projection, 1, GL_FALSE, projectionMatrix);
        glUniform1iARB(shader->sampler, 0);

        room->sprite_buffer->data->use();

        unsigned long offset = 0;
        for(uint32_t texture = 0; texture < room->sprite_buffer->num_texture_pages; texture++)
        {
            if(room->sprite_buffer->element_count_per_texture[texture] == 0)
            {
                continue;
            }

            glBindTexture(GL_TEXTURE_2D, renderer.world->textures[texture]);
            glDrawElements(GL_TRIANGLES, room->sprite_buffer->element_count_per_texture[texture], GL_UNSIGNED_SHORT, (GLvoid *) (offset * sizeof(uint16_t)));
            offset += room->sprite_buffer->element_count_per_texture[texture];
        }

        render->vertex_array_manager->unbind();
    }
}


/**
 * Безопасное добавление комнаты в список рендерера.
 * Если комната уже есть в списке - возвращается ноль и комната повторно не добавляется.
 * Если список полон, то ничего не добавляется
 */
int Render_AddRoom(struct room_s *room)
{
    int ret = 0;
    engine_container_p cont;
    btScalar dist, centre[3];

    if(room->is_in_r_list || !room->active)
    {
        return 0;
    }

    centre[0] = (room->bb_min[0] + room->bb_max[0]) / 2;
    centre[1] = (room->bb_min[1] + room->bb_max[1]) / 2;
    centre[2] = (room->bb_min[2] + room->bb_max[2]) / 2;
    dist = vec3_dist(renderer.cam->pos, centre);

    if(renderer.r_list_active_count < renderer.r_list_size)
    {
        renderer.r_list[renderer.r_list_active_count].room = room;
        renderer.r_list[renderer.r_list_active_count].active = 1;
        renderer.r_list[renderer.r_list_active_count].dist = dist;
        renderer.r_list_active_count++;
        ret++;

        if(room->flags & TR_ROOM_FLAG_SKYBOX)
            renderer.style |= R_DRAW_SKYBOX;
    }

    for(uint32_t i=0; i<room->static_mesh_count; i++)
    {
        room->static_mesh[i].was_rendered = 0;
        room->static_mesh[i].was_rendered_lines = 0;
    }

    for(cont=room->containers; cont; cont=cont->next)
    {
        switch(cont->object_type)
        {
        case OBJECT_ENTITY:
            ((entity_p)cont->object)->was_rendered = 0;
            ((entity_p)cont->object)->was_rendered_lines = 0;
            break;
        };
    }

    for(uint32_t i=0; i<room->sprites_count; i++)
    {
        room->sprites[i].was_rendered = 0;
    }

    room->is_in_r_list = 1;

    return ret;
}


void Render_CleanList()
{
    if(renderer.world->Character)
    {
        renderer.world->Character->was_rendered = 0;
        renderer.world->Character->was_rendered_lines = 0;
    }

    for(uint32_t i=0; i<renderer.r_list_active_count; i++)
    {
        renderer.r_list[i].active = 0;
        renderer.r_list[i].dist = 0.0;
        room_p r = renderer.r_list[i].room;
        renderer.r_list[i].room = NULL;

        r->is_in_r_list = 0;
        r->active_frustums = 0;
        r->frustum = NULL;
    }

    renderer.style &= ~R_DRAW_SKYBOX;
    renderer.r_list_active_count = 0;
}

/**
 * Render all visible rooms
 */
void Render_DrawList()
{
    if(!renderer.world)
    {
        return;
    }

    if(renderer.style & R_DRAW_WIRE)
    {
        glPolygonMode(GL_FRONT, GL_LINE);
    }
    else if(renderer.style & R_DRAW_POINTS)
    {
        glEnable(GL_POINT_SMOOTH);
        glPointSize(4);
        glPolygonMode(GL_FRONT, GL_POINT);
    }
    else
    {
        glPolygonMode(GL_FRONT, GL_FILL);
    }

    glEnable(GL_CULL_FACE);
    glDisable(GL_BLEND);
    glEnable(GL_ALPHA_TEST);

    glPushClientAttrib(GL_CLIENT_VERTEX_ARRAY_BIT);
    glDisableClientState(GL_VERTEX_ARRAY);
    glDisableClientState(GL_NORMAL_ARRAY);
    glDisableClientState(GL_COLOR_ARRAY);
    glDisableClientState(GL_TEXTURE_COORD_ARRAY);

    Render_SkyBox(renderer.cam->gl_view_proj_mat);

    if(renderer.world->Character)
    {
        Render_Entity(renderer.world->Character, renderer.cam->gl_view_mat, renderer.cam->gl_view_proj_mat, renderer.cam->gl_proj_mat);
        Render_Hair(renderer.world->Character, renderer.cam->gl_view_mat, renderer.cam->gl_proj_mat);
    }

    /*
     * room rendering
     */
    for(uint32_t i=0; i<renderer.r_list_active_count; i++)
    {
        Render_Room(renderer.r_list[i].room, &renderer, renderer.cam->gl_view_mat, renderer.cam->gl_view_proj_mat, renderer.cam->gl_proj_mat);
    }

    glDisable(GL_CULL_FACE);

    ///@FIXME: reduce number of gl state changes
    for(uint32_t i=0; i<renderer.r_list_active_count; i++)
    {
        Render_Room_Sprites(renderer.r_list[i].room, &renderer, renderer.cam->gl_view_mat, renderer.cam->gl_proj_mat);
    }

    /*
     * NOW render transparency polygons
     */
    render_dBSP.reset();
    /*First generate BSP from base room mesh - it has good for start splitter polygons*/
    for(uint32_t i=0;i<renderer.r_list_active_count;i++)
    {
        room_p r = renderer.r_list[i].room;
        if((r->mesh != NULL) && (r->mesh->transparency_polygons != NULL))
        {
            render_dBSP.addNewPolygonList(r->mesh->transparent_polygon_count, r->mesh->transparent_polygons, r->transform, r->frustum);
        }
    }

    for(uint32_t i=0;i<renderer.r_list_active_count;i++)
    {
        room_p r = renderer.r_list[i].room;
        // Add transparency polygons from static meshes (if they exists)
        for(uint16_t j=0;j<r->static_mesh_count;j++)
        {
            if((r->static_mesh[j].mesh->transparency_polygons != NULL) && Frustum_IsOBBVisibleInRoom(r->static_mesh[j].obb, r))
            {
                render_dBSP.addNewPolygonList(r->static_mesh[j].mesh->transparent_polygon_count, r->static_mesh[j].mesh->transparent_polygons, r->static_mesh[j].transform, r->frustum);
            }
        }

        // Add transparency polygons from all entities (if they exists) // yes, entities may be animated and intersects with each others;
        for(engine_container_p cont=r->containers;cont!=NULL;cont=cont->next)
        {
            if(cont->object_type == OBJECT_ENTITY)
            {
                entity_p ent = (entity_p)cont->object;
                if((ent->bf.animations.model->transparency_flags == MESH_HAS_TRANSPARENCY) && (ent->state_flags & ENTITY_STATE_VISIBLE) && (Frustum_IsOBBVisibleInRoom(ent->obb, r)))
                {
                    btScalar tr[16];
                    for(uint16_t j=0;j<ent->bf.bone_tag_count;j++)
                    {
                        if(ent->bf.bone_tags[j].mesh_base->transparency_polygons != NULL)
                        {
                            Mat4_Mat4_mul(tr, ent->transform, ent->bf.bone_tags[j].full_transform);
                            render_dBSP.addNewPolygonList(ent->bf.bone_tags[j].mesh_base->transparent_polygon_count, ent->bf.bone_tags[j].mesh_base->transparent_polygons, tr, r->frustum);
                        }
                    }
                }
            }
        }
    }

    if((engine_world.Character != NULL) && (engine_world.Character->bf.animations.model->transparency_flags == MESH_HAS_TRANSPARENCY))
    {
        btScalar tr[16];
        entity_p ent = engine_world.Character;
        for(uint16_t j=0;j<ent->bf.bone_tag_count;j++)
        {
            if(ent->bf.bone_tags[j].mesh_base->transparency_polygons != NULL)
            {
                Mat4_Mat4_mul(tr, ent->transform, ent->bf.bone_tags[j].full_transform);
                render_dBSP.addNewPolygonList(ent->bf.bone_tags[j].mesh_base->transparent_polygon_count, ent->bf.bone_tags[j].mesh_base->transparent_polygons, tr, NULL);
            }
        }
    }

    if(render_dBSP.m_root->polygons_front != NULL)
    {
        const unlit_tinted_shader_description *shader = renderer.shader_manager->getRoomShader(false, false);
        glUseProgramObjectARB(shader->program);
        glUniform1iARB(shader->sampler, 0);
        glUniformMatrix4fvARB(shader->model_view_projection, 1, false, renderer.cam->gl_view_proj_mat);
        glDepthMask(GL_FALSE);
        glDisable(GL_ALPHA_TEST);
        glEnable(GL_BLEND);
        uint16_t transparency = BM_OPAQUE;
        Render_BSPBackToFront(transparency, render_dBSP.m_root, shader);
        glDepthMask(GL_TRUE);
        glDisable(GL_BLEND);
    }
    renderer.vertex_array_manager->unbind();
    glPopClientAttrib();

    //Reset polygon draw mode
    glPolygonMode(GL_FRONT, GL_FILL);
}

void Render_DrawList_DebugLines()
{
    if (!renderer.world || !(renderer.style & (R_DRAW_BOXES | R_DRAW_ROOMBOXES | R_DRAW_PORTALS | R_DRAW_FRUSTUMS | R_DRAW_AXIS | R_DRAW_NORMALS | R_DRAW_COLL)))
    {
        return;
    }

    if(renderer.world->Character)
    {
        debugDrawer.drawEntityDebugLines(renderer.world->Character);
    }

    /*
     * Render world debug information
     */
    if((renderer.style & R_DRAW_NORMALS) && (renderer.world != NULL) && (renderer.world->sky_box != NULL))
    {
        GLfloat tr[16];
        btScalar *p;
        Mat4_E_macro(tr);
        p = renderer.world->sky_box->animations->frames->bone_tags->offset;
        vec3_add(tr+12, renderer.cam->pos, p);
        p = renderer.world->sky_box->animations->frames->bone_tags->qrotate;
        Mat4_set_qrotation(tr, p);
        debugDrawer.drawMeshDebugLines(renderer.world->sky_box->mesh_tree->mesh_base, tr, NULL, NULL);
    }

    for(uint32_t i=0; i<renderer.r_list_active_count; i++)
    {
        debugDrawer.drawRoomDebugLines(renderer.r_list[i].room, &renderer);
    }

    if(renderer.style & R_DRAW_COLL)
    {
        bt_engine_dynamicsWorld->debugDrawWorld();
    }

    if(!debugDrawer.IsEmpty())
    {
        const unlit_shader_description *shader = renderer.shader_manager->getDebugLineShader();
        glUseProgramObjectARB(shader->program);
        glUniform1iARB(shader->sampler, 0);
        glUniformMatrix4fvARB(shader->model_view_projection, 1, false, renderer.cam->gl_view_proj_mat);
        glBindTexture(GL_TEXTURE_2D, engine_world.textures[engine_world.tex_count - 1]);
        glPointSize( 6.0f );
        glLineWidth( 3.0f );
        debugDrawer.render();
    }

    renderer.vertex_array_manager->unbind();
}

/**
 * The reccursion algorithm: go through the rooms with portal - frustum occlusion test
 * @portal - we entered to the room through that portal
 * @frus - frustum that intersects the portal
 * @return number of added rooms
 */
int Render_ProcessRoom(struct portal_s *portal, struct frustum_s *frus)
{
    int ret = 0;
    room_p room = portal->dest_room;                                            // куда ведет портал
    room_p src_room = portal->current_room;                                     // откуда ведет портал
    portal_p p;                                                                 // указатель на массив порталов входной ф-ии
    frustum_p gen_frus;                                                         // новый генерируемый фрустум

    if((src_room == NULL) || !src_room->active || (room == NULL) || !room->active)
    {
        return 0;
    }

    p = room->portals;

    for(uint16_t i=0; i<room->portal_count; i++,p++)                            // перебираем все порталы входной комнаты
    {
        if((p->dest_room->active) && (p->dest_room != src_room))                // обратно идти даже не пытаемся
        {
            gen_frus = engine_frustumManager.portalFrustumIntersect(p, frus, &renderer);             // Главная ф-я портального рендерера. Тут и проверка
            if(NULL != gen_frus)                                                // на пересечение и генерация фрустума по порталу
            {
                ret++;
                Render_AddRoom(p->dest_room);
                Render_ProcessRoom(p, gen_frus);
            }
        }
    }
    return ret;
}

/**
 * Renderer list generation by current world and camera
 */
void Render_GenWorldList()
{
    if(renderer.world == NULL)
    {
        return;
    }

    Render_CleanList();                                                         // clear old render list
    debugDrawer.reset();
    engine_frustumManager.reset();
    renderer.cam->frustum->next = NULL;

    room_p curr_room = Room_FindPosCogerrence(renderer.cam->pos, renderer.cam->current_room);                // find room that contains camera

    renderer.cam->current_room = curr_room;                                     // set camera's cuttent room pointer
    if(curr_room != NULL)                                                       // camera located in some room
    {
        curr_room->frustum = NULL;                                              // room with camera inside has no frustums!
        curr_room->max_path = 0;
        Render_AddRoom(curr_room);                                              // room with camera inside adds to the render list immediately
        portal_p p = curr_room->portals;                                        // pointer to the portals array
        for(uint16_t i=0; i<curr_room->portal_count; i++,p++)                   // go through all start room portals
        {
            frustum_p last_frus = engine_frustumManager.portalFrustumIntersect(p, renderer.cam->frustum, &renderer);
            if(last_frus)
            {
                Render_AddRoom(p->dest_room);                                   // portal destination room
                last_frus->parents_count = 1;                                   // created by camera
                Render_ProcessRoom(p, last_frus);                               // next start reccursion algorithm
            }
        }
    }
    else                                                                        // camera is out of all rooms
    {
        curr_room = renderer.world->rooms;                                      // draw full level. Yes - it is slow, but it is not gameplay - it is debug.
        for(uint32_t i=0; i<renderer.world->room_count; i++,curr_room++)
        {
            if(Frustum_IsAABBVisible(curr_room->bb_min, curr_room->bb_max, renderer.cam->frustum))
            {
                Render_AddRoom(curr_room);
            }
        }
    }
}

/**
 * Состыковка рендерера и "мира"
 */
void Render_SetWorld(struct world_s *world)
{
    uint32_t list_size = world->room_count + 128;                               // magick 128 was added for debug and testing

    if(renderer.world)
    {
        if(renderer.r_list_size < list_size)                                    // if old list less than new one requiring
        {
            renderer.r_list = (render_list_p)realloc(renderer.r_list, list_size * sizeof(render_list_t));
            for(uint32_t i=0; i<list_size; i++)
            {
                renderer.r_list[i].active = 0;
                renderer.r_list[i].room = NULL;
                renderer.r_list[i].dist = 0.0;
            }
        }
    }
    else
    {
        renderer.r_list = Render_CreateRoomListArray(list_size);
    }

    renderer.world = world;
    renderer.style &= ~R_DRAW_SKYBOX;
    renderer.r_list_size = list_size;
    renderer.r_list_active_count = 0;

    renderer.cam = &engine_camera;
    engine_camera.frustum->next = NULL;
    engine_camera.current_room = NULL;

    for(uint32_t i=0; i<world->room_count; i++)
    {
        world->rooms[i].is_in_r_list = 0;
    }
}


void Render_CalculateWaterTint(GLfloat *tint, uint8_t fixed_colour)
{
    if(engine_world.version < TR_IV)  // If water room and level is TR1-3
    {
        if(engine_world.version < TR_III)
        {
             // Placeholder, color very similar to TR1 PSX ver.
            if(fixed_colour > 0)
            {
                tint[0] = 0.585f;
                tint[1] = 0.9f;
                tint[2] = 0.9f;
                tint[3] = 1.0f;
            }
            else
            {
                tint[0] *= 0.585f;
                tint[1] *= 0.9f;
                tint[2] *= 0.9f;
            }
        }
        else
        {
            // TOMB3 - closely matches TOMB3
            if(fixed_colour > 0)
            {
                tint[0] = 0.275f;
                tint[1] = 0.45f;
                tint[2] = 0.5f;
                tint[3] = 1.0f;
            }
            else
            {
                tint[0] *= 0.275f;
                tint[1] *= 0.45f;
                tint[2] *= 0.5f;
            }
        }
    }
    else
    {
        if(fixed_colour > 0)
        {
            tint[0] = 1.0f;
            tint[1] = 1.0f;
            tint[2] = 1.0f;
            tint[3] = 1.0f;
        }
    }
}

/**
 * DEBUG PRIMITIVES RENDERING
 */
render_DebugDrawer::render_DebugDrawer()
:m_debugMode(0)
{
    m_max_lines = DEBUG_DRAWER_DEFAULT_BUFFER_SIZE;
    m_buffer = (GLfloat*)malloc(2 * 6 * m_max_lines * sizeof(GLfloat));

    m_lines = 0;
    m_need_realloc = false;
    vec3_set_zero(m_color);
    m_obb = OBB_Create();

    m_glbuffer = 0;
    m_vertex_array = 0;
}

render_DebugDrawer::~render_DebugDrawer()
{
    free(m_buffer);
    m_buffer = NULL;
    OBB_Clear(m_obb);
    m_obb = NULL;
}

void render_DebugDrawer::reset()
{
    if(m_need_realloc)
    {
        uint32_t new_buffer_size = m_max_lines * 12 * 2;
        GLfloat *new_buffer = (GLfloat*)realloc(m_buffer, new_buffer_size * sizeof(GLfloat));
        if(new_buffer != NULL)
        {
            m_buffer = new_buffer;
            m_max_lines *= 2;
        }
        m_need_realloc = false;
    }
    m_lines = 0;
}

void render_DebugDrawer::addLine(const GLfloat start[3], const GLfloat end[3])
{
    addLine(start, m_color, end, m_color);
}
void render_DebugDrawer::addLine(const GLfloat start[3], const GLfloat startColor[3], const GLfloat end[3], const GLfloat endColor[3])
{
    if(m_lines < m_max_lines - 1)
    {
        GLfloat *v = m_buffer + 3 * 4 * m_lines;
        m_lines++;

        vec3_copy(v, start);
        v += 3;
        vec3_copy(v, startColor);
        v += 3;
        vec3_copy(v, end);
        v += 3;
        vec3_copy(v, endColor);
    }
    else
    {
        m_need_realloc = true;
    }
}

void render_DebugDrawer::drawLine(const btVector3& from, const btVector3& to, const btVector3& color)
{
    addLine(from.m_floats, color.m_floats, to.m_floats, color.m_floats);
}

void render_DebugDrawer::setDebugMode(int debugMode)
{
   m_debugMode = debugMode;
}

void render_DebugDrawer::draw3dText(const btVector3& location, const char* textString)
{
   //glRasterPos3f(location.x(),  location.y(),  location.z());
   //BMF_DrawString(BMF_GetFont(BMF_kHelvetica10),textString);
}

void render_DebugDrawer::reportErrorWarning(const char* warningString)
{
   Con_AddLine(warningString, FONTSTYLE_CONSOLE_WARNING);
}

void render_DebugDrawer::drawContactPoint(const btVector3& pointOnB,const btVector3& normalOnB,btScalar distance,int lifeTime,const btVector3& color)
{
    drawLine(pointOnB, pointOnB + normalOnB * distance, color);
}

void render_DebugDrawer::render()
{
    if(m_lines > 0)
    {
        if (m_glbuffer == 0) {
            glGenBuffersARB(1, &m_glbuffer);
            vertex_array_attribute attribs[] = {
                vertex_array_attribute(unlit_shader_description::position, 3, GL_FLOAT, false, m_glbuffer, sizeof(GLfloat [6]), sizeof(GLfloat [0])),
                vertex_array_attribute(unlit_shader_description::color, 3, GL_FLOAT, false, m_glbuffer, sizeof(GLfloat [6]), sizeof(GLfloat [3]))
            };
            m_vertex_array = renderer.vertex_array_manager->createArray(0, 2, attribs);
        }

        glBindBufferARB(GL_ARRAY_BUFFER_ARB, m_glbuffer);
        glBufferDataARB(GL_ARRAY_BUFFER_ARB, m_max_lines * 2 * sizeof(GLfloat [6]), 0, GL_STREAM_DRAW);

        void *data = glMapBufferARB(GL_ARRAY_BUFFER_ARB, GL_WRITE_ONLY);
        memcpy(data, m_buffer, m_max_lines * 2 * sizeof(GLfloat [6]));
        glUnmapBufferARB(GL_ARRAY_BUFFER_ARB);

        m_vertex_array->use();
        glDrawArrays(GL_LINES, 0, 2 * m_lines);
    }

    vec3_set_zero(m_color);
    m_lines = 0;
}

void render_DebugDrawer::drawAxis(btScalar r, btScalar transform[16])
{
    GLfloat *v0, *v;

    if(m_lines + 3 >= m_max_lines)
    {
        m_need_realloc = true;
        return;
    }

    v0 = v = m_buffer + 3 * 4 * m_lines;
    m_lines += 3;
    vec3_copy(v0, transform + 12);

    // OX
    v += 3;
    v[0] = 1.0;
    v[1] = 0.0;
    v[2] = 0.0;
    v += 3;
    vec3_add_mul(v, v0, transform + 0, r);
    v += 3;
    v[0] = 1.0;
    v[1] = 0.0;
    v[2] = 0.0;
    v += 3;

    // OY
    vec3_copy(v, v0);
    v += 3;
    v[0] = 0.0;
    v[1] = 1.0;
    v[2] = 0.0;
    v += 3;
    vec3_add_mul(v, v0, transform + 4, r);
    v += 3;
    v[0] = 0.0;
    v[1] = 1.0;
    v[2] = 0.0;
    v += 3;

    // OZ
    vec3_copy(v, v0);
    v += 3;
    v[0] = 0.0;
    v[1] = 0.0;
    v[2] = 1.0;
    v += 3;
    vec3_add_mul(v, v0, transform + 8, r);
    v += 3;
    v[0] = 0.0;
    v[1] = 0.0;
    v[2] = 1.0;
}

void render_DebugDrawer::drawFrustum(struct frustum_s *f)
{
    if(f != NULL)
    {
        GLfloat *v, *v0;
        btScalar *fv = f->vertex;

        if(m_lines + f->vertex_count >= m_max_lines)
        {
            m_need_realloc = true;
            return;
        }

        v = v0 = m_buffer + 3 * 4 * m_lines;

        for(uint16_t i=0;i<f->vertex_count-1;i++,fv += 3)
        {
            addLine(fv, fv + 3);
        }

        addLine(fv, v0);
    }
}

void render_DebugDrawer::drawPortal(struct portal_s *p)
{
    if(p != NULL)
    {
        GLfloat *v, *v0;
        btScalar *pv = p->vertex;

        if(m_lines + p->vertex_count >= m_max_lines)
        {
            m_need_realloc = true;
            return;
        }

        v = v0 = m_buffer + 3 * 4 * m_lines;

        for(uint16_t i=0;i<p->vertex_count-1;i++,pv += 3)
        {
            addLine(pv, pv + 3);
        }

        addLine(pv, v0);
    }
}

void render_DebugDrawer::drawBBox(btScalar bb_min[3], btScalar bb_max[3], btScalar *transform)
{
    if(m_lines + 12 < m_max_lines)
    {
        OBB_Rebuild(m_obb, bb_min, bb_max);
        m_obb->transform = transform;
        OBB_Transform(m_obb);
        drawOBB(m_obb);
    }
    else
    {
        m_need_realloc = true;
    }
}

void render_DebugDrawer::drawOBB(struct obb_s *obb)
{
    GLfloat *v, *v0;
    polygon_p p = obb->polygons;

    if(m_lines + 12 >= m_max_lines)
    {
        m_need_realloc = true;
        return;
    }

    v = v0 = m_buffer + 3 * 4 * m_lines;

    addLine(p->vertices[0].position, (p+1)->vertices[0].position);
    addLine(p->vertices[1].position, (p+1)->vertices[3].position);
    addLine(p->vertices[2].position, (p+1)->vertices[2].position);
    addLine(p->vertices[3].position, (p+1)->vertices[1].position);

    for(uint16_t i=0; i<2; i++,p++)
    {
        vertex_p pv = p->vertices;
        for(uint16_t j=0;j<p->vertex_count-1;j++,pv++)
        {
            addLine(pv->position, (pv+1)->position);
        }
        addLine(pv->position, p->vertices->position);
    }
}

void render_DebugDrawer::drawMeshDebugLines(struct base_mesh_s *mesh, btScalar transform[16], const btScalar *overrideVertices, const btScalar *overrideNormals)
{
    if((!m_need_realloc) && (renderer.style & R_DRAW_NORMALS))
    {
        GLfloat *v = m_buffer + 3 * 4 * m_lines;
        btScalar n[3];

        if(m_lines + mesh->vertex_count >= m_max_lines)
        {
            m_need_realloc = true;
            return;
        }

        setColor(0.8, 0.0, 0.9);
        m_lines += mesh->vertex_count;
        if(overrideVertices)
        {
            btScalar *ov = (btScalar*)overrideVertices;
            btScalar *on = (btScalar*)overrideNormals;
            for(uint32_t i=0; i<mesh->vertex_count; i++,ov+=3,on+=3,v+=12)
            {
                Mat4_vec3_mul_macro(v, transform, ov);
                Mat4_vec3_rot_macro(n, transform, on);

                v[6 + 0] = v[0] + n[0] * 128.0;
                v[6 + 1] = v[1] + n[1] * 128.0;
                v[6 + 2] = v[2] + n[2] * 128.0;
                vec3_copy(v+3, m_color);
                vec3_copy(v+9, m_color);
            }
        }
        else
        {
            vertex_p mv = mesh->vertices;
            for (uint32_t i = 0; i < mesh->vertex_count; i++,mv++,v+=12)
            {
                Mat4_vec3_mul_macro(v, transform, mv->position);
                Mat4_vec3_rot_macro(n, transform, mv->normal);

                v[6 + 0] = v[0] + n[0] * 128.0;
                v[6 + 1] = v[1] + n[1] * 128.0;
                v[6 + 2] = v[2] + n[2] * 128.0;
                vec3_copy(v+3, m_color);
                vec3_copy(v+9, m_color);
            }
        }
    }
}

void render_DebugDrawer::drawSkeletalModelDebugLines(struct ss_bone_frame_s *bframe, btScalar transform[16])
{
    if((!m_need_realloc) && renderer.style & R_DRAW_NORMALS)
    {
        btScalar tr[16];

        ss_bone_tag_p btag = bframe->bone_tags;
        for(uint16_t i=0; i<bframe->bone_tag_count; i++,btag++)
        {
            Mat4_Mat4_mul(tr, transform, btag->full_transform);
            drawMeshDebugLines(btag->mesh_base, tr, NULL, NULL);
        }
    }
}

void render_DebugDrawer::drawEntityDebugLines(struct entity_s *entity)
{
    if(m_need_realloc || entity->was_rendered_lines || !(renderer.style & (R_DRAW_AXIS | R_DRAW_NORMALS | R_DRAW_BOXES)) ||
       !(entity->state_flags & ENTITY_STATE_VISIBLE) || (entity->bf.animations.model->hide && !(renderer.style & R_DRAW_NULLMESHES)))
    {
        return;
    }

    if(renderer.style & R_DRAW_BOXES)
    {
        debugDrawer.setColor(0.0, 0.0, 1.0);
        debugDrawer.drawOBB(entity->obb);
    }

    if(renderer.style & R_DRAW_AXIS)
    {
        // If this happens, the lines after this will get drawn with random colors. I don't care.
        debugDrawer.drawAxis(1000.0, entity->transform);
    }

    if(entity->bf.animations.model && entity->bf.animations.model->animations)
    {
        debugDrawer.drawSkeletalModelDebugLines(&entity->bf, entity->transform);
    }

    entity->was_rendered_lines = 1;
}


void render_DebugDrawer::drawSectorDebugLines(struct room_sector_s *rs)
{
    if(m_lines + 12 < m_max_lines)
    {
        btScalar bb_min[3] = {(btScalar)(rs->pos[0] - TR_METERING_SECTORSIZE / 2.0), (btScalar)(rs->pos[1] - TR_METERING_SECTORSIZE / 2.0), (btScalar)rs->floor};
        btScalar bb_max[3] = {(btScalar)(rs->pos[0] + TR_METERING_SECTORSIZE / 2.0), (btScalar)(rs->pos[1] + TR_METERING_SECTORSIZE / 2.0), (btScalar)rs->ceiling};

        drawBBox(bb_min, bb_max, NULL);
    }
    else
    {
        m_need_realloc = true;
    }
}


void render_DebugDrawer::drawRoomDebugLines(struct room_s *room, struct render_s *render)
{
    uint32_t flag;
    frustum_p frus;
    engine_container_p cont;
    entity_p ent;

    if(m_need_realloc)
    {
        return;
    }

    flag = render->style & R_DRAW_ROOMBOXES;
    if(flag)
    {
        debugDrawer.setColor(0.0, 0.1, 0.9);
        debugDrawer.drawBBox(room->bb_min, room->bb_max, NULL);
        /*for(uint32_t s=0;s<room->sectors_count;s++)
        {
            drawSectorDebugLines(room->sectors + s);
        }*/
    }

    flag = render->style & R_DRAW_PORTALS;
    if(flag)
    {
        debugDrawer.setColor(0.0, 0.0, 0.0);
        for(uint16_t i=0; i<room->portal_count; i++)
        {
            debugDrawer.drawPortal(room->portals+i);
        }
    }

    flag = render->style & R_DRAW_FRUSTUMS;
    if(flag)
    {
        debugDrawer.setColor(1.0, 0.0, 0.0);
        for(frus=room->frustum; frus; frus=frus->next)
        {
            debugDrawer.drawFrustum(frus);
        }
    }

    if(!(renderer.style & R_SKIP_ROOM) && (room->mesh != NULL))
    {
        debugDrawer.drawMeshDebugLines(room->mesh, room->transform, NULL, NULL);
    }

    flag = render->style & R_DRAW_BOXES;
    for(uint32_t i=0; i<room->static_mesh_count; i++)
    {
        if(room->static_mesh[i].was_rendered_lines || !Frustum_IsOBBVisibleInRoom(room->static_mesh[i].obb, room) ||
          ((room->static_mesh[i].hide == 1) && !(renderer.style & R_DRAW_DUMMY_STATICS)))
        {
            continue;
        }

        if(flag)
        {
            debugDrawer.setColor(0.0, 1.0, 0.1);
            debugDrawer.drawOBB(room->static_mesh[i].obb);
        }

        if(render->style & R_DRAW_AXIS)
        {
            debugDrawer.drawAxis(1000.0, room->static_mesh[i].transform);
        }

        debugDrawer.drawMeshDebugLines(room->static_mesh[i].mesh, room->static_mesh[i].transform, NULL, NULL);

        room->static_mesh[i].was_rendered_lines = 1;
    }

    for(cont=room->containers; cont; cont=cont->next)
    {
        switch(cont->object_type)
        {
        case OBJECT_ENTITY:
            ent = (entity_p)cont->object;
            if(ent->was_rendered_lines == 0)
            {
                if(Frustum_IsOBBVisibleInRoom(ent->obb, room))
                {
                    debugDrawer.drawEntityDebugLines(ent);
                }
                ent->was_rendered_lines = 1;
            }
            break;
        };
    }
}
<|MERGE_RESOLUTION|>--- conflicted
+++ resolved
@@ -1,1824 +1,1813 @@
-
-#include <cmath>
-#include <stdlib.h>
-#include <SDL2/SDL_platform.h>
-#include <SDL2/SDL_opengl.h>
-#include "gl_util.h"
-
-#include "bullet/LinearMath/btScalar.h"
-
-#include "render.h"
-#include "console.h"
-#include "world.h"
-#include "portal.h"
-#include "frustum.h"
-#include "polygon.h"
-#include "camera.h"
-#include "script.h"
-#include "vmath.h"
-#include "mesh.h"
-#include "hair.h"
-#include "entity.h"
-#include "engine.h"
-#include "obb.h"
-#include "bsp_tree.h"
-#include "resource.h"
-#include "shader_description.h"
-#include "shader_manager.h"
-
-render_t renderer;
-class dynamicBSP render_dBSP(16 * 1024 * 1024);
-extern render_DebugDrawer debugDrawer;
-
-/*GLhandleARB main_vsh, main_fsh, main_program;
-GLint       main_model_mat_pos, main_proj_mat_pos, main_model_proj_mat_pos, main_tr_mat_pos;
-*/
-/*bool btCollisionObjectIsVisible(btCollisionObject *colObj)
-{
-    engine_container_p cont = (engine_container_p)colObj->getUserPointer();
-    return (cont == NULL) || (cont->room == NULL) || (cont->room->is_in_r_list && cont->room->active);
-}*/
-
-void Render_InitGlobals()
-{
-    renderer.settings.anisotropy = 0;
-    renderer.settings.lod_bias = 0;
-    renderer.settings.antialias = 0;
-    renderer.settings.antialias_samples = 0;
-    renderer.settings.mipmaps = 3;
-    renderer.settings.mipmap_mode = 3;
-    renderer.settings.texture_border = 8;
-    renderer.settings.z_depth = 16;
-    renderer.settings.fog_enabled = 1;
-    renderer.settings.fog_color[0] = 0.0f;
-    renderer.settings.fog_color[1] = 0.0f;
-    renderer.settings.fog_color[2] = 0.0f;
-    renderer.settings.fog_start_depth = 10000.0f;
-    renderer.settings.fog_end_depth = 16000.0f;
-}
-
-void Render_DoShaders()
-{
-    renderer.shader_manager = new shader_manager();
-    renderer.vertex_array_manager = vertex_array_manager::createManager();
-}
-
-
-void Render_Init()
-{
-    renderer.blocked = 1;
-    renderer.cam = NULL;
-
-    renderer.r_list = NULL;
-    renderer.r_list_size = 0;
-    renderer.r_list_active_count= 0;
-
-    renderer.world = NULL;
-    renderer.style = 0x00;
-}
-
-
-void Render_Empty(render_p render)
-{
-    render->world = NULL;
-
-    if(render->r_list)
-    {
-        render->r_list_active_count = 0;
-        render->r_list_size = 0;
-        free(render->r_list);
-        render->r_list = NULL;
-    }
-
-    if (render->shader_manager)
-    {
-        delete render->shader_manager;
-        render->shader_manager = 0;
-    }
-}
-
-
-render_list_p Render_CreateRoomListArray(unsigned int count)
-{
-    render_list_p ret = (render_list_p)malloc(count * sizeof(render_list_t));
-
-    for(unsigned int i=0; i<count; i++)
-    {
-        ret[i].active = 0;
-        ret[i].room = NULL;
-        ret[i].dist = 0.0;
-    }
-    return ret;
-}
-
-void Render_SkyBox(const btScalar modelViewProjectionMatrix[16])
-{
-    btScalar tr[16];
-    btScalar *p;
-
-    if((renderer.style & R_DRAW_SKYBOX) && (renderer.world != NULL) && (renderer.world->sky_box != NULL))
-    {
-        glDepthMask(GL_FALSE);
-        tr[15] = 1.0;
-        p = renderer.world->sky_box->animations->frames->bone_tags->offset;
-        vec3_add(tr+12, renderer.cam->pos, p);
-        p = renderer.world->sky_box->animations->frames->bone_tags->qrotate;
-        Mat4_set_qrotation(tr, p);
-        btScalar fullView[16];
-        Mat4_Mat4_mul(fullView, modelViewProjectionMatrix, tr);
-
-        const unlit_tinted_shader_description *shader = renderer.shader_manager->getStaticMeshShader();
-        glUseProgramObjectARB(shader->program);
-        glUniformMatrix4fvARB(shader->model_view_projection, 1, false, fullView);
-        glUniform1iARB(shader->sampler, 0);
-        GLfloat tint[] = { 1, 1, 1, 1 };
-        glUniform4fvARB(shader->tint_mult, 1, tint);
-
-        Render_Mesh(renderer.world->sky_box->mesh_tree->mesh_base);
-        glDepthMask(GL_TRUE);
-    }
-}
-
-/**
- * Opaque meshes drawing
- */
-void Render_Mesh(struct base_mesh_s *mesh)
-{
-    if(mesh->num_animated_elements > 0 || mesh->num_alpha_animated_elements > 0)
-    {
-        // Respecify the tex coord buffer
-        glBindBufferARB(GL_ARRAY_BUFFER, mesh->animated_vbo_texcoord_array);
-        // Tell OpenGL to discard the old values
-        glBufferDataARB(GL_ARRAY_BUFFER, mesh->animated_vertex_count * sizeof(GLfloat [2]), 0, GL_STREAM_DRAW);
-        // Get writable data (to avoid copy)
-        GLfloat *data = (GLfloat *) glMapBufferARB(GL_ARRAY_BUFFER, GL_WRITE_ONLY);
-
-        size_t offset = 0;
-        for(uint32_t i=0;i<mesh->polygons_count;i++)
-        {
-            const struct polygon_s &p = mesh->polygons[i];
-            if (p.anim_id == 0 || Polygon_IsBroken(&p))
-            {
-                continue;
-            }
-             anim_seq_p seq = engine_world.anim_sequences + p.anim_id - 1;
-
-            if (seq->uvrotate) {
-                printf("?");
-            }
-
-            uint16_t frame = (seq->current_frame + p.frame_offset) % seq->frames_count;
-            tex_frame_p tf = seq->frames + frame;
-            for(uint16_t i=0;i<p.vertex_count;i++)
-            {
-                const GLfloat *v = p.vertices[i].tex_coord;
-                data[offset + 0] = tf->mat[0+0*2] * v[0] + tf->mat[0+1*2] * v[1] + tf->move[0];
-                data[offset + 1] = tf->mat[1+0*2] * v[0] + tf->mat[1+1*2] * v[1] + tf->move[1];
-
-                offset += 2;
-            }
-        }
-        glUnmapBufferARB(GL_ARRAY_BUFFER);
-
-        if (mesh->num_animated_elements > 0)
-        {
-            mesh->animated_vertex_array->use();
-
-            glBindTexture(GL_TEXTURE_2D, renderer.world->textures[0]);
-            glDrawElements(GL_TRIANGLES, mesh->num_animated_elements, GL_UNSIGNED_INT, 0);
-        }
-    }
-
-    if(mesh->vertex_count != 0)
-    {
-        mesh->main_vertex_array->use();
-
-        const uint32_t *elementsbase = NULL;
-
-        unsigned long offset = 0;
-        for(uint32_t texture = 0; texture < mesh->num_texture_pages; texture++)
-        {
-            if(mesh->element_count_per_texture[texture] == 0)
-            {
-                continue;
-            }
-
-            glBindTexture(GL_TEXTURE_2D, renderer.world->textures[texture]);
-            glDrawElements(GL_TRIANGLES, mesh->element_count_per_texture[texture], GL_UNSIGNED_INT, elementsbase + offset);
-            offset += mesh->element_count_per_texture[texture];
-        }
-    }
-}
-
-
-/**
- * draw transparency polygons
- */
-void Render_PolygonTransparency(uint16_t &currentTransparency, const struct bsp_face_ref_s *bsp_ref, const unlit_tinted_shader_description *shader)
-{
-    // Blending mode switcher.
-    // Note that modes above 2 aren't explicitly used in TR textures, only for
-    // internal particle processing. Theoretically it's still possible to use
-    // them if you will force type via TRTextur utility.
-    const struct transparent_polygon_reference_s *ref = bsp_ref->polygon;
-    const struct polygon_s *p = ref->polygon;
-    if (currentTransparency != p->transparency)
-    {
-        currentTransparency = p->transparency;
-        switch(p->transparency)
-        {
-            case BM_MULTIPLY:                                    // Classic PC alpha
-                glBlendFunc(GL_ONE, GL_ONE);
-                break;
-
-            case BM_INVERT_SRC:                                  // Inversion by src (PS darkness) - SAME AS IN TR3-TR5
-                glBlendFunc(GL_ZERO, GL_ONE_MINUS_SRC_COLOR);
-                break;
-
-            case BM_INVERT_DEST:                                 // Inversion by dest
-                glBlendFunc(GL_ONE_MINUS_SRC_COLOR, GL_ONE_MINUS_SRC_COLOR);
-                break;
-
-            case BM_SCREEN:                                      // Screen (smoke, etc.)
-                glBlendFunc(GL_ONE, GL_ONE_MINUS_SRC_COLOR);
-                break;
-
-            case BM_ANIMATED_TEX:
-                glBlendFunc(GL_ONE, GL_ZERO);
-                break;
-
-            default:                                             // opaque animated textures case
-                break;
-        };
-    }
-
-    GLfloat mvp[16];
-    Mat4_Mat4_mul(mvp, renderer.cam->gl_view_proj_mat, bsp_ref->transform);
-
-    glUniformMatrix4fvARB(shader->model_view_projection, 1, false, mvp);
-
-    ref->used_vertex_array->use();
-    glBindTexture(GL_TEXTURE_2D, renderer.world->textures[p->tex_index]);
-
-    glDrawElements(GL_TRIANGLES, ref->count, GL_UNSIGNED_INT, (GLvoid *) (sizeof(GLuint) * ref->firstIndex));
-}
-
-
-void Render_BSPFrontToBack(uint16_t &currentTransparency, struct bsp_node_s *root, const unlit_tinted_shader_description *shader)
-{
-    btScalar d = vec3_plane_dist(root->plane, engine_camera.pos);
-
-    if(d >= 0)
-    {
-        if(root->front != NULL)
-        {
-            Render_BSPFrontToBack(currentTransparency, root->front, shader);
-        }
-
-        for(const bsp_face_ref_s *p=root->polygons_front;p!=NULL;p=p->next)
-        {
-            Render_PolygonTransparency(currentTransparency, p, shader);
-        }
-        for(const bsp_face_ref_s *p=root->polygons_back;p!=NULL;p=p->next)
-        {
-            Render_PolygonTransparency(currentTransparency, p, shader);
-        }
-
-        if(root->back != NULL)
-        {
-            Render_BSPFrontToBack(currentTransparency, root->back, shader);
-        }
-    }
-    else
-    {
-        if(root->back != NULL)
-        {
-            Render_BSPFrontToBack(currentTransparency, root->back, shader);
-        }
-
-        for(const bsp_face_ref_s *p=root->polygons_back;p!=NULL;p=p->next)
-        {
-            Render_PolygonTransparency(currentTransparency, p, shader);
-        }
-        for(const bsp_face_ref_s *p=root->polygons_front;p!=NULL;p=p->next)
-        {
-            Render_PolygonTransparency(currentTransparency, p, shader);
-        }
-
-        if(root->front != NULL)
-        {
-            Render_BSPFrontToBack(currentTransparency, root->front, shader);
-        }
-    }
-}
-
-void Render_BSPBackToFront(uint16_t &currentTransparency, struct bsp_node_s *root, const unlit_tinted_shader_description *shader)
-{
-    btScalar d = vec3_plane_dist(root->plane, engine_camera.pos);
-
-    if(d >= 0)
-    {
-        if(root->back != NULL)
-        {
-            Render_BSPBackToFront(currentTransparency, root->back, shader);
-        }
-
-        for(const bsp_face_ref_s *p=root->polygons_back;p!=NULL;p=p->next)
-        {
-            Render_PolygonTransparency(currentTransparency, p, shader);
-        }
-        for(const bsp_face_ref_s *p=root->polygons_front;p!=NULL;p=p->next)
-        {
-            Render_PolygonTransparency(currentTransparency, p, shader);
-        }
-
-        if(root->front != NULL)
-        {
-            Render_BSPBackToFront(currentTransparency, root->front, shader);
-        }
-    }
-    else
-    {
-        if(root->front != NULL)
-        {
-            Render_BSPBackToFront(currentTransparency, root->front, shader);
-        }
-
-        for(const bsp_face_ref_s *p=root->polygons_front;p!=NULL;p=p->next)
-        {
-            Render_PolygonTransparency(currentTransparency, p, shader);
-        }
-        for(const bsp_face_ref_s *p=root->polygons_back;p!=NULL;p=p->next)
-        {
-            Render_PolygonTransparency(currentTransparency, p, shader);
-        }
-
-        if(root->back != NULL)
-        {
-            Render_BSPBackToFront(currentTransparency, root->back, shader);
-        }
-    }
-}
-
-void Render_UpdateAnimTextures()                                                // This function is used for updating global animated texture frame
-{
-    anim_seq_p seq = engine_world.anim_sequences;
-    for(uint16_t i=0;i<engine_world.anim_sequences_count;i++,seq++)
-    {
-        if(seq->frame_lock)
-        {
-            continue;
-        }
-
-        seq->frame_time += engine_frame_time;
-        if(seq->frame_time >= seq->frame_rate)
-        {
-            int j = (seq->frame_time / seq->frame_rate);
-            seq->frame_time -= (btScalar)j * seq->frame_rate;
-
-            switch(seq->anim_type)
-            {
-                case TR_ANIMTEXTURE_REVERSE:
-                    if(seq->reverse_direction)
-                    {
-                        if(seq->current_frame == 0)
-                        {
-                            seq->current_frame++;
-                            seq->reverse_direction = false;
-                        }
-                        else if(seq->current_frame > 0)
-                        {
-                            seq->current_frame--;
-                        }
-                    }
-                    else
-                    {
-                        if(seq->current_frame == seq->frames_count - 1)
-                        {
-                            seq->current_frame--;
-                            seq->reverse_direction = true;
-                        }
-                        else if(seq->current_frame < seq->frames_count - 1)
-                        {
-                            seq->current_frame++;
-                        }
-                        seq->current_frame %= seq->frames_count;                ///@PARANOID
-                    }
-                    break;
-
-                case TR_ANIMTEXTURE_FORWARD:                                    // inversed in polygon anim. texture frames
-                case TR_ANIMTEXTURE_BACKWARD:
-                    seq->current_frame++;
-                    seq->current_frame %= seq->frames_count;
-                    break;
-            };
-        }
-    }
-}
-
-/**
- * skeletal model drawing
- */
-void Render_SkeletalModel(const lit_shader_description *shader, struct ss_bone_frame_s *bframe, const btScalar mvMatrix[16], const btScalar mvpMatrix[16])
-{
-    ss_bone_tag_p btag = bframe->bone_tags;
-
-    for(uint16_t i=0; i<bframe->bone_tag_count; i++,btag++)
-    {
-        btScalar mvTransform[16];
-        Mat4_Mat4_mul(mvTransform, mvMatrix, btag->full_transform);
-        glUniformMatrix4fvARB(shader->model_view, 1, false, mvTransform);
-
-        btScalar mvpTransform[16];
-        Mat4_Mat4_mul(mvpTransform, mvpMatrix, btag->full_transform);
-        glUniformMatrix4fvARB(shader->model_view_projection, 1, false, mvpTransform);
-
-        Render_Mesh(btag->mesh_base);
-        if(btag->mesh_slot)
-        {
-            Render_Mesh(btag->mesh_slot);
-        }
-    }
-}
-
-void Render_SkeletalModelSkin(const struct lit_shader_description *shader, struct entity_s *ent, const btScalar mvMatrix[16], const btScalar pMatrix[16])
-{
-    ss_bone_tag_p btag = ent->bf.bone_tags;
-
-    glUniformMatrix4fvARB(shader->projection, 1, false, pMatrix);
-
-    for(uint16_t i=0; i<ent->bf.bone_tag_count; i++,btag++)
-    {
-        btScalar mvTransforms[32];
-        Mat4_Mat4_mul(&mvTransforms[0], mvMatrix, btag->full_transform);
-
-        // Calculate parent transform
-        const btScalar *parentTransform = btag->parent ? btag->parent->full_transform : ent->transform;
-
-        btScalar translate[16];
-        Mat4_E(translate);
-        Mat4_Translate(translate, btag->offset);
-
-        btScalar secondTransform[16];
-        Mat4_Mat4_mul(secondTransform, parentTransform, translate);
-
-        Mat4_Mat4_mul(&mvTransforms[16], mvMatrix, secondTransform);
-        glUniformMatrix4fvARB(shader->model_view, 2, false, mvTransforms);
-
-        if(btag->mesh_skin)
-        {
-            Render_Mesh(btag->mesh_skin);
-        }
-    }
-}
-
-void Render_DynamicEntitySkin(const struct lit_shader_description *shader, struct entity_s *ent, const btScalar mvMatrix[16], const btScalar pMatrix[16])
-{
-    glUniformMatrix4fvARB(shader->projection, 1, false, pMatrix);
-
-    for(uint16_t i=0; i<ent->bf.bone_tag_count; i++)
-    {
-        btScalar mvTransforms[32], tr[32];
-        
-        ent->bt_body[i]->getWorldTransform().getOpenGLMatrix(tr);
-        Mat4_Mat4_mul(&mvTransforms[0], mvMatrix, tr);
-
-        // Calculate parent transform
-        struct ss_bone_tag_s &btag = ent->bf.bone_tags[i];
-        bool foundParentTransform = false;
-        for (int j = 0; j < ent->bf.bone_tag_count; j++) {
-            if (&(ent->bf.bone_tags[j]) == btag.parent) {
-                ent->bt_body[j]->getWorldTransform().getOpenGLMatrix(&tr[16]);
-                foundParentTransform = true;
-                break;
-            }
-        }
-        if (!foundParentTransform)
-            memcpy(&tr[16], ent->transform, sizeof(btScalar [16]));
-        
-        btScalar translate[16];
-        Mat4_E(translate);
-        Mat4_Translate(translate, btag.offset);
-        
-        btScalar secondTransform[16];
-        Mat4_Mat4_mul(secondTransform, &tr[16], translate);
-        
-        Mat4_Mat4_mul(&mvTransforms[16], mvMatrix, secondTransform);
-        glUniformMatrix4fvARB(shader->model_view, 2, false, mvTransforms);
-
-        if(btag.mesh_skin)
-        {
-            Render_Mesh(btag.mesh_skin);
-        }
-    }
-}
-
-/**
- * Sets up the light calculations for the given entity based on its current
- * room. Returns the used shader, which will have been made current already.
- */
-const lit_shader_description *render_setupEntityLight(struct entity_s *entity, const btScalar modelViewMatrix[16], bool skin)
-{
-    // Calculate lighting
-    const lit_shader_description *shader;
-
-    room_s *room = entity->self->room;
-    if(room != NULL)
-    {
-        GLfloat ambient_component[4];
-
-        ambient_component[0] = room->ambient_lighting[0];
-        ambient_component[1] = room->ambient_lighting[1];
-        ambient_component[2] = room->ambient_lighting[2];
-        ambient_component[3] = 1.0f;
-
-        if(room->flags & TR_ROOM_FLAG_WATER)
-        {
-            Render_CalculateWaterTint(ambient_component, 0);
-        }
-
-        GLenum current_light_number = 0;
-        light_s *current_light = NULL;
-
-        GLfloat positions[3*MAX_NUM_LIGHTS];
-        GLfloat colors[4*MAX_NUM_LIGHTS];
-        GLfloat innerRadiuses[1*MAX_NUM_LIGHTS];
-        GLfloat outerRadiuses[1*MAX_NUM_LIGHTS];
-        memset(positions, 0, sizeof(positions));
-        memset(colors, 0, sizeof(colors));
-        memset(innerRadiuses, 0, sizeof(innerRadiuses));
-        memset(outerRadiuses, 0, sizeof(outerRadiuses));
-
-        for(uint32_t i = 0; i < room->light_count && current_light_number < MAX_NUM_LIGHTS; i++)
-        {
-            current_light = &room->lights[i];
-
-            float x = entity->transform[12] - current_light->pos[0];
-            float y = entity->transform[13] - current_light->pos[1];
-            float z = entity->transform[14] - current_light->pos[2];
-
-            float distance = sqrt(x * x + y * y + z * z);
-
-            // Find color
-            colors[current_light_number*4 + 0] = std::fmin(std::fmax(current_light->colour[0], 0.0), 1.0);
-            colors[current_light_number*4 + 1] = std::fmin(std::fmax(current_light->colour[1], 0.0), 1.0);
-            colors[current_light_number*4 + 2] = std::fmin(std::fmax(current_light->colour[2], 0.0), 1.0);
-            colors[current_light_number*4 + 3] = std::fmin(std::fmax(current_light->colour[3], 0.0), 1.0);
-
-            if(room->flags & TR_ROOM_FLAG_WATER)
-            {
-                Render_CalculateWaterTint(colors + current_light_number * 4, 0);
-            }
-
-            // Find position
-            Mat4_vec3_mul(&positions[3*current_light_number], modelViewMatrix, current_light->pos);
-
-            // Find fall-off
-            if(current_light->light_type == LT_SUN)
-            {
-                innerRadiuses[current_light_number] = 1e20f;
-                outerRadiuses[current_light_number] = 1e21f;
-                current_light_number++;
-            }
-            else if(distance <= current_light->outer + 1024.0f && (current_light->light_type == LT_POINT || current_light->light_type == LT_SHADOW))
-            {
-                innerRadiuses[current_light_number] = std::fabs(current_light->inner);
-                outerRadiuses[current_light_number] = std::fabs(current_light->outer);
-                current_light_number++;
-            }
-        }
-
-        shader = renderer.shader_manager->getEntityShader(current_light_number, skin);
-        glUseProgramObjectARB(shader->program);
-        glUniform4fvARB(shader->light_ambient, 1, ambient_component);
-        glUniform4fvARB(shader->light_color, current_light_number, colors);
-        glUniform3fvARB(shader->light_position, current_light_number, positions);
-        glUniform1fvARB(shader->light_inner_radius, current_light_number, innerRadiuses);
-        glUniform1fvARB(shader->light_outer_radius, current_light_number, outerRadiuses);
-    } else {
-        shader = renderer.shader_manager->getEntityShader(0, skin);
-        glUseProgramObjectARB(shader->program);
-    }
-    return shader;
-}
-
-void Render_Entity(struct entity_s *entity, const btScalar modelViewMatrix[16], const btScalar modelViewProjectionMatrix[16], const btScalar projection[16])
-{
-    if(entity->was_rendered || !(entity->state_flags & ENTITY_STATE_VISIBLE) || (entity->bf.animations.model->hide && !(renderer.style & R_DRAW_NULLMESHES)))
-    {
-        return;
-    }
-
-    // Calculate lighting
-    const lit_shader_description *shader = render_setupEntityLight(entity, modelViewMatrix, false);
-
-    if(entity->bf.animations.model && entity->bf.animations.model->animations)
-    {
-        // base frame offset
-        if(entity->type_flags & ENTITY_TYPE_DYNAMIC)
-        {
-            Render_DynamicEntity(shader, entity, modelViewMatrix, modelViewProjectionMatrix);
-            ///@TODO: where I need to do bf skinning matrices update? this time ragdoll update function calculates these matrices;
-            if (entity->bf.bone_tags[0].mesh_skin)
-            {
-                const lit_shader_description *skinShader = render_setupEntityLight(entity, modelViewMatrix, true);
-                Render_DynamicEntitySkin(skinShader, entity, modelViewMatrix, projection);
-            }
-        }
-        else
-        {
-            btScalar subModelView[16];
-            btScalar subModelViewProjection[16];
-            Mat4_Mat4_mul(subModelView, modelViewMatrix, entity->transform);
-            Mat4_Mat4_mul(subModelViewProjection, modelViewProjectionMatrix, entity->transform);
-            Render_SkeletalModel(shader, &entity->bf, subModelView, subModelViewProjection);
-            if (entity->bf.bone_tags[0].mesh_skin)
-            {
-                const lit_shader_description *skinShader = render_setupEntityLight(entity, modelViewMatrix, true);
-                Render_SkeletalModelSkin(skinShader, entity, subModelView, projection);
-            }
-        }
-    }
-}
-
-void Render_DynamicEntity(const struct lit_shader_description *shader, struct entity_s *entity, const btScalar modelViewMatrix[16], const btScalar modelViewProjectionMatrix[16])
-{
-    ss_bone_tag_p btag = entity->bf.bone_tags;
-
-    for(uint16_t i=0; i<entity->bf.bone_tag_count; i++,btag++)
-    {
-        btScalar mvTransform[16], tr[16];
-
-        entity->bt_body[i]->getWorldTransform().getOpenGLMatrix(tr);
-        Mat4_Mat4_mul(mvTransform, modelViewMatrix, tr);
-        glUniformMatrix4fvARB(shader->model_view, 1, false, mvTransform);
-
-        btScalar mvpTransform[16];
-        Mat4_Mat4_mul(mvpTransform, modelViewProjectionMatrix, tr);
-        glUniformMatrix4fvARB(shader->model_view_projection, 1, false, mvpTransform);
-
-        Render_Mesh(btag->mesh_base);
-        if(btag->mesh_slot)
-        {
-            Render_Mesh(btag->mesh_slot);
-        }
-    }
-}
-
-///@TODO: add joint between hair and head; do Lara's skinning by vertex position copy (no inverse matrices and other) by vertex map;
-void Render_Hair(struct entity_s *entity, const btScalar modelViewMatrix[16], const btScalar projection[16])
-{
-    if((!entity) || !(entity->character) || (entity->character->hair_count == 0) || !(entity->character->hairs))
-        return;
-
-    // Calculate lighting
-    const lit_shader_description *shader = render_setupEntityLight(entity, modelViewMatrix, true);
-<<<<<<< HEAD
-    
-
-    for(int h=0; h<entity->character->hair_count; h++)
-    {
-        btScalar subModelViewMatrices[16 * 10];
-        // First: Head attachment
-        btScalar globalHead[16];
-        Mat4_Mat4_mul(globalHead, entity->transform, entity->bf.bone_tags[entity->character->hairs[h].owner_body].full_transform);
-        btScalar globalAttachment[16];
-        Mat4_Mat4_mul(globalHead, entity->transform, entity->bf.bone_tags[entity->character->hairs[h].owner_body].full_transform);
-        Mat4_Mat4_mul(globalAttachment, globalHead, entity->character->hairs[h].owner_body_hair_root);
-        Mat4_Mat4_mul(subModelViewMatrices, modelViewMatrix, globalAttachment);
-        
-        // Then: Individual hair pieces
-=======
-    for(int h=0; h<entity->character->hair_count; h++)
-    {
-        btScalar subModelViewMatrices[16 * 10];
-        //dual hair pieces
->>>>>>> d8510d34
-        for(uint16_t i=0; i<entity->character->hairs[h].element_count; i++)
-        {
-            btScalar transform[16];
-            const btTransform &bt_tr = entity->character->hairs[h].elements[i].body->getWorldTransform();
-            bt_tr.getOpenGLMatrix(transform);
-<<<<<<< HEAD
-
-            Mat4_Mat4_mul(&subModelViewMatrices[(i+1) * 16], modelViewMatrix, transform);
-=======
-            Mat4_Mat4_mul(&subModelViewMatrices[i * 16], modelViewMatrix, transform);
->>>>>>> d8510d34
-        }
-        glUniformMatrix4fvARB(shader->model_view, entity->character->hairs[h].element_count, GL_FALSE, subModelViewMatrices);
-        glUniformMatrix4fvARB(shader->projection, 1, GL_FALSE, projection);
-
-        Render_Mesh(entity->character->hairs[h].mesh);
-    }
-}
-
-/**
- * drawing world models.
- */
-void Render_Room(struct room_s *room, struct render_s *render, const btScalar modelViewMatrix[16], const btScalar modelViewProjectionMatrix[16], const btScalar projection[16])
-{
-    engine_container_p cont;
-    entity_p ent;
-
-    const shader_description *lastShader = 0;
-
-    ////start test stencil test code
-    bool need_stencil = false;
-#if STENCIL_FRUSTUM
-    if(room->frustum != NULL)
-    {
-        for(uint16_t i=0;i<room->overlapped_room_list_size;i++)
-        {
-            if(room->overlapped_room_list[i]->is_in_r_list)
-            {
-                need_stencil = true;
-                break;
-            }
-        }
-
-        if(need_stencil)
-        {
-            const unlit_shader_description *shader = render->shader_manager->getStencilShader();
-            glUseProgramObjectARB(shader->program);
-            glUniformMatrix4fvARB(shader->model_view_projection, 1, false, engine_camera.gl_view_proj_mat);
-            glEnable(GL_STENCIL_TEST);
-            glClear(GL_STENCIL_BUFFER_BIT);
-            glStencilFunc(GL_NEVER, 1, 0x00);
-            glStencilOp(GL_REPLACE, GL_KEEP, GL_KEEP);
-
-            GLuint stencilVBO;
-            glGenBuffersARB(1, &stencilVBO);
-
-            vertex_array_attribute attribs[] = {
-                vertex_array_attribute(unlit_shader_description::position, 3, GL_FLOAT, false, stencilVBO, sizeof(GLfloat [3]), 0)
-            };
-
-            vertex_array *array = render->vertex_array_manager->createArray(0, 1, attribs);
-            array->use();
-
-            for(frustum_p f=room->frustum;f!=NULL;f=f->next)
-            {
-                glBindBufferARB(GL_ARRAY_BUFFER_ARB, stencilVBO);
-                glBufferDataARB(GL_ARRAY_BUFFER_ARB, f->vertex_count * sizeof(GLfloat [3]), NULL, GL_STREAM_DRAW_ARB);
-
-                GLfloat *v = (GLfloat *) glMapBufferARB(GL_ARRAY_BUFFER_ARB, GL_WRITE_ONLY_ARB);
-
-                for(int16_t i=f->vertex_count-1;i>=0;i--)
-                {
-                    vec3_copy(v, f->vertex+3*i);
-                    v+=3;
-                }
-
-                glUnmapBufferARB(GL_ARRAY_BUFFER_ARB);
-
-                glDrawArrays(GL_TRIANGLE_FAN, 0, f->vertex_count);
-            }
-            glStencilFunc(GL_EQUAL, 1, 0xFF);
-
-            render->vertex_array_manager->unbind();
-            delete array;
-            glDeleteBuffersARB(1, &stencilVBO);
-        }
-    }
-#endif
-
-    if(!(renderer.style & R_SKIP_ROOM) && room->mesh)
-    {
-        btScalar modelViewProjectionTransform[16];
-        Mat4_Mat4_mul(modelViewProjectionTransform, modelViewProjectionMatrix, room->transform);
-
-        const unlit_tinted_shader_description *shader = render->shader_manager->getRoomShader(room->light_mode == 1, room->flags & 1);
-
-        GLfloat tint[4];
-        Render_CalculateWaterTint(tint, 1);
-        if (shader != lastShader)
-        {
-            glUseProgramObjectARB(shader->program);
-        }
-
-        lastShader = shader;
-        glUniform4fvARB(shader->tint_mult, 1, tint);
-        glUniform1fARB(shader->current_tick, (GLfloat) SDL_GetTicks());
-        glUniform1iARB(shader->sampler, 0);
-        glUniformMatrix4fvARB(shader->model_view_projection, 1, false, modelViewProjectionTransform);
-        Render_Mesh(room->mesh);
-    }
-
-    if (room->static_mesh_count > 0)
-    {
-        glUseProgramObjectARB(render->shader_manager->getStaticMeshShader()->program);
-        for(uint32_t i=0; i<room->static_mesh_count; i++)
-        {
-            if(room->static_mesh[i].was_rendered || !Frustum_IsOBBVisibleInRoom(room->static_mesh[i].obb, room))
-            {
-                continue;
-            }
-
-            if((room->static_mesh[i].hide == 1) && !(renderer.style & R_DRAW_DUMMY_STATICS))
-            {
-                continue;
-            }
-
-            btScalar transform[16];
-            Mat4_Mat4_mul(transform, modelViewProjectionMatrix, room->static_mesh[i].transform);
-            glUniformMatrix4fvARB(render->shader_manager->getStaticMeshShader()->model_view_projection, 1, false, transform);
-            base_mesh_s *mesh = room->static_mesh[i].mesh;
-            GLfloat tint[4];
-
-            vec4_copy(tint, room->static_mesh[i].tint);
-
-            //If this static mesh is in a water room
-            if(room->flags & TR_ROOM_FLAG_WATER)
-            {
-                Render_CalculateWaterTint(tint, 0);
-            }
-            glUniform4fvARB(render->shader_manager->getStaticMeshShader()->tint_mult, 1, tint);
-            Render_Mesh(mesh);
-            room->static_mesh[i].was_rendered = 1;
-        }
-    }
-
-    if (room->containers)
-    {
-        for(cont=room->containers; cont; cont=cont->next)
-        {
-            switch(cont->object_type)
-            {
-            case OBJECT_ENTITY:
-                ent = (entity_p)cont->object;
-                if(ent->was_rendered == 0)
-                {
-                    if(Frustum_IsOBBVisibleInRoom(ent->obb, room))
-                    {
-                        Render_Entity(ent, modelViewMatrix, modelViewProjectionMatrix, projection);
-                    }
-                    ent->was_rendered = 1;
-                }
-                break;
-            };
-        }
-    }
-#if STENCIL_FRUSTUM
-    if(need_stencil)
-    {
-        glDisable(GL_STENCIL_TEST);
-    }
-#endif
-}
-
-
-void Render_Room_Sprites(struct room_s *room, struct render_s *render, const btScalar modelViewMatrix[16], const btScalar projectionMatrix[16])
-{
-    if (room->sprites_count > 0 && room->sprite_buffer)
-    {
-        const sprite_shader_description *shader = render->shader_manager->getSpriteShader();
-        glUseProgramObjectARB(shader->program);
-        glUniformMatrix4fvARB(shader->model_view, 1, GL_FALSE, modelViewMatrix);
-        glUniformMatrix4fvARB(shader->projection, 1, GL_FALSE, projectionMatrix);
-        glUniform1iARB(shader->sampler, 0);
-
-        room->sprite_buffer->data->use();
-
-        unsigned long offset = 0;
-        for(uint32_t texture = 0; texture < room->sprite_buffer->num_texture_pages; texture++)
-        {
-            if(room->sprite_buffer->element_count_per_texture[texture] == 0)
-            {
-                continue;
-            }
-
-            glBindTexture(GL_TEXTURE_2D, renderer.world->textures[texture]);
-            glDrawElements(GL_TRIANGLES, room->sprite_buffer->element_count_per_texture[texture], GL_UNSIGNED_SHORT, (GLvoid *) (offset * sizeof(uint16_t)));
-            offset += room->sprite_buffer->element_count_per_texture[texture];
-        }
-
-        render->vertex_array_manager->unbind();
-    }
-}
-
-
-/**
- * Безопасное добавление комнаты в список рендерера.
- * Если комната уже есть в списке - возвращается ноль и комната повторно не добавляется.
- * Если список полон, то ничего не добавляется
- */
-int Render_AddRoom(struct room_s *room)
-{
-    int ret = 0;
-    engine_container_p cont;
-    btScalar dist, centre[3];
-
-    if(room->is_in_r_list || !room->active)
-    {
-        return 0;
-    }
-
-    centre[0] = (room->bb_min[0] + room->bb_max[0]) / 2;
-    centre[1] = (room->bb_min[1] + room->bb_max[1]) / 2;
-    centre[2] = (room->bb_min[2] + room->bb_max[2]) / 2;
-    dist = vec3_dist(renderer.cam->pos, centre);
-
-    if(renderer.r_list_active_count < renderer.r_list_size)
-    {
-        renderer.r_list[renderer.r_list_active_count].room = room;
-        renderer.r_list[renderer.r_list_active_count].active = 1;
-        renderer.r_list[renderer.r_list_active_count].dist = dist;
-        renderer.r_list_active_count++;
-        ret++;
-
-        if(room->flags & TR_ROOM_FLAG_SKYBOX)
-            renderer.style |= R_DRAW_SKYBOX;
-    }
-
-    for(uint32_t i=0; i<room->static_mesh_count; i++)
-    {
-        room->static_mesh[i].was_rendered = 0;
-        room->static_mesh[i].was_rendered_lines = 0;
-    }
-
-    for(cont=room->containers; cont; cont=cont->next)
-    {
-        switch(cont->object_type)
-        {
-        case OBJECT_ENTITY:
-            ((entity_p)cont->object)->was_rendered = 0;
-            ((entity_p)cont->object)->was_rendered_lines = 0;
-            break;
-        };
-    }
-
-    for(uint32_t i=0; i<room->sprites_count; i++)
-    {
-        room->sprites[i].was_rendered = 0;
-    }
-
-    room->is_in_r_list = 1;
-
-    return ret;
-}
-
-
-void Render_CleanList()
-{
-    if(renderer.world->Character)
-    {
-        renderer.world->Character->was_rendered = 0;
-        renderer.world->Character->was_rendered_lines = 0;
-    }
-
-    for(uint32_t i=0; i<renderer.r_list_active_count; i++)
-    {
-        renderer.r_list[i].active = 0;
-        renderer.r_list[i].dist = 0.0;
-        room_p r = renderer.r_list[i].room;
-        renderer.r_list[i].room = NULL;
-
-        r->is_in_r_list = 0;
-        r->active_frustums = 0;
-        r->frustum = NULL;
-    }
-
-    renderer.style &= ~R_DRAW_SKYBOX;
-    renderer.r_list_active_count = 0;
-}
-
-/**
- * Render all visible rooms
- */
-void Render_DrawList()
-{
-    if(!renderer.world)
-    {
-        return;
-    }
-
-    if(renderer.style & R_DRAW_WIRE)
-    {
-        glPolygonMode(GL_FRONT, GL_LINE);
-    }
-    else if(renderer.style & R_DRAW_POINTS)
-    {
-        glEnable(GL_POINT_SMOOTH);
-        glPointSize(4);
-        glPolygonMode(GL_FRONT, GL_POINT);
-    }
-    else
-    {
-        glPolygonMode(GL_FRONT, GL_FILL);
-    }
-
-    glEnable(GL_CULL_FACE);
-    glDisable(GL_BLEND);
-    glEnable(GL_ALPHA_TEST);
-
-    glPushClientAttrib(GL_CLIENT_VERTEX_ARRAY_BIT);
-    glDisableClientState(GL_VERTEX_ARRAY);
-    glDisableClientState(GL_NORMAL_ARRAY);
-    glDisableClientState(GL_COLOR_ARRAY);
-    glDisableClientState(GL_TEXTURE_COORD_ARRAY);
-
-    Render_SkyBox(renderer.cam->gl_view_proj_mat);
-
-    if(renderer.world->Character)
-    {
-        Render_Entity(renderer.world->Character, renderer.cam->gl_view_mat, renderer.cam->gl_view_proj_mat, renderer.cam->gl_proj_mat);
-        Render_Hair(renderer.world->Character, renderer.cam->gl_view_mat, renderer.cam->gl_proj_mat);
-    }
-
-    /*
-     * room rendering
-     */
-    for(uint32_t i=0; i<renderer.r_list_active_count; i++)
-    {
-        Render_Room(renderer.r_list[i].room, &renderer, renderer.cam->gl_view_mat, renderer.cam->gl_view_proj_mat, renderer.cam->gl_proj_mat);
-    }
-
-    glDisable(GL_CULL_FACE);
-
-    ///@FIXME: reduce number of gl state changes
-    for(uint32_t i=0; i<renderer.r_list_active_count; i++)
-    {
-        Render_Room_Sprites(renderer.r_list[i].room, &renderer, renderer.cam->gl_view_mat, renderer.cam->gl_proj_mat);
-    }
-
-    /*
-     * NOW render transparency polygons
-     */
-    render_dBSP.reset();
-    /*First generate BSP from base room mesh - it has good for start splitter polygons*/
-    for(uint32_t i=0;i<renderer.r_list_active_count;i++)
-    {
-        room_p r = renderer.r_list[i].room;
-        if((r->mesh != NULL) && (r->mesh->transparency_polygons != NULL))
-        {
-            render_dBSP.addNewPolygonList(r->mesh->transparent_polygon_count, r->mesh->transparent_polygons, r->transform, r->frustum);
-        }
-    }
-
-    for(uint32_t i=0;i<renderer.r_list_active_count;i++)
-    {
-        room_p r = renderer.r_list[i].room;
-        // Add transparency polygons from static meshes (if they exists)
-        for(uint16_t j=0;j<r->static_mesh_count;j++)
-        {
-            if((r->static_mesh[j].mesh->transparency_polygons != NULL) && Frustum_IsOBBVisibleInRoom(r->static_mesh[j].obb, r))
-            {
-                render_dBSP.addNewPolygonList(r->static_mesh[j].mesh->transparent_polygon_count, r->static_mesh[j].mesh->transparent_polygons, r->static_mesh[j].transform, r->frustum);
-            }
-        }
-
-        // Add transparency polygons from all entities (if they exists) // yes, entities may be animated and intersects with each others;
-        for(engine_container_p cont=r->containers;cont!=NULL;cont=cont->next)
-        {
-            if(cont->object_type == OBJECT_ENTITY)
-            {
-                entity_p ent = (entity_p)cont->object;
-                if((ent->bf.animations.model->transparency_flags == MESH_HAS_TRANSPARENCY) && (ent->state_flags & ENTITY_STATE_VISIBLE) && (Frustum_IsOBBVisibleInRoom(ent->obb, r)))
-                {
-                    btScalar tr[16];
-                    for(uint16_t j=0;j<ent->bf.bone_tag_count;j++)
-                    {
-                        if(ent->bf.bone_tags[j].mesh_base->transparency_polygons != NULL)
-                        {
-                            Mat4_Mat4_mul(tr, ent->transform, ent->bf.bone_tags[j].full_transform);
-                            render_dBSP.addNewPolygonList(ent->bf.bone_tags[j].mesh_base->transparent_polygon_count, ent->bf.bone_tags[j].mesh_base->transparent_polygons, tr, r->frustum);
-                        }
-                    }
-                }
-            }
-        }
-    }
-
-    if((engine_world.Character != NULL) && (engine_world.Character->bf.animations.model->transparency_flags == MESH_HAS_TRANSPARENCY))
-    {
-        btScalar tr[16];
-        entity_p ent = engine_world.Character;
-        for(uint16_t j=0;j<ent->bf.bone_tag_count;j++)
-        {
-            if(ent->bf.bone_tags[j].mesh_base->transparency_polygons != NULL)
-            {
-                Mat4_Mat4_mul(tr, ent->transform, ent->bf.bone_tags[j].full_transform);
-                render_dBSP.addNewPolygonList(ent->bf.bone_tags[j].mesh_base->transparent_polygon_count, ent->bf.bone_tags[j].mesh_base->transparent_polygons, tr, NULL);
-            }
-        }
-    }
-
-    if(render_dBSP.m_root->polygons_front != NULL)
-    {
-        const unlit_tinted_shader_description *shader = renderer.shader_manager->getRoomShader(false, false);
-        glUseProgramObjectARB(shader->program);
-        glUniform1iARB(shader->sampler, 0);
-        glUniformMatrix4fvARB(shader->model_view_projection, 1, false, renderer.cam->gl_view_proj_mat);
-        glDepthMask(GL_FALSE);
-        glDisable(GL_ALPHA_TEST);
-        glEnable(GL_BLEND);
-        uint16_t transparency = BM_OPAQUE;
-        Render_BSPBackToFront(transparency, render_dBSP.m_root, shader);
-        glDepthMask(GL_TRUE);
-        glDisable(GL_BLEND);
-    }
-    renderer.vertex_array_manager->unbind();
-    glPopClientAttrib();
-
-    //Reset polygon draw mode
-    glPolygonMode(GL_FRONT, GL_FILL);
-}
-
-void Render_DrawList_DebugLines()
-{
-    if (!renderer.world || !(renderer.style & (R_DRAW_BOXES | R_DRAW_ROOMBOXES | R_DRAW_PORTALS | R_DRAW_FRUSTUMS | R_DRAW_AXIS | R_DRAW_NORMALS | R_DRAW_COLL)))
-    {
-        return;
-    }
-
-    if(renderer.world->Character)
-    {
-        debugDrawer.drawEntityDebugLines(renderer.world->Character);
-    }
-
-    /*
-     * Render world debug information
-     */
-    if((renderer.style & R_DRAW_NORMALS) && (renderer.world != NULL) && (renderer.world->sky_box != NULL))
-    {
-        GLfloat tr[16];
-        btScalar *p;
-        Mat4_E_macro(tr);
-        p = renderer.world->sky_box->animations->frames->bone_tags->offset;
-        vec3_add(tr+12, renderer.cam->pos, p);
-        p = renderer.world->sky_box->animations->frames->bone_tags->qrotate;
-        Mat4_set_qrotation(tr, p);
-        debugDrawer.drawMeshDebugLines(renderer.world->sky_box->mesh_tree->mesh_base, tr, NULL, NULL);
-    }
-
-    for(uint32_t i=0; i<renderer.r_list_active_count; i++)
-    {
-        debugDrawer.drawRoomDebugLines(renderer.r_list[i].room, &renderer);
-    }
-
-    if(renderer.style & R_DRAW_COLL)
-    {
-        bt_engine_dynamicsWorld->debugDrawWorld();
-    }
-
-    if(!debugDrawer.IsEmpty())
-    {
-        const unlit_shader_description *shader = renderer.shader_manager->getDebugLineShader();
-        glUseProgramObjectARB(shader->program);
-        glUniform1iARB(shader->sampler, 0);
-        glUniformMatrix4fvARB(shader->model_view_projection, 1, false, renderer.cam->gl_view_proj_mat);
-        glBindTexture(GL_TEXTURE_2D, engine_world.textures[engine_world.tex_count - 1]);
-        glPointSize( 6.0f );
-        glLineWidth( 3.0f );
-        debugDrawer.render();
-    }
-
-    renderer.vertex_array_manager->unbind();
-}
-
-/**
- * The reccursion algorithm: go through the rooms with portal - frustum occlusion test
- * @portal - we entered to the room through that portal
- * @frus - frustum that intersects the portal
- * @return number of added rooms
- */
-int Render_ProcessRoom(struct portal_s *portal, struct frustum_s *frus)
-{
-    int ret = 0;
-    room_p room = portal->dest_room;                                            // куда ведет портал
-    room_p src_room = portal->current_room;                                     // откуда ведет портал
-    portal_p p;                                                                 // указатель на массив порталов входной ф-ии
-    frustum_p gen_frus;                                                         // новый генерируемый фрустум
-
-    if((src_room == NULL) || !src_room->active || (room == NULL) || !room->active)
-    {
-        return 0;
-    }
-
-    p = room->portals;
-
-    for(uint16_t i=0; i<room->portal_count; i++,p++)                            // перебираем все порталы входной комнаты
-    {
-        if((p->dest_room->active) && (p->dest_room != src_room))                // обратно идти даже не пытаемся
-        {
-            gen_frus = engine_frustumManager.portalFrustumIntersect(p, frus, &renderer);             // Главная ф-я портального рендерера. Тут и проверка
-            if(NULL != gen_frus)                                                // на пересечение и генерация фрустума по порталу
-            {
-                ret++;
-                Render_AddRoom(p->dest_room);
-                Render_ProcessRoom(p, gen_frus);
-            }
-        }
-    }
-    return ret;
-}
-
-/**
- * Renderer list generation by current world and camera
- */
-void Render_GenWorldList()
-{
-    if(renderer.world == NULL)
-    {
-        return;
-    }
-
-    Render_CleanList();                                                         // clear old render list
-    debugDrawer.reset();
-    engine_frustumManager.reset();
-    renderer.cam->frustum->next = NULL;
-
-    room_p curr_room = Room_FindPosCogerrence(renderer.cam->pos, renderer.cam->current_room);                // find room that contains camera
-
-    renderer.cam->current_room = curr_room;                                     // set camera's cuttent room pointer
-    if(curr_room != NULL)                                                       // camera located in some room
-    {
-        curr_room->frustum = NULL;                                              // room with camera inside has no frustums!
-        curr_room->max_path = 0;
-        Render_AddRoom(curr_room);                                              // room with camera inside adds to the render list immediately
-        portal_p p = curr_room->portals;                                        // pointer to the portals array
-        for(uint16_t i=0; i<curr_room->portal_count; i++,p++)                   // go through all start room portals
-        {
-            frustum_p last_frus = engine_frustumManager.portalFrustumIntersect(p, renderer.cam->frustum, &renderer);
-            if(last_frus)
-            {
-                Render_AddRoom(p->dest_room);                                   // portal destination room
-                last_frus->parents_count = 1;                                   // created by camera
-                Render_ProcessRoom(p, last_frus);                               // next start reccursion algorithm
-            }
-        }
-    }
-    else                                                                        // camera is out of all rooms
-    {
-        curr_room = renderer.world->rooms;                                      // draw full level. Yes - it is slow, but it is not gameplay - it is debug.
-        for(uint32_t i=0; i<renderer.world->room_count; i++,curr_room++)
-        {
-            if(Frustum_IsAABBVisible(curr_room->bb_min, curr_room->bb_max, renderer.cam->frustum))
-            {
-                Render_AddRoom(curr_room);
-            }
-        }
-    }
-}
-
-/**
- * Состыковка рендерера и "мира"
- */
-void Render_SetWorld(struct world_s *world)
-{
-    uint32_t list_size = world->room_count + 128;                               // magick 128 was added for debug and testing
-
-    if(renderer.world)
-    {
-        if(renderer.r_list_size < list_size)                                    // if old list less than new one requiring
-        {
-            renderer.r_list = (render_list_p)realloc(renderer.r_list, list_size * sizeof(render_list_t));
-            for(uint32_t i=0; i<list_size; i++)
-            {
-                renderer.r_list[i].active = 0;
-                renderer.r_list[i].room = NULL;
-                renderer.r_list[i].dist = 0.0;
-            }
-        }
-    }
-    else
-    {
-        renderer.r_list = Render_CreateRoomListArray(list_size);
-    }
-
-    renderer.world = world;
-    renderer.style &= ~R_DRAW_SKYBOX;
-    renderer.r_list_size = list_size;
-    renderer.r_list_active_count = 0;
-
-    renderer.cam = &engine_camera;
-    engine_camera.frustum->next = NULL;
-    engine_camera.current_room = NULL;
-
-    for(uint32_t i=0; i<world->room_count; i++)
-    {
-        world->rooms[i].is_in_r_list = 0;
-    }
-}
-
-
-void Render_CalculateWaterTint(GLfloat *tint, uint8_t fixed_colour)
-{
-    if(engine_world.version < TR_IV)  // If water room and level is TR1-3
-    {
-        if(engine_world.version < TR_III)
-        {
-             // Placeholder, color very similar to TR1 PSX ver.
-            if(fixed_colour > 0)
-            {
-                tint[0] = 0.585f;
-                tint[1] = 0.9f;
-                tint[2] = 0.9f;
-                tint[3] = 1.0f;
-            }
-            else
-            {
-                tint[0] *= 0.585f;
-                tint[1] *= 0.9f;
-                tint[2] *= 0.9f;
-            }
-        }
-        else
-        {
-            // TOMB3 - closely matches TOMB3
-            if(fixed_colour > 0)
-            {
-                tint[0] = 0.275f;
-                tint[1] = 0.45f;
-                tint[2] = 0.5f;
-                tint[3] = 1.0f;
-            }
-            else
-            {
-                tint[0] *= 0.275f;
-                tint[1] *= 0.45f;
-                tint[2] *= 0.5f;
-            }
-        }
-    }
-    else
-    {
-        if(fixed_colour > 0)
-        {
-            tint[0] = 1.0f;
-            tint[1] = 1.0f;
-            tint[2] = 1.0f;
-            tint[3] = 1.0f;
-        }
-    }
-}
-
-/**
- * DEBUG PRIMITIVES RENDERING
- */
-render_DebugDrawer::render_DebugDrawer()
-:m_debugMode(0)
-{
-    m_max_lines = DEBUG_DRAWER_DEFAULT_BUFFER_SIZE;
-    m_buffer = (GLfloat*)malloc(2 * 6 * m_max_lines * sizeof(GLfloat));
-
-    m_lines = 0;
-    m_need_realloc = false;
-    vec3_set_zero(m_color);
-    m_obb = OBB_Create();
-
-    m_glbuffer = 0;
-    m_vertex_array = 0;
-}
-
-render_DebugDrawer::~render_DebugDrawer()
-{
-    free(m_buffer);
-    m_buffer = NULL;
-    OBB_Clear(m_obb);
-    m_obb = NULL;
-}
-
-void render_DebugDrawer::reset()
-{
-    if(m_need_realloc)
-    {
-        uint32_t new_buffer_size = m_max_lines * 12 * 2;
-        GLfloat *new_buffer = (GLfloat*)realloc(m_buffer, new_buffer_size * sizeof(GLfloat));
-        if(new_buffer != NULL)
-        {
-            m_buffer = new_buffer;
-            m_max_lines *= 2;
-        }
-        m_need_realloc = false;
-    }
-    m_lines = 0;
-}
-
-void render_DebugDrawer::addLine(const GLfloat start[3], const GLfloat end[3])
-{
-    addLine(start, m_color, end, m_color);
-}
-void render_DebugDrawer::addLine(const GLfloat start[3], const GLfloat startColor[3], const GLfloat end[3], const GLfloat endColor[3])
-{
-    if(m_lines < m_max_lines - 1)
-    {
-        GLfloat *v = m_buffer + 3 * 4 * m_lines;
-        m_lines++;
-
-        vec3_copy(v, start);
-        v += 3;
-        vec3_copy(v, startColor);
-        v += 3;
-        vec3_copy(v, end);
-        v += 3;
-        vec3_copy(v, endColor);
-    }
-    else
-    {
-        m_need_realloc = true;
-    }
-}
-
-void render_DebugDrawer::drawLine(const btVector3& from, const btVector3& to, const btVector3& color)
-{
-    addLine(from.m_floats, color.m_floats, to.m_floats, color.m_floats);
-}
-
-void render_DebugDrawer::setDebugMode(int debugMode)
-{
-   m_debugMode = debugMode;
-}
-
-void render_DebugDrawer::draw3dText(const btVector3& location, const char* textString)
-{
-   //glRasterPos3f(location.x(),  location.y(),  location.z());
-   //BMF_DrawString(BMF_GetFont(BMF_kHelvetica10),textString);
-}
-
-void render_DebugDrawer::reportErrorWarning(const char* warningString)
-{
-   Con_AddLine(warningString, FONTSTYLE_CONSOLE_WARNING);
-}
-
-void render_DebugDrawer::drawContactPoint(const btVector3& pointOnB,const btVector3& normalOnB,btScalar distance,int lifeTime,const btVector3& color)
-{
-    drawLine(pointOnB, pointOnB + normalOnB * distance, color);
-}
-
-void render_DebugDrawer::render()
-{
-    if(m_lines > 0)
-    {
-        if (m_glbuffer == 0) {
-            glGenBuffersARB(1, &m_glbuffer);
-            vertex_array_attribute attribs[] = {
-                vertex_array_attribute(unlit_shader_description::position, 3, GL_FLOAT, false, m_glbuffer, sizeof(GLfloat [6]), sizeof(GLfloat [0])),
-                vertex_array_attribute(unlit_shader_description::color, 3, GL_FLOAT, false, m_glbuffer, sizeof(GLfloat [6]), sizeof(GLfloat [3]))
-            };
-            m_vertex_array = renderer.vertex_array_manager->createArray(0, 2, attribs);
-        }
-
-        glBindBufferARB(GL_ARRAY_BUFFER_ARB, m_glbuffer);
-        glBufferDataARB(GL_ARRAY_BUFFER_ARB, m_max_lines * 2 * sizeof(GLfloat [6]), 0, GL_STREAM_DRAW);
-
-        void *data = glMapBufferARB(GL_ARRAY_BUFFER_ARB, GL_WRITE_ONLY);
-        memcpy(data, m_buffer, m_max_lines * 2 * sizeof(GLfloat [6]));
-        glUnmapBufferARB(GL_ARRAY_BUFFER_ARB);
-
-        m_vertex_array->use();
-        glDrawArrays(GL_LINES, 0, 2 * m_lines);
-    }
-
-    vec3_set_zero(m_color);
-    m_lines = 0;
-}
-
-void render_DebugDrawer::drawAxis(btScalar r, btScalar transform[16])
-{
-    GLfloat *v0, *v;
-
-    if(m_lines + 3 >= m_max_lines)
-    {
-        m_need_realloc = true;
-        return;
-    }
-
-    v0 = v = m_buffer + 3 * 4 * m_lines;
-    m_lines += 3;
-    vec3_copy(v0, transform + 12);
-
-    // OX
-    v += 3;
-    v[0] = 1.0;
-    v[1] = 0.0;
-    v[2] = 0.0;
-    v += 3;
-    vec3_add_mul(v, v0, transform + 0, r);
-    v += 3;
-    v[0] = 1.0;
-    v[1] = 0.0;
-    v[2] = 0.0;
-    v += 3;
-
-    // OY
-    vec3_copy(v, v0);
-    v += 3;
-    v[0] = 0.0;
-    v[1] = 1.0;
-    v[2] = 0.0;
-    v += 3;
-    vec3_add_mul(v, v0, transform + 4, r);
-    v += 3;
-    v[0] = 0.0;
-    v[1] = 1.0;
-    v[2] = 0.0;
-    v += 3;
-
-    // OZ
-    vec3_copy(v, v0);
-    v += 3;
-    v[0] = 0.0;
-    v[1] = 0.0;
-    v[2] = 1.0;
-    v += 3;
-    vec3_add_mul(v, v0, transform + 8, r);
-    v += 3;
-    v[0] = 0.0;
-    v[1] = 0.0;
-    v[2] = 1.0;
-}
-
-void render_DebugDrawer::drawFrustum(struct frustum_s *f)
-{
-    if(f != NULL)
-    {
-        GLfloat *v, *v0;
-        btScalar *fv = f->vertex;
-
-        if(m_lines + f->vertex_count >= m_max_lines)
-        {
-            m_need_realloc = true;
-            return;
-        }
-
-        v = v0 = m_buffer + 3 * 4 * m_lines;
-
-        for(uint16_t i=0;i<f->vertex_count-1;i++,fv += 3)
-        {
-            addLine(fv, fv + 3);
-        }
-
-        addLine(fv, v0);
-    }
-}
-
-void render_DebugDrawer::drawPortal(struct portal_s *p)
-{
-    if(p != NULL)
-    {
-        GLfloat *v, *v0;
-        btScalar *pv = p->vertex;
-
-        if(m_lines + p->vertex_count >= m_max_lines)
-        {
-            m_need_realloc = true;
-            return;
-        }
-
-        v = v0 = m_buffer + 3 * 4 * m_lines;
-
-        for(uint16_t i=0;i<p->vertex_count-1;i++,pv += 3)
-        {
-            addLine(pv, pv + 3);
-        }
-
-        addLine(pv, v0);
-    }
-}
-
-void render_DebugDrawer::drawBBox(btScalar bb_min[3], btScalar bb_max[3], btScalar *transform)
-{
-    if(m_lines + 12 < m_max_lines)
-    {
-        OBB_Rebuild(m_obb, bb_min, bb_max);
-        m_obb->transform = transform;
-        OBB_Transform(m_obb);
-        drawOBB(m_obb);
-    }
-    else
-    {
-        m_need_realloc = true;
-    }
-}
-
-void render_DebugDrawer::drawOBB(struct obb_s *obb)
-{
-    GLfloat *v, *v0;
-    polygon_p p = obb->polygons;
-
-    if(m_lines + 12 >= m_max_lines)
-    {
-        m_need_realloc = true;
-        return;
-    }
-
-    v = v0 = m_buffer + 3 * 4 * m_lines;
-
-    addLine(p->vertices[0].position, (p+1)->vertices[0].position);
-    addLine(p->vertices[1].position, (p+1)->vertices[3].position);
-    addLine(p->vertices[2].position, (p+1)->vertices[2].position);
-    addLine(p->vertices[3].position, (p+1)->vertices[1].position);
-
-    for(uint16_t i=0; i<2; i++,p++)
-    {
-        vertex_p pv = p->vertices;
-        for(uint16_t j=0;j<p->vertex_count-1;j++,pv++)
-        {
-            addLine(pv->position, (pv+1)->position);
-        }
-        addLine(pv->position, p->vertices->position);
-    }
-}
-
-void render_DebugDrawer::drawMeshDebugLines(struct base_mesh_s *mesh, btScalar transform[16], const btScalar *overrideVertices, const btScalar *overrideNormals)
-{
-    if((!m_need_realloc) && (renderer.style & R_DRAW_NORMALS))
-    {
-        GLfloat *v = m_buffer + 3 * 4 * m_lines;
-        btScalar n[3];
-
-        if(m_lines + mesh->vertex_count >= m_max_lines)
-        {
-            m_need_realloc = true;
-            return;
-        }
-
-        setColor(0.8, 0.0, 0.9);
-        m_lines += mesh->vertex_count;
-        if(overrideVertices)
-        {
-            btScalar *ov = (btScalar*)overrideVertices;
-            btScalar *on = (btScalar*)overrideNormals;
-            for(uint32_t i=0; i<mesh->vertex_count; i++,ov+=3,on+=3,v+=12)
-            {
-                Mat4_vec3_mul_macro(v, transform, ov);
-                Mat4_vec3_rot_macro(n, transform, on);
-
-                v[6 + 0] = v[0] + n[0] * 128.0;
-                v[6 + 1] = v[1] + n[1] * 128.0;
-                v[6 + 2] = v[2] + n[2] * 128.0;
-                vec3_copy(v+3, m_color);
-                vec3_copy(v+9, m_color);
-            }
-        }
-        else
-        {
-            vertex_p mv = mesh->vertices;
-            for (uint32_t i = 0; i < mesh->vertex_count; i++,mv++,v+=12)
-            {
-                Mat4_vec3_mul_macro(v, transform, mv->position);
-                Mat4_vec3_rot_macro(n, transform, mv->normal);
-
-                v[6 + 0] = v[0] + n[0] * 128.0;
-                v[6 + 1] = v[1] + n[1] * 128.0;
-                v[6 + 2] = v[2] + n[2] * 128.0;
-                vec3_copy(v+3, m_color);
-                vec3_copy(v+9, m_color);
-            }
-        }
-    }
-}
-
-void render_DebugDrawer::drawSkeletalModelDebugLines(struct ss_bone_frame_s *bframe, btScalar transform[16])
-{
-    if((!m_need_realloc) && renderer.style & R_DRAW_NORMALS)
-    {
-        btScalar tr[16];
-
-        ss_bone_tag_p btag = bframe->bone_tags;
-        for(uint16_t i=0; i<bframe->bone_tag_count; i++,btag++)
-        {
-            Mat4_Mat4_mul(tr, transform, btag->full_transform);
-            drawMeshDebugLines(btag->mesh_base, tr, NULL, NULL);
-        }
-    }
-}
-
-void render_DebugDrawer::drawEntityDebugLines(struct entity_s *entity)
-{
-    if(m_need_realloc || entity->was_rendered_lines || !(renderer.style & (R_DRAW_AXIS | R_DRAW_NORMALS | R_DRAW_BOXES)) ||
-       !(entity->state_flags & ENTITY_STATE_VISIBLE) || (entity->bf.animations.model->hide && !(renderer.style & R_DRAW_NULLMESHES)))
-    {
-        return;
-    }
-
-    if(renderer.style & R_DRAW_BOXES)
-    {
-        debugDrawer.setColor(0.0, 0.0, 1.0);
-        debugDrawer.drawOBB(entity->obb);
-    }
-
-    if(renderer.style & R_DRAW_AXIS)
-    {
-        // If this happens, the lines after this will get drawn with random colors. I don't care.
-        debugDrawer.drawAxis(1000.0, entity->transform);
-    }
-
-    if(entity->bf.animations.model && entity->bf.animations.model->animations)
-    {
-        debugDrawer.drawSkeletalModelDebugLines(&entity->bf, entity->transform);
-    }
-
-    entity->was_rendered_lines = 1;
-}
-
-
-void render_DebugDrawer::drawSectorDebugLines(struct room_sector_s *rs)
-{
-    if(m_lines + 12 < m_max_lines)
-    {
-        btScalar bb_min[3] = {(btScalar)(rs->pos[0] - TR_METERING_SECTORSIZE / 2.0), (btScalar)(rs->pos[1] - TR_METERING_SECTORSIZE / 2.0), (btScalar)rs->floor};
-        btScalar bb_max[3] = {(btScalar)(rs->pos[0] + TR_METERING_SECTORSIZE / 2.0), (btScalar)(rs->pos[1] + TR_METERING_SECTORSIZE / 2.0), (btScalar)rs->ceiling};
-
-        drawBBox(bb_min, bb_max, NULL);
-    }
-    else
-    {
-        m_need_realloc = true;
-    }
-}
-
-
-void render_DebugDrawer::drawRoomDebugLines(struct room_s *room, struct render_s *render)
-{
-    uint32_t flag;
-    frustum_p frus;
-    engine_container_p cont;
-    entity_p ent;
-
-    if(m_need_realloc)
-    {
-        return;
-    }
-
-    flag = render->style & R_DRAW_ROOMBOXES;
-    if(flag)
-    {
-        debugDrawer.setColor(0.0, 0.1, 0.9);
-        debugDrawer.drawBBox(room->bb_min, room->bb_max, NULL);
-        /*for(uint32_t s=0;s<room->sectors_count;s++)
-        {
-            drawSectorDebugLines(room->sectors + s);
-        }*/
-    }
-
-    flag = render->style & R_DRAW_PORTALS;
-    if(flag)
-    {
-        debugDrawer.setColor(0.0, 0.0, 0.0);
-        for(uint16_t i=0; i<room->portal_count; i++)
-        {
-            debugDrawer.drawPortal(room->portals+i);
-        }
-    }
-
-    flag = render->style & R_DRAW_FRUSTUMS;
-    if(flag)
-    {
-        debugDrawer.setColor(1.0, 0.0, 0.0);
-        for(frus=room->frustum; frus; frus=frus->next)
-        {
-            debugDrawer.drawFrustum(frus);
-        }
-    }
-
-    if(!(renderer.style & R_SKIP_ROOM) && (room->mesh != NULL))
-    {
-        debugDrawer.drawMeshDebugLines(room->mesh, room->transform, NULL, NULL);
-    }
-
-    flag = render->style & R_DRAW_BOXES;
-    for(uint32_t i=0; i<room->static_mesh_count; i++)
-    {
-        if(room->static_mesh[i].was_rendered_lines || !Frustum_IsOBBVisibleInRoom(room->static_mesh[i].obb, room) ||
-          ((room->static_mesh[i].hide == 1) && !(renderer.style & R_DRAW_DUMMY_STATICS)))
-        {
-            continue;
-        }
-
-        if(flag)
-        {
-            debugDrawer.setColor(0.0, 1.0, 0.1);
-            debugDrawer.drawOBB(room->static_mesh[i].obb);
-        }
-
-        if(render->style & R_DRAW_AXIS)
-        {
-            debugDrawer.drawAxis(1000.0, room->static_mesh[i].transform);
-        }
-
-        debugDrawer.drawMeshDebugLines(room->static_mesh[i].mesh, room->static_mesh[i].transform, NULL, NULL);
-
-        room->static_mesh[i].was_rendered_lines = 1;
-    }
-
-    for(cont=room->containers; cont; cont=cont->next)
-    {
-        switch(cont->object_type)
-        {
-        case OBJECT_ENTITY:
-            ent = (entity_p)cont->object;
-            if(ent->was_rendered_lines == 0)
-            {
-                if(Frustum_IsOBBVisibleInRoom(ent->obb, room))
-                {
-                    debugDrawer.drawEntityDebugLines(ent);
-                }
-                ent->was_rendered_lines = 1;
-            }
-            break;
-        };
-    }
-}
+
+#include <cmath>
+#include <stdlib.h>
+#include <SDL2/SDL_platform.h>
+#include <SDL2/SDL_opengl.h>
+#include "gl_util.h"
+
+#include "bullet/LinearMath/btScalar.h"
+
+#include "render.h"
+#include "console.h"
+#include "world.h"
+#include "portal.h"
+#include "frustum.h"
+#include "polygon.h"
+#include "camera.h"
+#include "script.h"
+#include "vmath.h"
+#include "mesh.h"
+#include "hair.h"
+#include "entity.h"
+#include "engine.h"
+#include "obb.h"
+#include "bsp_tree.h"
+#include "resource.h"
+#include "shader_description.h"
+#include "shader_manager.h"
+
+render_t renderer;
+class dynamicBSP render_dBSP(16 * 1024 * 1024);
+extern render_DebugDrawer debugDrawer;
+
+/*GLhandleARB main_vsh, main_fsh, main_program;
+GLint       main_model_mat_pos, main_proj_mat_pos, main_model_proj_mat_pos, main_tr_mat_pos;
+*/
+/*bool btCollisionObjectIsVisible(btCollisionObject *colObj)
+{
+    engine_container_p cont = (engine_container_p)colObj->getUserPointer();
+    return (cont == NULL) || (cont->room == NULL) || (cont->room->is_in_r_list && cont->room->active);
+}*/
+
+void Render_InitGlobals()
+{
+    renderer.settings.anisotropy = 0;
+    renderer.settings.lod_bias = 0;
+    renderer.settings.antialias = 0;
+    renderer.settings.antialias_samples = 0;
+    renderer.settings.mipmaps = 3;
+    renderer.settings.mipmap_mode = 3;
+    renderer.settings.texture_border = 8;
+    renderer.settings.z_depth = 16;
+    renderer.settings.fog_enabled = 1;
+    renderer.settings.fog_color[0] = 0.0f;
+    renderer.settings.fog_color[1] = 0.0f;
+    renderer.settings.fog_color[2] = 0.0f;
+    renderer.settings.fog_start_depth = 10000.0f;
+    renderer.settings.fog_end_depth = 16000.0f;
+}
+
+void Render_DoShaders()
+{
+    renderer.shader_manager = new shader_manager();
+    renderer.vertex_array_manager = vertex_array_manager::createManager();
+}
+
+
+void Render_Init()
+{
+    renderer.blocked = 1;
+    renderer.cam = NULL;
+
+    renderer.r_list = NULL;
+    renderer.r_list_size = 0;
+    renderer.r_list_active_count= 0;
+
+    renderer.world = NULL;
+    renderer.style = 0x00;
+}
+
+
+void Render_Empty(render_p render)
+{
+    render->world = NULL;
+
+    if(render->r_list)
+    {
+        render->r_list_active_count = 0;
+        render->r_list_size = 0;
+        free(render->r_list);
+        render->r_list = NULL;
+    }
+
+    if (render->shader_manager)
+    {
+        delete render->shader_manager;
+        render->shader_manager = 0;
+    }
+}
+
+
+render_list_p Render_CreateRoomListArray(unsigned int count)
+{
+    render_list_p ret = (render_list_p)malloc(count * sizeof(render_list_t));
+
+    for(unsigned int i=0; i<count; i++)
+    {
+        ret[i].active = 0;
+        ret[i].room = NULL;
+        ret[i].dist = 0.0;
+    }
+    return ret;
+}
+
+void Render_SkyBox(const btScalar modelViewProjectionMatrix[16])
+{
+    btScalar tr[16];
+    btScalar *p;
+
+    if((renderer.style & R_DRAW_SKYBOX) && (renderer.world != NULL) && (renderer.world->sky_box != NULL))
+    {
+        glDepthMask(GL_FALSE);
+        tr[15] = 1.0;
+        p = renderer.world->sky_box->animations->frames->bone_tags->offset;
+        vec3_add(tr+12, renderer.cam->pos, p);
+        p = renderer.world->sky_box->animations->frames->bone_tags->qrotate;
+        Mat4_set_qrotation(tr, p);
+        btScalar fullView[16];
+        Mat4_Mat4_mul(fullView, modelViewProjectionMatrix, tr);
+
+        const unlit_tinted_shader_description *shader = renderer.shader_manager->getStaticMeshShader();
+        glUseProgramObjectARB(shader->program);
+        glUniformMatrix4fvARB(shader->model_view_projection, 1, false, fullView);
+        glUniform1iARB(shader->sampler, 0);
+        GLfloat tint[] = { 1, 1, 1, 1 };
+        glUniform4fvARB(shader->tint_mult, 1, tint);
+
+        Render_Mesh(renderer.world->sky_box->mesh_tree->mesh_base);
+        glDepthMask(GL_TRUE);
+    }
+}
+
+/**
+ * Opaque meshes drawing
+ */
+void Render_Mesh(struct base_mesh_s *mesh)
+{
+    if(mesh->num_animated_elements > 0 || mesh->num_alpha_animated_elements > 0)
+    {
+        // Respecify the tex coord buffer
+        glBindBufferARB(GL_ARRAY_BUFFER, mesh->animated_vbo_texcoord_array);
+        // Tell OpenGL to discard the old values
+        glBufferDataARB(GL_ARRAY_BUFFER, mesh->animated_vertex_count * sizeof(GLfloat [2]), 0, GL_STREAM_DRAW);
+        // Get writable data (to avoid copy)
+        GLfloat *data = (GLfloat *) glMapBufferARB(GL_ARRAY_BUFFER, GL_WRITE_ONLY);
+
+        size_t offset = 0;
+        for(uint32_t i=0;i<mesh->polygons_count;i++)
+        {
+            const struct polygon_s &p = mesh->polygons[i];
+            if (p.anim_id == 0 || Polygon_IsBroken(&p))
+            {
+                continue;
+            }
+             anim_seq_p seq = engine_world.anim_sequences + p.anim_id - 1;
+
+            if (seq->uvrotate) {
+                printf("?");
+            }
+
+            uint16_t frame = (seq->current_frame + p.frame_offset) % seq->frames_count;
+            tex_frame_p tf = seq->frames + frame;
+            for(uint16_t i=0;i<p.vertex_count;i++)
+            {
+                const GLfloat *v = p.vertices[i].tex_coord;
+                data[offset + 0] = tf->mat[0+0*2] * v[0] + tf->mat[0+1*2] * v[1] + tf->move[0];
+                data[offset + 1] = tf->mat[1+0*2] * v[0] + tf->mat[1+1*2] * v[1] + tf->move[1];
+
+                offset += 2;
+            }
+        }
+        glUnmapBufferARB(GL_ARRAY_BUFFER);
+
+        if (mesh->num_animated_elements > 0)
+        {
+            mesh->animated_vertex_array->use();
+
+            glBindTexture(GL_TEXTURE_2D, renderer.world->textures[0]);
+            glDrawElements(GL_TRIANGLES, mesh->num_animated_elements, GL_UNSIGNED_INT, 0);
+        }
+    }
+
+    if(mesh->vertex_count != 0)
+    {
+        mesh->main_vertex_array->use();
+
+        const uint32_t *elementsbase = NULL;
+
+        unsigned long offset = 0;
+        for(uint32_t texture = 0; texture < mesh->num_texture_pages; texture++)
+        {
+            if(mesh->element_count_per_texture[texture] == 0)
+            {
+                continue;
+            }
+
+            glBindTexture(GL_TEXTURE_2D, renderer.world->textures[texture]);
+            glDrawElements(GL_TRIANGLES, mesh->element_count_per_texture[texture], GL_UNSIGNED_INT, elementsbase + offset);
+            offset += mesh->element_count_per_texture[texture];
+        }
+    }
+}
+
+
+/**
+ * draw transparency polygons
+ */
+void Render_PolygonTransparency(uint16_t &currentTransparency, const struct bsp_face_ref_s *bsp_ref, const unlit_tinted_shader_description *shader)
+{
+    // Blending mode switcher.
+    // Note that modes above 2 aren't explicitly used in TR textures, only for
+    // internal particle processing. Theoretically it's still possible to use
+    // them if you will force type via TRTextur utility.
+    const struct transparent_polygon_reference_s *ref = bsp_ref->polygon;
+    const struct polygon_s *p = ref->polygon;
+    if (currentTransparency != p->transparency)
+    {
+        currentTransparency = p->transparency;
+        switch(p->transparency)
+        {
+            case BM_MULTIPLY:                                    // Classic PC alpha
+                glBlendFunc(GL_ONE, GL_ONE);
+                break;
+
+            case BM_INVERT_SRC:                                  // Inversion by src (PS darkness) - SAME AS IN TR3-TR5
+                glBlendFunc(GL_ZERO, GL_ONE_MINUS_SRC_COLOR);
+                break;
+
+            case BM_INVERT_DEST:                                 // Inversion by dest
+                glBlendFunc(GL_ONE_MINUS_SRC_COLOR, GL_ONE_MINUS_SRC_COLOR);
+                break;
+
+            case BM_SCREEN:                                      // Screen (smoke, etc.)
+                glBlendFunc(GL_ONE, GL_ONE_MINUS_SRC_COLOR);
+                break;
+
+            case BM_ANIMATED_TEX:
+                glBlendFunc(GL_ONE, GL_ZERO);
+                break;
+
+            default:                                             // opaque animated textures case
+                break;
+        };
+    }
+
+    GLfloat mvp[16];
+    Mat4_Mat4_mul(mvp, renderer.cam->gl_view_proj_mat, bsp_ref->transform);
+
+    glUniformMatrix4fvARB(shader->model_view_projection, 1, false, mvp);
+
+    ref->used_vertex_array->use();
+    glBindTexture(GL_TEXTURE_2D, renderer.world->textures[p->tex_index]);
+
+    glDrawElements(GL_TRIANGLES, ref->count, GL_UNSIGNED_INT, (GLvoid *) (sizeof(GLuint) * ref->firstIndex));
+}
+
+
+void Render_BSPFrontToBack(uint16_t &currentTransparency, struct bsp_node_s *root, const unlit_tinted_shader_description *shader)
+{
+    btScalar d = vec3_plane_dist(root->plane, engine_camera.pos);
+
+    if(d >= 0)
+    {
+        if(root->front != NULL)
+        {
+            Render_BSPFrontToBack(currentTransparency, root->front, shader);
+        }
+
+        for(const bsp_face_ref_s *p=root->polygons_front;p!=NULL;p=p->next)
+        {
+            Render_PolygonTransparency(currentTransparency, p, shader);
+        }
+        for(const bsp_face_ref_s *p=root->polygons_back;p!=NULL;p=p->next)
+        {
+            Render_PolygonTransparency(currentTransparency, p, shader);
+        }
+
+        if(root->back != NULL)
+        {
+            Render_BSPFrontToBack(currentTransparency, root->back, shader);
+        }
+    }
+    else
+    {
+        if(root->back != NULL)
+        {
+            Render_BSPFrontToBack(currentTransparency, root->back, shader);
+        }
+
+        for(const bsp_face_ref_s *p=root->polygons_back;p!=NULL;p=p->next)
+        {
+            Render_PolygonTransparency(currentTransparency, p, shader);
+        }
+        for(const bsp_face_ref_s *p=root->polygons_front;p!=NULL;p=p->next)
+        {
+            Render_PolygonTransparency(currentTransparency, p, shader);
+        }
+
+        if(root->front != NULL)
+        {
+            Render_BSPFrontToBack(currentTransparency, root->front, shader);
+        }
+    }
+}
+
+void Render_BSPBackToFront(uint16_t &currentTransparency, struct bsp_node_s *root, const unlit_tinted_shader_description *shader)
+{
+    btScalar d = vec3_plane_dist(root->plane, engine_camera.pos);
+
+    if(d >= 0)
+    {
+        if(root->back != NULL)
+        {
+            Render_BSPBackToFront(currentTransparency, root->back, shader);
+        }
+
+        for(const bsp_face_ref_s *p=root->polygons_back;p!=NULL;p=p->next)
+        {
+            Render_PolygonTransparency(currentTransparency, p, shader);
+        }
+        for(const bsp_face_ref_s *p=root->polygons_front;p!=NULL;p=p->next)
+        {
+            Render_PolygonTransparency(currentTransparency, p, shader);
+        }
+
+        if(root->front != NULL)
+        {
+            Render_BSPBackToFront(currentTransparency, root->front, shader);
+        }
+    }
+    else
+    {
+        if(root->front != NULL)
+        {
+            Render_BSPBackToFront(currentTransparency, root->front, shader);
+        }
+
+        for(const bsp_face_ref_s *p=root->polygons_front;p!=NULL;p=p->next)
+        {
+            Render_PolygonTransparency(currentTransparency, p, shader);
+        }
+        for(const bsp_face_ref_s *p=root->polygons_back;p!=NULL;p=p->next)
+        {
+            Render_PolygonTransparency(currentTransparency, p, shader);
+        }
+
+        if(root->back != NULL)
+        {
+            Render_BSPBackToFront(currentTransparency, root->back, shader);
+        }
+    }
+}
+
+void Render_UpdateAnimTextures()                                                // This function is used for updating global animated texture frame
+{
+    anim_seq_p seq = engine_world.anim_sequences;
+    for(uint16_t i=0;i<engine_world.anim_sequences_count;i++,seq++)
+    {
+        if(seq->frame_lock)
+        {
+            continue;
+        }
+
+        seq->frame_time += engine_frame_time;
+        if(seq->frame_time >= seq->frame_rate)
+        {
+            int j = (seq->frame_time / seq->frame_rate);
+            seq->frame_time -= (btScalar)j * seq->frame_rate;
+
+            switch(seq->anim_type)
+            {
+                case TR_ANIMTEXTURE_REVERSE:
+                    if(seq->reverse_direction)
+                    {
+                        if(seq->current_frame == 0)
+                        {
+                            seq->current_frame++;
+                            seq->reverse_direction = false;
+                        }
+                        else if(seq->current_frame > 0)
+                        {
+                            seq->current_frame--;
+                        }
+                    }
+                    else
+                    {
+                        if(seq->current_frame == seq->frames_count - 1)
+                        {
+                            seq->current_frame--;
+                            seq->reverse_direction = true;
+                        }
+                        else if(seq->current_frame < seq->frames_count - 1)
+                        {
+                            seq->current_frame++;
+                        }
+                        seq->current_frame %= seq->frames_count;                ///@PARANOID
+                    }
+                    break;
+
+                case TR_ANIMTEXTURE_FORWARD:                                    // inversed in polygon anim. texture frames
+                case TR_ANIMTEXTURE_BACKWARD:
+                    seq->current_frame++;
+                    seq->current_frame %= seq->frames_count;
+                    break;
+            };
+        }
+    }
+}
+
+/**
+ * skeletal model drawing
+ */
+void Render_SkeletalModel(const lit_shader_description *shader, struct ss_bone_frame_s *bframe, const btScalar mvMatrix[16], const btScalar mvpMatrix[16])
+{
+    ss_bone_tag_p btag = bframe->bone_tags;
+
+    for(uint16_t i=0; i<bframe->bone_tag_count; i++,btag++)
+    {
+        btScalar mvTransform[16];
+        Mat4_Mat4_mul(mvTransform, mvMatrix, btag->full_transform);
+        glUniformMatrix4fvARB(shader->model_view, 1, false, mvTransform);
+
+        btScalar mvpTransform[16];
+        Mat4_Mat4_mul(mvpTransform, mvpMatrix, btag->full_transform);
+        glUniformMatrix4fvARB(shader->model_view_projection, 1, false, mvpTransform);
+
+        Render_Mesh(btag->mesh_base);
+        if(btag->mesh_slot)
+        {
+            Render_Mesh(btag->mesh_slot);
+        }
+    }
+}
+
+void Render_SkeletalModelSkin(const struct lit_shader_description *shader, struct entity_s *ent, const btScalar mvMatrix[16], const btScalar pMatrix[16])
+{
+    ss_bone_tag_p btag = ent->bf.bone_tags;
+
+    glUniformMatrix4fvARB(shader->projection, 1, false, pMatrix);
+
+    for(uint16_t i=0; i<ent->bf.bone_tag_count; i++,btag++)
+    {
+        btScalar mvTransforms[32];
+        Mat4_Mat4_mul(&mvTransforms[0], mvMatrix, btag->full_transform);
+
+        // Calculate parent transform
+        const btScalar *parentTransform = btag->parent ? btag->parent->full_transform : ent->transform;
+
+        btScalar translate[16];
+        Mat4_E(translate);
+        Mat4_Translate(translate, btag->offset);
+
+        btScalar secondTransform[16];
+        Mat4_Mat4_mul(secondTransform, parentTransform, translate);
+
+        Mat4_Mat4_mul(&mvTransforms[16], mvMatrix, secondTransform);
+        glUniformMatrix4fvARB(shader->model_view, 2, false, mvTransforms);
+
+        if(btag->mesh_skin)
+        {
+            Render_Mesh(btag->mesh_skin);
+        }
+    }
+}
+
+void Render_DynamicEntitySkin(const struct lit_shader_description *shader, struct entity_s *ent, const btScalar mvMatrix[16], const btScalar pMatrix[16])
+{
+    glUniformMatrix4fvARB(shader->projection, 1, false, pMatrix);
+
+    for(uint16_t i=0; i<ent->bf.bone_tag_count; i++)
+    {
+        btScalar mvTransforms[32], tr[32];
+        
+        ent->bt_body[i]->getWorldTransform().getOpenGLMatrix(tr);
+        Mat4_Mat4_mul(&mvTransforms[0], mvMatrix, tr);
+
+        // Calculate parent transform
+        struct ss_bone_tag_s &btag = ent->bf.bone_tags[i];
+        bool foundParentTransform = false;
+        for (int j = 0; j < ent->bf.bone_tag_count; j++) {
+            if (&(ent->bf.bone_tags[j]) == btag.parent) {
+                ent->bt_body[j]->getWorldTransform().getOpenGLMatrix(&tr[16]);
+                foundParentTransform = true;
+                break;
+            }
+        }
+        if (!foundParentTransform)
+            memcpy(&tr[16], ent->transform, sizeof(btScalar [16]));
+        
+        btScalar translate[16];
+        Mat4_E(translate);
+        Mat4_Translate(translate, btag.offset);
+        
+        btScalar secondTransform[16];
+        Mat4_Mat4_mul(secondTransform, &tr[16], translate);
+        
+        Mat4_Mat4_mul(&mvTransforms[16], mvMatrix, secondTransform);
+        glUniformMatrix4fvARB(shader->model_view, 2, false, mvTransforms);
+
+        if(btag.mesh_skin)
+        {
+            Render_Mesh(btag.mesh_skin);
+        }
+    }
+}
+
+/**
+ * Sets up the light calculations for the given entity based on its current
+ * room. Returns the used shader, which will have been made current already.
+ */
+const lit_shader_description *render_setupEntityLight(struct entity_s *entity, const btScalar modelViewMatrix[16], bool skin)
+{
+    // Calculate lighting
+    const lit_shader_description *shader;
+
+    room_s *room = entity->self->room;
+    if(room != NULL)
+    {
+        GLfloat ambient_component[4];
+
+        ambient_component[0] = room->ambient_lighting[0];
+        ambient_component[1] = room->ambient_lighting[1];
+        ambient_component[2] = room->ambient_lighting[2];
+        ambient_component[3] = 1.0f;
+
+        if(room->flags & TR_ROOM_FLAG_WATER)
+        {
+            Render_CalculateWaterTint(ambient_component, 0);
+        }
+
+        GLenum current_light_number = 0;
+        light_s *current_light = NULL;
+
+        GLfloat positions[3*MAX_NUM_LIGHTS];
+        GLfloat colors[4*MAX_NUM_LIGHTS];
+        GLfloat innerRadiuses[1*MAX_NUM_LIGHTS];
+        GLfloat outerRadiuses[1*MAX_NUM_LIGHTS];
+        memset(positions, 0, sizeof(positions));
+        memset(colors, 0, sizeof(colors));
+        memset(innerRadiuses, 0, sizeof(innerRadiuses));
+        memset(outerRadiuses, 0, sizeof(outerRadiuses));
+
+        for(uint32_t i = 0; i < room->light_count && current_light_number < MAX_NUM_LIGHTS; i++)
+        {
+            current_light = &room->lights[i];
+
+            float x = entity->transform[12] - current_light->pos[0];
+            float y = entity->transform[13] - current_light->pos[1];
+            float z = entity->transform[14] - current_light->pos[2];
+
+            float distance = sqrt(x * x + y * y + z * z);
+
+            // Find color
+            colors[current_light_number*4 + 0] = std::fmin(std::fmax(current_light->colour[0], 0.0), 1.0);
+            colors[current_light_number*4 + 1] = std::fmin(std::fmax(current_light->colour[1], 0.0), 1.0);
+            colors[current_light_number*4 + 2] = std::fmin(std::fmax(current_light->colour[2], 0.0), 1.0);
+            colors[current_light_number*4 + 3] = std::fmin(std::fmax(current_light->colour[3], 0.0), 1.0);
+
+            if(room->flags & TR_ROOM_FLAG_WATER)
+            {
+                Render_CalculateWaterTint(colors + current_light_number * 4, 0);
+            }
+
+            // Find position
+            Mat4_vec3_mul(&positions[3*current_light_number], modelViewMatrix, current_light->pos);
+
+            // Find fall-off
+            if(current_light->light_type == LT_SUN)
+            {
+                innerRadiuses[current_light_number] = 1e20f;
+                outerRadiuses[current_light_number] = 1e21f;
+                current_light_number++;
+            }
+            else if(distance <= current_light->outer + 1024.0f && (current_light->light_type == LT_POINT || current_light->light_type == LT_SHADOW))
+            {
+                innerRadiuses[current_light_number] = std::fabs(current_light->inner);
+                outerRadiuses[current_light_number] = std::fabs(current_light->outer);
+                current_light_number++;
+            }
+        }
+
+        shader = renderer.shader_manager->getEntityShader(current_light_number, skin);
+        glUseProgramObjectARB(shader->program);
+        glUniform4fvARB(shader->light_ambient, 1, ambient_component);
+        glUniform4fvARB(shader->light_color, current_light_number, colors);
+        glUniform3fvARB(shader->light_position, current_light_number, positions);
+        glUniform1fvARB(shader->light_inner_radius, current_light_number, innerRadiuses);
+        glUniform1fvARB(shader->light_outer_radius, current_light_number, outerRadiuses);
+    } else {
+        shader = renderer.shader_manager->getEntityShader(0, skin);
+        glUseProgramObjectARB(shader->program);
+    }
+    return shader;
+}
+
+void Render_Entity(struct entity_s *entity, const btScalar modelViewMatrix[16], const btScalar modelViewProjectionMatrix[16], const btScalar projection[16])
+{
+    if(entity->was_rendered || !(entity->state_flags & ENTITY_STATE_VISIBLE) || (entity->bf.animations.model->hide && !(renderer.style & R_DRAW_NULLMESHES)))
+    {
+        return;
+    }
+
+    // Calculate lighting
+    const lit_shader_description *shader = render_setupEntityLight(entity, modelViewMatrix, false);
+
+    if(entity->bf.animations.model && entity->bf.animations.model->animations)
+    {
+        // base frame offset
+        if(entity->type_flags & ENTITY_TYPE_DYNAMIC)
+        {
+            Render_DynamicEntity(shader, entity, modelViewMatrix, modelViewProjectionMatrix);
+            ///@TODO: where I need to do bf skinning matrices update? this time ragdoll update function calculates these matrices;
+            if (entity->bf.bone_tags[0].mesh_skin)
+            {
+                const lit_shader_description *skinShader = render_setupEntityLight(entity, modelViewMatrix, true);
+                Render_DynamicEntitySkin(skinShader, entity, modelViewMatrix, projection);
+            }
+        }
+        else
+        {
+            btScalar subModelView[16];
+            btScalar subModelViewProjection[16];
+            Mat4_Mat4_mul(subModelView, modelViewMatrix, entity->transform);
+            Mat4_Mat4_mul(subModelViewProjection, modelViewProjectionMatrix, entity->transform);
+            Render_SkeletalModel(shader, &entity->bf, subModelView, subModelViewProjection);
+            if (entity->bf.bone_tags[0].mesh_skin)
+            {
+                const lit_shader_description *skinShader = render_setupEntityLight(entity, modelViewMatrix, true);
+                Render_SkeletalModelSkin(skinShader, entity, subModelView, projection);
+            }
+        }
+    }
+}
+
+void Render_DynamicEntity(const struct lit_shader_description *shader, struct entity_s *entity, const btScalar modelViewMatrix[16], const btScalar modelViewProjectionMatrix[16])
+{
+    ss_bone_tag_p btag = entity->bf.bone_tags;
+
+    for(uint16_t i=0; i<entity->bf.bone_tag_count; i++,btag++)
+    {
+        btScalar mvTransform[16], tr[16];
+
+        entity->bt_body[i]->getWorldTransform().getOpenGLMatrix(tr);
+        Mat4_Mat4_mul(mvTransform, modelViewMatrix, tr);
+        glUniformMatrix4fvARB(shader->model_view, 1, false, mvTransform);
+
+        btScalar mvpTransform[16];
+        Mat4_Mat4_mul(mvpTransform, modelViewProjectionMatrix, tr);
+        glUniformMatrix4fvARB(shader->model_view_projection, 1, false, mvpTransform);
+
+        Render_Mesh(btag->mesh_base);
+        if(btag->mesh_slot)
+        {
+            Render_Mesh(btag->mesh_slot);
+        }
+    }
+}
+
+///@TODO: add joint between hair and head; do Lara's skinning by vertex position copy (no inverse matrices and other) by vertex map;
+void Render_Hair(struct entity_s *entity, const btScalar modelViewMatrix[16], const btScalar projection[16])
+{
+    if((!entity) || !(entity->character) || (entity->character->hair_count == 0) || !(entity->character->hairs))
+        return;
+
+    // Calculate lighting
+    const lit_shader_description *shader = render_setupEntityLight(entity, modelViewMatrix, true);
+    
+
+    for(int h=0; h<entity->character->hair_count; h++)
+    {
+        btScalar subModelViewMatrices[16 * 10];
+        // First: Head attachment
+        btScalar globalHead[16];
+        Mat4_Mat4_mul(globalHead, entity->transform, entity->bf.bone_tags[entity->character->hairs[h].owner_body].full_transform);
+        btScalar globalAttachment[16];
+        Mat4_Mat4_mul(globalHead, entity->transform, entity->bf.bone_tags[entity->character->hairs[h].owner_body].full_transform);
+        Mat4_Mat4_mul(globalAttachment, globalHead, entity->character->hairs[h].owner_body_hair_root);
+        Mat4_Mat4_mul(subModelViewMatrices, modelViewMatrix, globalAttachment);
+        
+        // Then: Individual hair pieces
+        for(uint16_t i=0; i<entity->character->hairs[h].element_count; i++)
+        {
+            btScalar transform[16];
+            const btTransform &bt_tr = entity->character->hairs[h].elements[i].body->getWorldTransform();
+            bt_tr.getOpenGLMatrix(transform);
+
+            Mat4_Mat4_mul(&subModelViewMatrices[(i+1) * 16], modelViewMatrix, transform);
+        }
+        glUniformMatrix4fvARB(shader->model_view, entity->character->hairs[h].element_count, GL_FALSE, subModelViewMatrices);
+        glUniformMatrix4fvARB(shader->projection, 1, GL_FALSE, projection);
+
+        Render_Mesh(entity->character->hairs[h].mesh);
+    }
+}
+
+/**
+ * drawing world models.
+ */
+void Render_Room(struct room_s *room, struct render_s *render, const btScalar modelViewMatrix[16], const btScalar modelViewProjectionMatrix[16], const btScalar projection[16])
+{
+    engine_container_p cont;
+    entity_p ent;
+
+    const shader_description *lastShader = 0;
+
+    ////start test stencil test code
+    bool need_stencil = false;
+#if STENCIL_FRUSTUM
+    if(room->frustum != NULL)
+    {
+        for(uint16_t i=0;i<room->overlapped_room_list_size;i++)
+        {
+            if(room->overlapped_room_list[i]->is_in_r_list)
+            {
+                need_stencil = true;
+                break;
+            }
+        }
+
+        if(need_stencil)
+        {
+            const unlit_shader_description *shader = render->shader_manager->getStencilShader();
+            glUseProgramObjectARB(shader->program);
+            glUniformMatrix4fvARB(shader->model_view_projection, 1, false, engine_camera.gl_view_proj_mat);
+            glEnable(GL_STENCIL_TEST);
+            glClear(GL_STENCIL_BUFFER_BIT);
+            glStencilFunc(GL_NEVER, 1, 0x00);
+            glStencilOp(GL_REPLACE, GL_KEEP, GL_KEEP);
+
+            GLuint stencilVBO;
+            glGenBuffersARB(1, &stencilVBO);
+
+            vertex_array_attribute attribs[] = {
+                vertex_array_attribute(unlit_shader_description::position, 3, GL_FLOAT, false, stencilVBO, sizeof(GLfloat [3]), 0)
+            };
+
+            vertex_array *array = render->vertex_array_manager->createArray(0, 1, attribs);
+            array->use();
+
+            for(frustum_p f=room->frustum;f!=NULL;f=f->next)
+            {
+                glBindBufferARB(GL_ARRAY_BUFFER_ARB, stencilVBO);
+                glBufferDataARB(GL_ARRAY_BUFFER_ARB, f->vertex_count * sizeof(GLfloat [3]), NULL, GL_STREAM_DRAW_ARB);
+
+                GLfloat *v = (GLfloat *) glMapBufferARB(GL_ARRAY_BUFFER_ARB, GL_WRITE_ONLY_ARB);
+
+                for(int16_t i=f->vertex_count-1;i>=0;i--)
+                {
+                    vec3_copy(v, f->vertex+3*i);
+                    v+=3;
+                }
+
+                glUnmapBufferARB(GL_ARRAY_BUFFER_ARB);
+
+                glDrawArrays(GL_TRIANGLE_FAN, 0, f->vertex_count);
+            }
+            glStencilFunc(GL_EQUAL, 1, 0xFF);
+
+            render->vertex_array_manager->unbind();
+            delete array;
+            glDeleteBuffersARB(1, &stencilVBO);
+        }
+    }
+#endif
+
+    if(!(renderer.style & R_SKIP_ROOM) && room->mesh)
+    {
+        btScalar modelViewProjectionTransform[16];
+        Mat4_Mat4_mul(modelViewProjectionTransform, modelViewProjectionMatrix, room->transform);
+
+        const unlit_tinted_shader_description *shader = render->shader_manager->getRoomShader(room->light_mode == 1, room->flags & 1);
+
+        GLfloat tint[4];
+        Render_CalculateWaterTint(tint, 1);
+        if (shader != lastShader)
+        {
+            glUseProgramObjectARB(shader->program);
+        }
+
+        lastShader = shader;
+        glUniform4fvARB(shader->tint_mult, 1, tint);
+        glUniform1fARB(shader->current_tick, (GLfloat) SDL_GetTicks());
+        glUniform1iARB(shader->sampler, 0);
+        glUniformMatrix4fvARB(shader->model_view_projection, 1, false, modelViewProjectionTransform);
+        Render_Mesh(room->mesh);
+    }
+
+    if (room->static_mesh_count > 0)
+    {
+        glUseProgramObjectARB(render->shader_manager->getStaticMeshShader()->program);
+        for(uint32_t i=0; i<room->static_mesh_count; i++)
+        {
+            if(room->static_mesh[i].was_rendered || !Frustum_IsOBBVisibleInRoom(room->static_mesh[i].obb, room))
+            {
+                continue;
+            }
+
+            if((room->static_mesh[i].hide == 1) && !(renderer.style & R_DRAW_DUMMY_STATICS))
+            {
+                continue;
+            }
+
+            btScalar transform[16];
+            Mat4_Mat4_mul(transform, modelViewProjectionMatrix, room->static_mesh[i].transform);
+            glUniformMatrix4fvARB(render->shader_manager->getStaticMeshShader()->model_view_projection, 1, false, transform);
+            base_mesh_s *mesh = room->static_mesh[i].mesh;
+            GLfloat tint[4];
+
+            vec4_copy(tint, room->static_mesh[i].tint);
+
+            //If this static mesh is in a water room
+            if(room->flags & TR_ROOM_FLAG_WATER)
+            {
+                Render_CalculateWaterTint(tint, 0);
+            }
+            glUniform4fvARB(render->shader_manager->getStaticMeshShader()->tint_mult, 1, tint);
+            Render_Mesh(mesh);
+            room->static_mesh[i].was_rendered = 1;
+        }
+    }
+
+    if (room->containers)
+    {
+        for(cont=room->containers; cont; cont=cont->next)
+        {
+            switch(cont->object_type)
+            {
+            case OBJECT_ENTITY:
+                ent = (entity_p)cont->object;
+                if(ent->was_rendered == 0)
+                {
+                    if(Frustum_IsOBBVisibleInRoom(ent->obb, room))
+                    {
+                        Render_Entity(ent, modelViewMatrix, modelViewProjectionMatrix, projection);
+                    }
+                    ent->was_rendered = 1;
+                }
+                break;
+            };
+        }
+    }
+#if STENCIL_FRUSTUM
+    if(need_stencil)
+    {
+        glDisable(GL_STENCIL_TEST);
+    }
+#endif
+}
+
+
+void Render_Room_Sprites(struct room_s *room, struct render_s *render, const btScalar modelViewMatrix[16], const btScalar projectionMatrix[16])
+{
+    if (room->sprites_count > 0 && room->sprite_buffer)
+    {
+        const sprite_shader_description *shader = render->shader_manager->getSpriteShader();
+        glUseProgramObjectARB(shader->program);
+        glUniformMatrix4fvARB(shader->model_view, 1, GL_FALSE, modelViewMatrix);
+        glUniformMatrix4fvARB(shader->projection, 1, GL_FALSE, projectionMatrix);
+        glUniform1iARB(shader->sampler, 0);
+
+        room->sprite_buffer->data->use();
+
+        unsigned long offset = 0;
+        for(uint32_t texture = 0; texture < room->sprite_buffer->num_texture_pages; texture++)
+        {
+            if(room->sprite_buffer->element_count_per_texture[texture] == 0)
+            {
+                continue;
+            }
+
+            glBindTexture(GL_TEXTURE_2D, renderer.world->textures[texture]);
+            glDrawElements(GL_TRIANGLES, room->sprite_buffer->element_count_per_texture[texture], GL_UNSIGNED_SHORT, (GLvoid *) (offset * sizeof(uint16_t)));
+            offset += room->sprite_buffer->element_count_per_texture[texture];
+        }
+
+        render->vertex_array_manager->unbind();
+    }
+}
+
+
+/**
+ * Безопасное добавление комнаты в список рендерера.
+ * Если комната уже есть в списке - возвращается ноль и комната повторно не добавляется.
+ * Если список полон, то ничего не добавляется
+ */
+int Render_AddRoom(struct room_s *room)
+{
+    int ret = 0;
+    engine_container_p cont;
+    btScalar dist, centre[3];
+
+    if(room->is_in_r_list || !room->active)
+    {
+        return 0;
+    }
+
+    centre[0] = (room->bb_min[0] + room->bb_max[0]) / 2;
+    centre[1] = (room->bb_min[1] + room->bb_max[1]) / 2;
+    centre[2] = (room->bb_min[2] + room->bb_max[2]) / 2;
+    dist = vec3_dist(renderer.cam->pos, centre);
+
+    if(renderer.r_list_active_count < renderer.r_list_size)
+    {
+        renderer.r_list[renderer.r_list_active_count].room = room;
+        renderer.r_list[renderer.r_list_active_count].active = 1;
+        renderer.r_list[renderer.r_list_active_count].dist = dist;
+        renderer.r_list_active_count++;
+        ret++;
+
+        if(room->flags & TR_ROOM_FLAG_SKYBOX)
+            renderer.style |= R_DRAW_SKYBOX;
+    }
+
+    for(uint32_t i=0; i<room->static_mesh_count; i++)
+    {
+        room->static_mesh[i].was_rendered = 0;
+        room->static_mesh[i].was_rendered_lines = 0;
+    }
+
+    for(cont=room->containers; cont; cont=cont->next)
+    {
+        switch(cont->object_type)
+        {
+        case OBJECT_ENTITY:
+            ((entity_p)cont->object)->was_rendered = 0;
+            ((entity_p)cont->object)->was_rendered_lines = 0;
+            break;
+        };
+    }
+
+    for(uint32_t i=0; i<room->sprites_count; i++)
+    {
+        room->sprites[i].was_rendered = 0;
+    }
+
+    room->is_in_r_list = 1;
+
+    return ret;
+}
+
+
+void Render_CleanList()
+{
+    if(renderer.world->Character)
+    {
+        renderer.world->Character->was_rendered = 0;
+        renderer.world->Character->was_rendered_lines = 0;
+    }
+
+    for(uint32_t i=0; i<renderer.r_list_active_count; i++)
+    {
+        renderer.r_list[i].active = 0;
+        renderer.r_list[i].dist = 0.0;
+        room_p r = renderer.r_list[i].room;
+        renderer.r_list[i].room = NULL;
+
+        r->is_in_r_list = 0;
+        r->active_frustums = 0;
+        r->frustum = NULL;
+    }
+
+    renderer.style &= ~R_DRAW_SKYBOX;
+    renderer.r_list_active_count = 0;
+}
+
+/**
+ * Render all visible rooms
+ */
+void Render_DrawList()
+{
+    if(!renderer.world)
+    {
+        return;
+    }
+
+    if(renderer.style & R_DRAW_WIRE)
+    {
+        glPolygonMode(GL_FRONT, GL_LINE);
+    }
+    else if(renderer.style & R_DRAW_POINTS)
+    {
+        glEnable(GL_POINT_SMOOTH);
+        glPointSize(4);
+        glPolygonMode(GL_FRONT, GL_POINT);
+    }
+    else
+    {
+        glPolygonMode(GL_FRONT, GL_FILL);
+    }
+
+    glEnable(GL_CULL_FACE);
+    glDisable(GL_BLEND);
+    glEnable(GL_ALPHA_TEST);
+
+    glPushClientAttrib(GL_CLIENT_VERTEX_ARRAY_BIT);
+    glDisableClientState(GL_VERTEX_ARRAY);
+    glDisableClientState(GL_NORMAL_ARRAY);
+    glDisableClientState(GL_COLOR_ARRAY);
+    glDisableClientState(GL_TEXTURE_COORD_ARRAY);
+
+    Render_SkyBox(renderer.cam->gl_view_proj_mat);
+
+    if(renderer.world->Character)
+    {
+        Render_Entity(renderer.world->Character, renderer.cam->gl_view_mat, renderer.cam->gl_view_proj_mat, renderer.cam->gl_proj_mat);
+        Render_Hair(renderer.world->Character, renderer.cam->gl_view_mat, renderer.cam->gl_proj_mat);
+    }
+
+    /*
+     * room rendering
+     */
+    for(uint32_t i=0; i<renderer.r_list_active_count; i++)
+    {
+        Render_Room(renderer.r_list[i].room, &renderer, renderer.cam->gl_view_mat, renderer.cam->gl_view_proj_mat, renderer.cam->gl_proj_mat);
+    }
+
+    glDisable(GL_CULL_FACE);
+
+    ///@FIXME: reduce number of gl state changes
+    for(uint32_t i=0; i<renderer.r_list_active_count; i++)
+    {
+        Render_Room_Sprites(renderer.r_list[i].room, &renderer, renderer.cam->gl_view_mat, renderer.cam->gl_proj_mat);
+    }
+
+    /*
+     * NOW render transparency polygons
+     */
+    render_dBSP.reset();
+    /*First generate BSP from base room mesh - it has good for start splitter polygons*/
+    for(uint32_t i=0;i<renderer.r_list_active_count;i++)
+    {
+        room_p r = renderer.r_list[i].room;
+        if((r->mesh != NULL) && (r->mesh->transparency_polygons != NULL))
+        {
+            render_dBSP.addNewPolygonList(r->mesh->transparent_polygon_count, r->mesh->transparent_polygons, r->transform, r->frustum);
+        }
+    }
+
+    for(uint32_t i=0;i<renderer.r_list_active_count;i++)
+    {
+        room_p r = renderer.r_list[i].room;
+        // Add transparency polygons from static meshes (if they exists)
+        for(uint16_t j=0;j<r->static_mesh_count;j++)
+        {
+            if((r->static_mesh[j].mesh->transparency_polygons != NULL) && Frustum_IsOBBVisibleInRoom(r->static_mesh[j].obb, r))
+            {
+                render_dBSP.addNewPolygonList(r->static_mesh[j].mesh->transparent_polygon_count, r->static_mesh[j].mesh->transparent_polygons, r->static_mesh[j].transform, r->frustum);
+            }
+        }
+
+        // Add transparency polygons from all entities (if they exists) // yes, entities may be animated and intersects with each others;
+        for(engine_container_p cont=r->containers;cont!=NULL;cont=cont->next)
+        {
+            if(cont->object_type == OBJECT_ENTITY)
+            {
+                entity_p ent = (entity_p)cont->object;
+                if((ent->bf.animations.model->transparency_flags == MESH_HAS_TRANSPARENCY) && (ent->state_flags & ENTITY_STATE_VISIBLE) && (Frustum_IsOBBVisibleInRoom(ent->obb, r)))
+                {
+                    btScalar tr[16];
+                    for(uint16_t j=0;j<ent->bf.bone_tag_count;j++)
+                    {
+                        if(ent->bf.bone_tags[j].mesh_base->transparency_polygons != NULL)
+                        {
+                            Mat4_Mat4_mul(tr, ent->transform, ent->bf.bone_tags[j].full_transform);
+                            render_dBSP.addNewPolygonList(ent->bf.bone_tags[j].mesh_base->transparent_polygon_count, ent->bf.bone_tags[j].mesh_base->transparent_polygons, tr, r->frustum);
+                        }
+                    }
+                }
+            }
+        }
+    }
+
+    if((engine_world.Character != NULL) && (engine_world.Character->bf.animations.model->transparency_flags == MESH_HAS_TRANSPARENCY))
+    {
+        btScalar tr[16];
+        entity_p ent = engine_world.Character;
+        for(uint16_t j=0;j<ent->bf.bone_tag_count;j++)
+        {
+            if(ent->bf.bone_tags[j].mesh_base->transparency_polygons != NULL)
+            {
+                Mat4_Mat4_mul(tr, ent->transform, ent->bf.bone_tags[j].full_transform);
+                render_dBSP.addNewPolygonList(ent->bf.bone_tags[j].mesh_base->transparent_polygon_count, ent->bf.bone_tags[j].mesh_base->transparent_polygons, tr, NULL);
+            }
+        }
+    }
+
+    if(render_dBSP.m_root->polygons_front != NULL)
+    {
+        const unlit_tinted_shader_description *shader = renderer.shader_manager->getRoomShader(false, false);
+        glUseProgramObjectARB(shader->program);
+        glUniform1iARB(shader->sampler, 0);
+        glUniformMatrix4fvARB(shader->model_view_projection, 1, false, renderer.cam->gl_view_proj_mat);
+        glDepthMask(GL_FALSE);
+        glDisable(GL_ALPHA_TEST);
+        glEnable(GL_BLEND);
+        uint16_t transparency = BM_OPAQUE;
+        Render_BSPBackToFront(transparency, render_dBSP.m_root, shader);
+        glDepthMask(GL_TRUE);
+        glDisable(GL_BLEND);
+    }
+    renderer.vertex_array_manager->unbind();
+    glPopClientAttrib();
+
+    //Reset polygon draw mode
+    glPolygonMode(GL_FRONT, GL_FILL);
+}
+
+void Render_DrawList_DebugLines()
+{
+    if (!renderer.world || !(renderer.style & (R_DRAW_BOXES | R_DRAW_ROOMBOXES | R_DRAW_PORTALS | R_DRAW_FRUSTUMS | R_DRAW_AXIS | R_DRAW_NORMALS | R_DRAW_COLL)))
+    {
+        return;
+    }
+
+    if(renderer.world->Character)
+    {
+        debugDrawer.drawEntityDebugLines(renderer.world->Character);
+    }
+
+    /*
+     * Render world debug information
+     */
+    if((renderer.style & R_DRAW_NORMALS) && (renderer.world != NULL) && (renderer.world->sky_box != NULL))
+    {
+        GLfloat tr[16];
+        btScalar *p;
+        Mat4_E_macro(tr);
+        p = renderer.world->sky_box->animations->frames->bone_tags->offset;
+        vec3_add(tr+12, renderer.cam->pos, p);
+        p = renderer.world->sky_box->animations->frames->bone_tags->qrotate;
+        Mat4_set_qrotation(tr, p);
+        debugDrawer.drawMeshDebugLines(renderer.world->sky_box->mesh_tree->mesh_base, tr, NULL, NULL);
+    }
+
+    for(uint32_t i=0; i<renderer.r_list_active_count; i++)
+    {
+        debugDrawer.drawRoomDebugLines(renderer.r_list[i].room, &renderer);
+    }
+
+    if(renderer.style & R_DRAW_COLL)
+    {
+        bt_engine_dynamicsWorld->debugDrawWorld();
+    }
+
+    if(!debugDrawer.IsEmpty())
+    {
+        const unlit_shader_description *shader = renderer.shader_manager->getDebugLineShader();
+        glUseProgramObjectARB(shader->program);
+        glUniform1iARB(shader->sampler, 0);
+        glUniformMatrix4fvARB(shader->model_view_projection, 1, false, renderer.cam->gl_view_proj_mat);
+        glBindTexture(GL_TEXTURE_2D, engine_world.textures[engine_world.tex_count - 1]);
+        glPointSize( 6.0f );
+        glLineWidth( 3.0f );
+        debugDrawer.render();
+    }
+
+    renderer.vertex_array_manager->unbind();
+}
+
+/**
+ * The reccursion algorithm: go through the rooms with portal - frustum occlusion test
+ * @portal - we entered to the room through that portal
+ * @frus - frustum that intersects the portal
+ * @return number of added rooms
+ */
+int Render_ProcessRoom(struct portal_s *portal, struct frustum_s *frus)
+{
+    int ret = 0;
+    room_p room = portal->dest_room;                                            // куда ведет портал
+    room_p src_room = portal->current_room;                                     // откуда ведет портал
+    portal_p p;                                                                 // указатель на массив порталов входной ф-ии
+    frustum_p gen_frus;                                                         // новый генерируемый фрустум
+
+    if((src_room == NULL) || !src_room->active || (room == NULL) || !room->active)
+    {
+        return 0;
+    }
+
+    p = room->portals;
+
+    for(uint16_t i=0; i<room->portal_count; i++,p++)                            // перебираем все порталы входной комнаты
+    {
+        if((p->dest_room->active) && (p->dest_room != src_room))                // обратно идти даже не пытаемся
+        {
+            gen_frus = engine_frustumManager.portalFrustumIntersect(p, frus, &renderer);             // Главная ф-я портального рендерера. Тут и проверка
+            if(NULL != gen_frus)                                                // на пересечение и генерация фрустума по порталу
+            {
+                ret++;
+                Render_AddRoom(p->dest_room);
+                Render_ProcessRoom(p, gen_frus);
+            }
+        }
+    }
+    return ret;
+}
+
+/**
+ * Renderer list generation by current world and camera
+ */
+void Render_GenWorldList()
+{
+    if(renderer.world == NULL)
+    {
+        return;
+    }
+
+    Render_CleanList();                                                         // clear old render list
+    debugDrawer.reset();
+    engine_frustumManager.reset();
+    renderer.cam->frustum->next = NULL;
+
+    room_p curr_room = Room_FindPosCogerrence(renderer.cam->pos, renderer.cam->current_room);                // find room that contains camera
+
+    renderer.cam->current_room = curr_room;                                     // set camera's cuttent room pointer
+    if(curr_room != NULL)                                                       // camera located in some room
+    {
+        curr_room->frustum = NULL;                                              // room with camera inside has no frustums!
+        curr_room->max_path = 0;
+        Render_AddRoom(curr_room);                                              // room with camera inside adds to the render list immediately
+        portal_p p = curr_room->portals;                                        // pointer to the portals array
+        for(uint16_t i=0; i<curr_room->portal_count; i++,p++)                   // go through all start room portals
+        {
+            frustum_p last_frus = engine_frustumManager.portalFrustumIntersect(p, renderer.cam->frustum, &renderer);
+            if(last_frus)
+            {
+                Render_AddRoom(p->dest_room);                                   // portal destination room
+                last_frus->parents_count = 1;                                   // created by camera
+                Render_ProcessRoom(p, last_frus);                               // next start reccursion algorithm
+            }
+        }
+    }
+    else                                                                        // camera is out of all rooms
+    {
+        curr_room = renderer.world->rooms;                                      // draw full level. Yes - it is slow, but it is not gameplay - it is debug.
+        for(uint32_t i=0; i<renderer.world->room_count; i++,curr_room++)
+        {
+            if(Frustum_IsAABBVisible(curr_room->bb_min, curr_room->bb_max, renderer.cam->frustum))
+            {
+                Render_AddRoom(curr_room);
+            }
+        }
+    }
+}
+
+/**
+ * Состыковка рендерера и "мира"
+ */
+void Render_SetWorld(struct world_s *world)
+{
+    uint32_t list_size = world->room_count + 128;                               // magick 128 was added for debug and testing
+
+    if(renderer.world)
+    {
+        if(renderer.r_list_size < list_size)                                    // if old list less than new one requiring
+        {
+            renderer.r_list = (render_list_p)realloc(renderer.r_list, list_size * sizeof(render_list_t));
+            for(uint32_t i=0; i<list_size; i++)
+            {
+                renderer.r_list[i].active = 0;
+                renderer.r_list[i].room = NULL;
+                renderer.r_list[i].dist = 0.0;
+            }
+        }
+    }
+    else
+    {
+        renderer.r_list = Render_CreateRoomListArray(list_size);
+    }
+
+    renderer.world = world;
+    renderer.style &= ~R_DRAW_SKYBOX;
+    renderer.r_list_size = list_size;
+    renderer.r_list_active_count = 0;
+
+    renderer.cam = &engine_camera;
+    engine_camera.frustum->next = NULL;
+    engine_camera.current_room = NULL;
+
+    for(uint32_t i=0; i<world->room_count; i++)
+    {
+        world->rooms[i].is_in_r_list = 0;
+    }
+}
+
+
+void Render_CalculateWaterTint(GLfloat *tint, uint8_t fixed_colour)
+{
+    if(engine_world.version < TR_IV)  // If water room and level is TR1-3
+    {
+        if(engine_world.version < TR_III)
+        {
+             // Placeholder, color very similar to TR1 PSX ver.
+            if(fixed_colour > 0)
+            {
+                tint[0] = 0.585f;
+                tint[1] = 0.9f;
+                tint[2] = 0.9f;
+                tint[3] = 1.0f;
+            }
+            else
+            {
+                tint[0] *= 0.585f;
+                tint[1] *= 0.9f;
+                tint[2] *= 0.9f;
+            }
+        }
+        else
+        {
+            // TOMB3 - closely matches TOMB3
+            if(fixed_colour > 0)
+            {
+                tint[0] = 0.275f;
+                tint[1] = 0.45f;
+                tint[2] = 0.5f;
+                tint[3] = 1.0f;
+            }
+            else
+            {
+                tint[0] *= 0.275f;
+                tint[1] *= 0.45f;
+                tint[2] *= 0.5f;
+            }
+        }
+    }
+    else
+    {
+        if(fixed_colour > 0)
+        {
+            tint[0] = 1.0f;
+            tint[1] = 1.0f;
+            tint[2] = 1.0f;
+            tint[3] = 1.0f;
+        }
+    }
+}
+
+/**
+ * DEBUG PRIMITIVES RENDERING
+ */
+render_DebugDrawer::render_DebugDrawer()
+:m_debugMode(0)
+{
+    m_max_lines = DEBUG_DRAWER_DEFAULT_BUFFER_SIZE;
+    m_buffer = (GLfloat*)malloc(2 * 6 * m_max_lines * sizeof(GLfloat));
+
+    m_lines = 0;
+    m_need_realloc = false;
+    vec3_set_zero(m_color);
+    m_obb = OBB_Create();
+
+    m_glbuffer = 0;
+    m_vertex_array = 0;
+}
+
+render_DebugDrawer::~render_DebugDrawer()
+{
+    free(m_buffer);
+    m_buffer = NULL;
+    OBB_Clear(m_obb);
+    m_obb = NULL;
+}
+
+void render_DebugDrawer::reset()
+{
+    if(m_need_realloc)
+    {
+        uint32_t new_buffer_size = m_max_lines * 12 * 2;
+        GLfloat *new_buffer = (GLfloat*)realloc(m_buffer, new_buffer_size * sizeof(GLfloat));
+        if(new_buffer != NULL)
+        {
+            m_buffer = new_buffer;
+            m_max_lines *= 2;
+        }
+        m_need_realloc = false;
+    }
+    m_lines = 0;
+}
+
+void render_DebugDrawer::addLine(const GLfloat start[3], const GLfloat end[3])
+{
+    addLine(start, m_color, end, m_color);
+}
+void render_DebugDrawer::addLine(const GLfloat start[3], const GLfloat startColor[3], const GLfloat end[3], const GLfloat endColor[3])
+{
+    if(m_lines < m_max_lines - 1)
+    {
+        GLfloat *v = m_buffer + 3 * 4 * m_lines;
+        m_lines++;
+
+        vec3_copy(v, start);
+        v += 3;
+        vec3_copy(v, startColor);
+        v += 3;
+        vec3_copy(v, end);
+        v += 3;
+        vec3_copy(v, endColor);
+    }
+    else
+    {
+        m_need_realloc = true;
+    }
+}
+
+void render_DebugDrawer::drawLine(const btVector3& from, const btVector3& to, const btVector3& color)
+{
+    addLine(from.m_floats, color.m_floats, to.m_floats, color.m_floats);
+}
+
+void render_DebugDrawer::setDebugMode(int debugMode)
+{
+   m_debugMode = debugMode;
+}
+
+void render_DebugDrawer::draw3dText(const btVector3& location, const char* textString)
+{
+   //glRasterPos3f(location.x(),  location.y(),  location.z());
+   //BMF_DrawString(BMF_GetFont(BMF_kHelvetica10),textString);
+}
+
+void render_DebugDrawer::reportErrorWarning(const char* warningString)
+{
+   Con_AddLine(warningString, FONTSTYLE_CONSOLE_WARNING);
+}
+
+void render_DebugDrawer::drawContactPoint(const btVector3& pointOnB,const btVector3& normalOnB,btScalar distance,int lifeTime,const btVector3& color)
+{
+    drawLine(pointOnB, pointOnB + normalOnB * distance, color);
+}
+
+void render_DebugDrawer::render()
+{
+    if(m_lines > 0)
+    {
+        if (m_glbuffer == 0) {
+            glGenBuffersARB(1, &m_glbuffer);
+            vertex_array_attribute attribs[] = {
+                vertex_array_attribute(unlit_shader_description::position, 3, GL_FLOAT, false, m_glbuffer, sizeof(GLfloat [6]), sizeof(GLfloat [0])),
+                vertex_array_attribute(unlit_shader_description::color, 3, GL_FLOAT, false, m_glbuffer, sizeof(GLfloat [6]), sizeof(GLfloat [3]))
+            };
+            m_vertex_array = renderer.vertex_array_manager->createArray(0, 2, attribs);
+        }
+
+        glBindBufferARB(GL_ARRAY_BUFFER_ARB, m_glbuffer);
+        glBufferDataARB(GL_ARRAY_BUFFER_ARB, m_max_lines * 2 * sizeof(GLfloat [6]), 0, GL_STREAM_DRAW);
+
+        void *data = glMapBufferARB(GL_ARRAY_BUFFER_ARB, GL_WRITE_ONLY);
+        memcpy(data, m_buffer, m_max_lines * 2 * sizeof(GLfloat [6]));
+        glUnmapBufferARB(GL_ARRAY_BUFFER_ARB);
+
+        m_vertex_array->use();
+        glDrawArrays(GL_LINES, 0, 2 * m_lines);
+    }
+
+    vec3_set_zero(m_color);
+    m_lines = 0;
+}
+
+void render_DebugDrawer::drawAxis(btScalar r, btScalar transform[16])
+{
+    GLfloat *v0, *v;
+
+    if(m_lines + 3 >= m_max_lines)
+    {
+        m_need_realloc = true;
+        return;
+    }
+
+    v0 = v = m_buffer + 3 * 4 * m_lines;
+    m_lines += 3;
+    vec3_copy(v0, transform + 12);
+
+    // OX
+    v += 3;
+    v[0] = 1.0;
+    v[1] = 0.0;
+    v[2] = 0.0;
+    v += 3;
+    vec3_add_mul(v, v0, transform + 0, r);
+    v += 3;
+    v[0] = 1.0;
+    v[1] = 0.0;
+    v[2] = 0.0;
+    v += 3;
+
+    // OY
+    vec3_copy(v, v0);
+    v += 3;
+    v[0] = 0.0;
+    v[1] = 1.0;
+    v[2] = 0.0;
+    v += 3;
+    vec3_add_mul(v, v0, transform + 4, r);
+    v += 3;
+    v[0] = 0.0;
+    v[1] = 1.0;
+    v[2] = 0.0;
+    v += 3;
+
+    // OZ
+    vec3_copy(v, v0);
+    v += 3;
+    v[0] = 0.0;
+    v[1] = 0.0;
+    v[2] = 1.0;
+    v += 3;
+    vec3_add_mul(v, v0, transform + 8, r);
+    v += 3;
+    v[0] = 0.0;
+    v[1] = 0.0;
+    v[2] = 1.0;
+}
+
+void render_DebugDrawer::drawFrustum(struct frustum_s *f)
+{
+    if(f != NULL)
+    {
+        GLfloat *v, *v0;
+        btScalar *fv = f->vertex;
+
+        if(m_lines + f->vertex_count >= m_max_lines)
+        {
+            m_need_realloc = true;
+            return;
+        }
+
+        v = v0 = m_buffer + 3 * 4 * m_lines;
+
+        for(uint16_t i=0;i<f->vertex_count-1;i++,fv += 3)
+        {
+            addLine(fv, fv + 3);
+        }
+
+        addLine(fv, v0);
+    }
+}
+
+void render_DebugDrawer::drawPortal(struct portal_s *p)
+{
+    if(p != NULL)
+    {
+        GLfloat *v, *v0;
+        btScalar *pv = p->vertex;
+
+        if(m_lines + p->vertex_count >= m_max_lines)
+        {
+            m_need_realloc = true;
+            return;
+        }
+
+        v = v0 = m_buffer + 3 * 4 * m_lines;
+
+        for(uint16_t i=0;i<p->vertex_count-1;i++,pv += 3)
+        {
+            addLine(pv, pv + 3);
+        }
+
+        addLine(pv, v0);
+    }
+}
+
+void render_DebugDrawer::drawBBox(btScalar bb_min[3], btScalar bb_max[3], btScalar *transform)
+{
+    if(m_lines + 12 < m_max_lines)
+    {
+        OBB_Rebuild(m_obb, bb_min, bb_max);
+        m_obb->transform = transform;
+        OBB_Transform(m_obb);
+        drawOBB(m_obb);
+    }
+    else
+    {
+        m_need_realloc = true;
+    }
+}
+
+void render_DebugDrawer::drawOBB(struct obb_s *obb)
+{
+    GLfloat *v, *v0;
+    polygon_p p = obb->polygons;
+
+    if(m_lines + 12 >= m_max_lines)
+    {
+        m_need_realloc = true;
+        return;
+    }
+
+    v = v0 = m_buffer + 3 * 4 * m_lines;
+
+    addLine(p->vertices[0].position, (p+1)->vertices[0].position);
+    addLine(p->vertices[1].position, (p+1)->vertices[3].position);
+    addLine(p->vertices[2].position, (p+1)->vertices[2].position);
+    addLine(p->vertices[3].position, (p+1)->vertices[1].position);
+
+    for(uint16_t i=0; i<2; i++,p++)
+    {
+        vertex_p pv = p->vertices;
+        for(uint16_t j=0;j<p->vertex_count-1;j++,pv++)
+        {
+            addLine(pv->position, (pv+1)->position);
+        }
+        addLine(pv->position, p->vertices->position);
+    }
+}
+
+void render_DebugDrawer::drawMeshDebugLines(struct base_mesh_s *mesh, btScalar transform[16], const btScalar *overrideVertices, const btScalar *overrideNormals)
+{
+    if((!m_need_realloc) && (renderer.style & R_DRAW_NORMALS))
+    {
+        GLfloat *v = m_buffer + 3 * 4 * m_lines;
+        btScalar n[3];
+
+        if(m_lines + mesh->vertex_count >= m_max_lines)
+        {
+            m_need_realloc = true;
+            return;
+        }
+
+        setColor(0.8, 0.0, 0.9);
+        m_lines += mesh->vertex_count;
+        if(overrideVertices)
+        {
+            btScalar *ov = (btScalar*)overrideVertices;
+            btScalar *on = (btScalar*)overrideNormals;
+            for(uint32_t i=0; i<mesh->vertex_count; i++,ov+=3,on+=3,v+=12)
+            {
+                Mat4_vec3_mul_macro(v, transform, ov);
+                Mat4_vec3_rot_macro(n, transform, on);
+
+                v[6 + 0] = v[0] + n[0] * 128.0;
+                v[6 + 1] = v[1] + n[1] * 128.0;
+                v[6 + 2] = v[2] + n[2] * 128.0;
+                vec3_copy(v+3, m_color);
+                vec3_copy(v+9, m_color);
+            }
+        }
+        else
+        {
+            vertex_p mv = mesh->vertices;
+            for (uint32_t i = 0; i < mesh->vertex_count; i++,mv++,v+=12)
+            {
+                Mat4_vec3_mul_macro(v, transform, mv->position);
+                Mat4_vec3_rot_macro(n, transform, mv->normal);
+
+                v[6 + 0] = v[0] + n[0] * 128.0;
+                v[6 + 1] = v[1] + n[1] * 128.0;
+                v[6 + 2] = v[2] + n[2] * 128.0;
+                vec3_copy(v+3, m_color);
+                vec3_copy(v+9, m_color);
+            }
+        }
+    }
+}
+
+void render_DebugDrawer::drawSkeletalModelDebugLines(struct ss_bone_frame_s *bframe, btScalar transform[16])
+{
+    if((!m_need_realloc) && renderer.style & R_DRAW_NORMALS)
+    {
+        btScalar tr[16];
+
+        ss_bone_tag_p btag = bframe->bone_tags;
+        for(uint16_t i=0; i<bframe->bone_tag_count; i++,btag++)
+        {
+            Mat4_Mat4_mul(tr, transform, btag->full_transform);
+            drawMeshDebugLines(btag->mesh_base, tr, NULL, NULL);
+        }
+    }
+}
+
+void render_DebugDrawer::drawEntityDebugLines(struct entity_s *entity)
+{
+    if(m_need_realloc || entity->was_rendered_lines || !(renderer.style & (R_DRAW_AXIS | R_DRAW_NORMALS | R_DRAW_BOXES)) ||
+       !(entity->state_flags & ENTITY_STATE_VISIBLE) || (entity->bf.animations.model->hide && !(renderer.style & R_DRAW_NULLMESHES)))
+    {
+        return;
+    }
+
+    if(renderer.style & R_DRAW_BOXES)
+    {
+        debugDrawer.setColor(0.0, 0.0, 1.0);
+        debugDrawer.drawOBB(entity->obb);
+    }
+
+    if(renderer.style & R_DRAW_AXIS)
+    {
+        // If this happens, the lines after this will get drawn with random colors. I don't care.
+        debugDrawer.drawAxis(1000.0, entity->transform);
+    }
+
+    if(entity->bf.animations.model && entity->bf.animations.model->animations)
+    {
+        debugDrawer.drawSkeletalModelDebugLines(&entity->bf, entity->transform);
+    }
+
+    entity->was_rendered_lines = 1;
+}
+
+
+void render_DebugDrawer::drawSectorDebugLines(struct room_sector_s *rs)
+{
+    if(m_lines + 12 < m_max_lines)
+    {
+        btScalar bb_min[3] = {(btScalar)(rs->pos[0] - TR_METERING_SECTORSIZE / 2.0), (btScalar)(rs->pos[1] - TR_METERING_SECTORSIZE / 2.0), (btScalar)rs->floor};
+        btScalar bb_max[3] = {(btScalar)(rs->pos[0] + TR_METERING_SECTORSIZE / 2.0), (btScalar)(rs->pos[1] + TR_METERING_SECTORSIZE / 2.0), (btScalar)rs->ceiling};
+
+        drawBBox(bb_min, bb_max, NULL);
+    }
+    else
+    {
+        m_need_realloc = true;
+    }
+}
+
+
+void render_DebugDrawer::drawRoomDebugLines(struct room_s *room, struct render_s *render)
+{
+    uint32_t flag;
+    frustum_p frus;
+    engine_container_p cont;
+    entity_p ent;
+
+    if(m_need_realloc)
+    {
+        return;
+    }
+
+    flag = render->style & R_DRAW_ROOMBOXES;
+    if(flag)
+    {
+        debugDrawer.setColor(0.0, 0.1, 0.9);
+        debugDrawer.drawBBox(room->bb_min, room->bb_max, NULL);
+        /*for(uint32_t s=0;s<room->sectors_count;s++)
+        {
+            drawSectorDebugLines(room->sectors + s);
+        }*/
+    }
+
+    flag = render->style & R_DRAW_PORTALS;
+    if(flag)
+    {
+        debugDrawer.setColor(0.0, 0.0, 0.0);
+        for(uint16_t i=0; i<room->portal_count; i++)
+        {
+            debugDrawer.drawPortal(room->portals+i);
+        }
+    }
+
+    flag = render->style & R_DRAW_FRUSTUMS;
+    if(flag)
+    {
+        debugDrawer.setColor(1.0, 0.0, 0.0);
+        for(frus=room->frustum; frus; frus=frus->next)
+        {
+            debugDrawer.drawFrustum(frus);
+        }
+    }
+
+    if(!(renderer.style & R_SKIP_ROOM) && (room->mesh != NULL))
+    {
+        debugDrawer.drawMeshDebugLines(room->mesh, room->transform, NULL, NULL);
+    }
+
+    flag = render->style & R_DRAW_BOXES;
+    for(uint32_t i=0; i<room->static_mesh_count; i++)
+    {
+        if(room->static_mesh[i].was_rendered_lines || !Frustum_IsOBBVisibleInRoom(room->static_mesh[i].obb, room) ||
+          ((room->static_mesh[i].hide == 1) && !(renderer.style & R_DRAW_DUMMY_STATICS)))
+        {
+            continue;
+        }
+
+        if(flag)
+        {
+            debugDrawer.setColor(0.0, 1.0, 0.1);
+            debugDrawer.drawOBB(room->static_mesh[i].obb);
+        }
+
+        if(render->style & R_DRAW_AXIS)
+        {
+            debugDrawer.drawAxis(1000.0, room->static_mesh[i].transform);
+        }
+
+        debugDrawer.drawMeshDebugLines(room->static_mesh[i].mesh, room->static_mesh[i].transform, NULL, NULL);
+
+        room->static_mesh[i].was_rendered_lines = 1;
+    }
+
+    for(cont=room->containers; cont; cont=cont->next)
+    {
+        switch(cont->object_type)
+        {
+        case OBJECT_ENTITY:
+            ent = (entity_p)cont->object;
+            if(ent->was_rendered_lines == 0)
+            {
+                if(Frustum_IsOBBVisibleInRoom(ent->obb, room))
+                {
+                    debugDrawer.drawEntityDebugLines(ent);
+                }
+                ent->was_rendered_lines = 1;
+            }
+            break;
+        };
+    }
+}