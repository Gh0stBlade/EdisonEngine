#pragma once

#include <cstdint>
#include <list>
#include <vector>

#include <BulletCollision/CollisionDispatch/btCollisionObject.h>
#include <BulletCollision/CollisionShapes/btBoxShape.h>
#include <BulletCollision/CollisionShapes/btSphereShape.h>
#include <LinearMath/btVector3.h>

#include "engine/engine.h"
#include "world/entity.h"

/*------ Lara's model-------
             .=.
            | 14|
             \ / \
         / |     | \
    11  / |   7   | \  8
       /   |     |   \
       |    =====    |
    12 |    =====    | 9
       |   /  0  \   |
    13 0  /_______\  0 10
          |  | |  |
          |1 | |4 |
          |  | |  |
          |__| |__|
          |  | |  |
          |2 | |5 |
          |  | |  |
          |__| |__|
       3  |__| |__|  6
--------------------------*/

#define BODY_PART_BODY_LOW      (0x00000001)            // 0
#define BODY_PART_BODY_UPPER    (0x00000002)            // 7
#define BODY_PART_HEAD          (0x00000004)            // 14

#define BODY_PART_LEFT_HAND_1   (0x00000008)            // 11
#define BODY_PART_LEFT_HAND_2   (0x00000010)            // 12
#define BODY_PART_LEFT_HAND_3   (0x00000020)            // 13
#define BODY_PART_RIGHT_HAND_1  (0x00000040)            // 8
#define BODY_PART_RIGHT_HAND_2  (0x00000080)            // 9
#define BODY_PART_RIGHT_HAND_3  (0x00000100)            // 10

#define BODY_PART_LEFT_LEG_1    (0x00000200)            // 1
#define BODY_PART_LEFT_LEG_2    (0x00000400)            // 2
#define BODY_PART_LEFT_LEG_3    (0x00000800)            // 3
#define BODY_PART_RIGHT_LEG_1   (0x00001000)            // 4
#define BODY_PART_RIGHT_LEG_2   (0x00002000)            // 5
#define BODY_PART_RIGHT_LEG_3   (0x00004000)            // 6

#define BODY_PART_LEGS_1        (BODY_PART_LEFT_LEG_1 | BODY_PART_RIGHT_LEG_1)
#define BODY_PART_LEGS_2        (BODY_PART_LEFT_LEG_2 | BODY_PART_RIGHT_LEG_2)
#define BODY_PART_LEGS_3        (BODY_PART_LEFT_LEG_3 | BODY_PART_RIGHT_LEG_3)

#define BODY_PART_HANDS_1        (BODY_PART_LEFT_HAND_1 | BODY_PART_RIGHT_HAND_1)
#define BODY_PART_HANDS_2        (BODY_PART_LEFT_HAND_2 | BODY_PART_RIGHT_HAND_2)
#define BODY_PART_HANDS_3        (BODY_PART_LEFT_HAND_3 | BODY_PART_RIGHT_HAND_3)

#define BODY_PART_HANDS          (BODY_PART_HANDS_1 | BODY_PART_HANDS_2 | BODY_PART_HANDS_3)
#define BODY_PART_LEGS           (BODY_PART_LEGS_1 | BODY_PART_LEGS_2 | BODY_PART_LEGS_3)

/*
 * default legs offsets
 */
#define LEFT_LEG                    (3)
#define RIGHT_LEG                   (6)
#define LEFT_HAND                   (13)
#define RIGHT_HAND                  (10)

#define CHARACTER_USE_COMPLEX_COLLISION         (1)

namespace
{
// Speed limits
constexpr float FREE_FALL_SPEED_1        = 2000.0f;
constexpr float FREE_FALL_SPEED_2        = 4500.0f;
constexpr float FREE_FALL_SPEED_MAXSAFE  = 5500.0f;
constexpr float FREE_FALL_SPEED_CRITICAL = 7500.0f;
constexpr float FREE_FALL_SPEED_MAXIMUM  = 7800.0f;

constexpr float MAX_SPEED_UNDERWATER     = 64.0f;
constexpr float MAX_SPEED_ONWATER        = 24.0f;
constexpr float MAX_SPEED_QUICKSAND      = 5.0f;

constexpr float ROT_SPEED_UNDERWATER     = 2.0f;
constexpr float ROT_SPEED_ONWATER        = 3.0f;
constexpr float ROT_SPEED_LAND           = 4.5f;
constexpr float ROT_SPEED_FREEFALL       = 0.5f;
constexpr float ROT_SPEED_MONKEYSWING    = 3.5f;

constexpr float INERTIA_SPEED_UNDERWATER = 1.0f;
constexpr float INERTIA_SPEED_ONWATER    = 1.5f;

// Lara's character behavior constants
constexpr int   DEFAULT_MAX_MOVE_ITERATIONS             = 3;                              //!< @fixme magic
constexpr float DEFAULT_MIN_STEP_UP_HEIGHT              = 128.0f;                         //!< @fixme check original
constexpr float DEFAULT_MAX_STEP_UP_HEIGHT              = 256.0f + 32.0f;                 //!< @fixme check original
constexpr float DEFAULT_FALL_DOWN_HEIGHT                = 320.0f;                         //!< @fixme check original
constexpr float DEFAULT_CLIMB_UP_HEIGHT                 = 1920.0f;                        //!< @fixme check original
constexpr float DEFAULT_CRITICAL_SLANT_Z_COMPONENT      = 0.810f;                         //!< @fixme cos(alpha = 30 deg)
constexpr float DEFAULT_CRITICAL_WALL_COMPONENT         = -0.707f;                        //!< @fixme cos(alpha = 45 deg)
constexpr float DEFAULT_CHARACTER_SLIDE_SPEED_MULT      = 75.0f;                          //!< @fixme magic - not like in original
constexpr float DEFAULT_CHARACTER_CLIMB_R               = 32.0f;
constexpr float DEFAULT_CHARACTER_WADE_DEPTH            = 256.0f;

//! If less than this much of Lara is looking out of the water, she goes from wading to swimming.
//! @fixme Guess
constexpr float DEFAULT_CHARACTER_SWIM_DEPTH            = 100.0f;

// CHARACTER PARAMETERS DEFAULTS
constexpr float PARAM_ABSOLUTE_MAX                = -1;

constexpr float LARA_PARAM_HEALTH_MAX             = 1000.0f;      //!< 1000 HP
constexpr float LARA_PARAM_AIR_MAX                = 3600.0f;      //!< 60 secs of air
constexpr float LARA_PARAM_STAMINA_MAX            = 120.0f;       //!< 4  secs of sprint
constexpr float LARA_PARAM_WARMTH_MAX             = 240.0f;       //!< 8  secs of freeze
constexpr float LARA_PARAM_POISON_MAX             = 5.0f;

constexpr float CHARACTER_BOX_HALF_SIZE = 128.0f;
constexpr float CHARACTER_BASE_RADIUS   = 128.0f;
constexpr float CHARACTER_BASE_HEIGHT   = 512.0f;
}

namespace engine
{
struct EngineContainer;
<<<<<<< HEAD
} // namespace engine
=======
struct Entity;
class BtEngineClosestConvexResultCallback;
class BtEngineClosestRayResultCallback;
class btCollisionObject;
class btConvexShape;

enum class ClimbType
{
    None,
    HandsOnly,
    FullBody
};

struct ClimbInfo
{
    StepType                       height_info = StepType::Horizontal;
    bool                           can_hang = false;

    btVector3 point;
    btVector3 n;
    btVector3 right;
    btVector3 up;
    btScalar                       floor_limit;
    btScalar                       ceiling_limit;
    btScalar                       next_z_space = 0;

    ClimbType                      wall_hit = ClimbType::None;
    bool                           edge_hit = false;
    btVector3                      edge_point;
    btVector3                      edge_normale;
    btVector3                      edge_tan_xy;
    btScalar                       edge_z_ang;
    btCollisionObject             *edge_obj = nullptr;
};

enum class QuicksandPosition
{
    None,
    Sinking,
    Drowning
};

struct HeightInfo
{
    HeightInfo()
    {
        sp->setMargin(COLLISION_MARGIN_DEFAULT);
    }

    std::shared_ptr<BtEngineClosestRayResultCallback> cb;
    std::shared_ptr<BtEngineClosestConvexResultCallback> ccb;
    std::shared_ptr<btConvexShape> sp = std::make_shared<btSphereShape>(16.0);

    bool                                        ceiling_climb = false;
    bool                                        walls_climb = false;
    int8_t                                      walls_climb_dir = 0;

    btVector3                                   floor_normale = { 0,0,1 };
    btVector3                                   floor_point = { 0,0,0 };
    bool                                        floor_hit = false;
    const btCollisionObject                    *floor_obj = nullptr;

    btVector3                                   ceiling_normale = { 0,0,-1 };
    btVector3                                   ceiling_point = { 0,0,0 };
    bool                                        ceiling_hit = false;
    const btCollisionObject                    *ceiling_obj = nullptr;

    btScalar                                    transition_level;
    bool                                        water = false;
    QuicksandPosition                           quicksand = QuicksandPosition::None;
};

struct CharacterCommand
{
    btVector3 rot = {0,0,0};
    std::array<int8_t, 3> move{ {0,0,0} };

    bool        roll = false;
    bool        jump = false;
    bool        crouch = false;
    bool        shift = false;
    bool        action = false;
    bool        ready_weapon = false;
    bool        sprint = false;
};

struct CharacterResponse
{
    bool        killed = false;
    int8_t      vertical_collide = 0;
    int8_t      horizontal_collide = 0;
    //int8_t      step_up;
    SlideType   slide = SlideType::None;
    LeanType    lean = LeanType::None;
};

struct CharacterParam
{
    std::array<float, PARAM_SENTINEL> param{ {} };
    std::array<float, PARAM_SENTINEL> maximum{ {} };

    CharacterParam()
    {
        param.fill(0);
        maximum.fill(0);
    }
};

struct CharacterStats
{
    float       distance;
    uint32_t    secrets_level;         // Level amount of secrets.
    uint32_t    secrets_game;          // Overall amount of secrets.
    uint32_t    ammo_used;
    uint32_t    hits;
    uint32_t    kills;
    uint32_t    medipacks_used;
    uint32_t    saves_used;
};

struct InventoryNode
{
    uint32_t                    id;
    int32_t                     count;
    uint32_t                    max_count;
};

struct Hair;
struct SSAnimation;

enum class WeaponState
{
    Hide,
    HideToReady,
    Idle,
    IdleToFire,
    Fire,
    FireToIdle,
    IdleToHide
};

struct Character : public Entity
{
    CharacterCommand   m_command;                    // character control commands
    CharacterResponse  m_response;                   // character response info (collides, slide, next steps, drops, e.t.c.)

    std::list<InventoryNode> m_inventory;
    CharacterParam     m_parameters{};
    CharacterStats     m_statistics;

    std::vector<std::shared_ptr<Hair>> m_hairs{};

    int                          m_currentWeapon = 0;
    WeaponState m_weaponCurrentState = WeaponState::Hide;

    int(*state_func)(Character* entity, SSAnimation *ssAnim) = nullptr;

    int8_t                       m_camFollowCenter = 0;
    btScalar                     m_minStepUpHeight = DEFAULT_MIN_STEP_UP_HEIGHT;
    btScalar                     m_maxStepUpHeight = DEFAULT_MAX_STEP_UP_HEIGHT;
    btScalar                     m_maxClimbHeight = DEFAULT_CLIMB_UP_HEIGHT;
    btScalar                     m_fallDownHeight = DEFAULT_FALL_DOWN_HEIGHT;
    btScalar                     m_criticalSlantZComponent = DEFAULT_CRITICAL_SLANT_Z_COMPONENT;
    btScalar                     m_criticalWallComponent = DEFAULT_CRITICAL_WALL_COMPONENT;

    btScalar                     m_climbR = DEFAULT_CHARACTER_CLIMB_R;                // climbing sensor radius
    btScalar                     m_forwardSize = 48;           // offset for climbing calculation
    btScalar                     m_height = CHARACTER_BASE_HEIGHT;                 // base character height
    btScalar                     m_wadeDepth = DEFAULT_CHARACTER_WADE_DEPTH;             // water depth that enable wade walk
    btScalar                     m_swimDepth = DEFAULT_CHARACTER_SWIM_DEPTH;             // depth offset for starting to swim

    std::unique_ptr<btSphereShape> m_sphere{ new btSphereShape(CHARACTER_BASE_RADIUS) };                 // needs to height calculation
    std::unique_ptr<btSphereShape> m_climbSensor;

    HeightInfo         m_heightInfo{};
    ClimbInfo          m_climb{};

    Entity* m_traversedObject = nullptr;

    std::shared_ptr<BtEngineClosestRayResultCallback> m_rayCb;
    std::shared_ptr<BtEngineClosestConvexResultCallback> m_convexCb;

    Character(uint32_t id);
    ~Character();

    int checkNextPenetration(const btVector3& move);

    void doWeaponFrame(btScalar time);

    void fixPenetrations(const btVector3* move) override;
    btVector3 getRoomPos() const override
    {
        btVector3 pos = m_transform * m_bf.bone_tags.front().full_transform.getOrigin();
        pos[0] = m_transform.getOrigin()[0];
        pos[1] = m_transform.getOrigin()[1];
        return pos;
    }
    void transferToRoom(Room* /*room*/) override
    {
    }

    void updateHair() override;
    void frame(btScalar time) override;

    void processSectorImpl() override;
    void jump(btScalar vert, btScalar v_horizontal) override;
    void kill() override
    {
        m_response.killed = true;
    }
    virtual Substance getSubstanceState() const override;
    void updateTransform() override
    {
        ghostUpdate();
        Entity::updateTransform();
    }
    void updateGhostRigidBody() override;
    virtual std::shared_ptr<BtEngineClosestConvexResultCallback> callbackForCamera() const override
    {
        return m_convexCb;
    }
    btVector3 camPosForFollowing(btScalar dz) override;

    int32_t addItem(uint32_t item_id, int32_t count);       // returns items count after in the function's end
    int32_t removeItem(uint32_t item_id, int32_t count);    // returns items count after in the function's end
    int32_t removeAllItems();
    int32_t getItemsCount(uint32_t item_id);                // returns items count

    static void getHeightInfo(const btVector3& pos, HeightInfo *fc, btScalar v_offset = 0.0);
    StepType checkNextStep(const btVector3 &offset, HeightInfo *nfc) const;
    bool hasStopSlant(const HeightInfo &next_fc);
    ClimbInfo checkClimbability(const btVector3& offset, HeightInfo *nfc, btScalar test_height);
    ClimbInfo checkWallsClimbability();

    void updateCurrentHeight();
    void updatePlatformPreStep() override;
    void updatePlatformPostStep();

    void lean(CharacterCommand* cmd, btScalar max_lean);
    btScalar inertiaLinear(btScalar max_speed, btScalar accel, bool command);
    btScalar inertiaAngular(btScalar max_angle, btScalar accel, uint8_t axis);

    int moveOnFloor();
    int freeFalling();
    int monkeyClimbing();
    int wallsClimbing();
    int climbing();
    int moveUnderWater();
    int moveOnWater();

    int findTraverse();
    int checkTraverse(const Entity &obj);

    static constexpr const int TraverseNone = 0x00;
    static constexpr const int TraverseForward = 0x01;
    static constexpr const int TraverseBackward = 0x02;

    void applyCommands();
    void updateParams();

    float getParam(int parameter);
    int   setParam(int parameter, float value);
    int   changeParam(int parameter, float value);
    int   setParamMaximum(int parameter, float max_value);

    int   setWeaponModel(int weapon_model, int armed);
};
>>>>>>> 6c7686da

int Sector_AllowTraverse(world::RoomSector *rs, btScalar floor, const std::shared_ptr<engine::EngineContainer> &cont);<|MERGE_RESOLUTION|>--- conflicted
+++ resolved
@@ -8,9 +8,6 @@
 #include <BulletCollision/CollisionShapes/btBoxShape.h>
 #include <BulletCollision/CollisionShapes/btSphereShape.h>
 #include <LinearMath/btVector3.h>
-
-#include "engine/engine.h"
-#include "world/entity.h"
 
 /*------ Lara's model-------
              .=.
@@ -123,281 +120,4 @@
 constexpr float CHARACTER_BOX_HALF_SIZE = 128.0f;
 constexpr float CHARACTER_BASE_RADIUS   = 128.0f;
 constexpr float CHARACTER_BASE_HEIGHT   = 512.0f;
-}
-
-namespace engine
-{
-struct EngineContainer;
-<<<<<<< HEAD
-} // namespace engine
-=======
-struct Entity;
-class BtEngineClosestConvexResultCallback;
-class BtEngineClosestRayResultCallback;
-class btCollisionObject;
-class btConvexShape;
-
-enum class ClimbType
-{
-    None,
-    HandsOnly,
-    FullBody
-};
-
-struct ClimbInfo
-{
-    StepType                       height_info = StepType::Horizontal;
-    bool                           can_hang = false;
-
-    btVector3 point;
-    btVector3 n;
-    btVector3 right;
-    btVector3 up;
-    btScalar                       floor_limit;
-    btScalar                       ceiling_limit;
-    btScalar                       next_z_space = 0;
-
-    ClimbType                      wall_hit = ClimbType::None;
-    bool                           edge_hit = false;
-    btVector3                      edge_point;
-    btVector3                      edge_normale;
-    btVector3                      edge_tan_xy;
-    btScalar                       edge_z_ang;
-    btCollisionObject             *edge_obj = nullptr;
-};
-
-enum class QuicksandPosition
-{
-    None,
-    Sinking,
-    Drowning
-};
-
-struct HeightInfo
-{
-    HeightInfo()
-    {
-        sp->setMargin(COLLISION_MARGIN_DEFAULT);
-    }
-
-    std::shared_ptr<BtEngineClosestRayResultCallback> cb;
-    std::shared_ptr<BtEngineClosestConvexResultCallback> ccb;
-    std::shared_ptr<btConvexShape> sp = std::make_shared<btSphereShape>(16.0);
-
-    bool                                        ceiling_climb = false;
-    bool                                        walls_climb = false;
-    int8_t                                      walls_climb_dir = 0;
-
-    btVector3                                   floor_normale = { 0,0,1 };
-    btVector3                                   floor_point = { 0,0,0 };
-    bool                                        floor_hit = false;
-    const btCollisionObject                    *floor_obj = nullptr;
-
-    btVector3                                   ceiling_normale = { 0,0,-1 };
-    btVector3                                   ceiling_point = { 0,0,0 };
-    bool                                        ceiling_hit = false;
-    const btCollisionObject                    *ceiling_obj = nullptr;
-
-    btScalar                                    transition_level;
-    bool                                        water = false;
-    QuicksandPosition                           quicksand = QuicksandPosition::None;
-};
-
-struct CharacterCommand
-{
-    btVector3 rot = {0,0,0};
-    std::array<int8_t, 3> move{ {0,0,0} };
-
-    bool        roll = false;
-    bool        jump = false;
-    bool        crouch = false;
-    bool        shift = false;
-    bool        action = false;
-    bool        ready_weapon = false;
-    bool        sprint = false;
-};
-
-struct CharacterResponse
-{
-    bool        killed = false;
-    int8_t      vertical_collide = 0;
-    int8_t      horizontal_collide = 0;
-    //int8_t      step_up;
-    SlideType   slide = SlideType::None;
-    LeanType    lean = LeanType::None;
-};
-
-struct CharacterParam
-{
-    std::array<float, PARAM_SENTINEL> param{ {} };
-    std::array<float, PARAM_SENTINEL> maximum{ {} };
-
-    CharacterParam()
-    {
-        param.fill(0);
-        maximum.fill(0);
-    }
-};
-
-struct CharacterStats
-{
-    float       distance;
-    uint32_t    secrets_level;         // Level amount of secrets.
-    uint32_t    secrets_game;          // Overall amount of secrets.
-    uint32_t    ammo_used;
-    uint32_t    hits;
-    uint32_t    kills;
-    uint32_t    medipacks_used;
-    uint32_t    saves_used;
-};
-
-struct InventoryNode
-{
-    uint32_t                    id;
-    int32_t                     count;
-    uint32_t                    max_count;
-};
-
-struct Hair;
-struct SSAnimation;
-
-enum class WeaponState
-{
-    Hide,
-    HideToReady,
-    Idle,
-    IdleToFire,
-    Fire,
-    FireToIdle,
-    IdleToHide
-};
-
-struct Character : public Entity
-{
-    CharacterCommand   m_command;                    // character control commands
-    CharacterResponse  m_response;                   // character response info (collides, slide, next steps, drops, e.t.c.)
-
-    std::list<InventoryNode> m_inventory;
-    CharacterParam     m_parameters{};
-    CharacterStats     m_statistics;
-
-    std::vector<std::shared_ptr<Hair>> m_hairs{};
-
-    int                          m_currentWeapon = 0;
-    WeaponState m_weaponCurrentState = WeaponState::Hide;
-
-    int(*state_func)(Character* entity, SSAnimation *ssAnim) = nullptr;
-
-    int8_t                       m_camFollowCenter = 0;
-    btScalar                     m_minStepUpHeight = DEFAULT_MIN_STEP_UP_HEIGHT;
-    btScalar                     m_maxStepUpHeight = DEFAULT_MAX_STEP_UP_HEIGHT;
-    btScalar                     m_maxClimbHeight = DEFAULT_CLIMB_UP_HEIGHT;
-    btScalar                     m_fallDownHeight = DEFAULT_FALL_DOWN_HEIGHT;
-    btScalar                     m_criticalSlantZComponent = DEFAULT_CRITICAL_SLANT_Z_COMPONENT;
-    btScalar                     m_criticalWallComponent = DEFAULT_CRITICAL_WALL_COMPONENT;
-
-    btScalar                     m_climbR = DEFAULT_CHARACTER_CLIMB_R;                // climbing sensor radius
-    btScalar                     m_forwardSize = 48;           // offset for climbing calculation
-    btScalar                     m_height = CHARACTER_BASE_HEIGHT;                 // base character height
-    btScalar                     m_wadeDepth = DEFAULT_CHARACTER_WADE_DEPTH;             // water depth that enable wade walk
-    btScalar                     m_swimDepth = DEFAULT_CHARACTER_SWIM_DEPTH;             // depth offset for starting to swim
-
-    std::unique_ptr<btSphereShape> m_sphere{ new btSphereShape(CHARACTER_BASE_RADIUS) };                 // needs to height calculation
-    std::unique_ptr<btSphereShape> m_climbSensor;
-
-    HeightInfo         m_heightInfo{};
-    ClimbInfo          m_climb{};
-
-    Entity* m_traversedObject = nullptr;
-
-    std::shared_ptr<BtEngineClosestRayResultCallback> m_rayCb;
-    std::shared_ptr<BtEngineClosestConvexResultCallback> m_convexCb;
-
-    Character(uint32_t id);
-    ~Character();
-
-    int checkNextPenetration(const btVector3& move);
-
-    void doWeaponFrame(btScalar time);
-
-    void fixPenetrations(const btVector3* move) override;
-    btVector3 getRoomPos() const override
-    {
-        btVector3 pos = m_transform * m_bf.bone_tags.front().full_transform.getOrigin();
-        pos[0] = m_transform.getOrigin()[0];
-        pos[1] = m_transform.getOrigin()[1];
-        return pos;
-    }
-    void transferToRoom(Room* /*room*/) override
-    {
-    }
-
-    void updateHair() override;
-    void frame(btScalar time) override;
-
-    void processSectorImpl() override;
-    void jump(btScalar vert, btScalar v_horizontal) override;
-    void kill() override
-    {
-        m_response.killed = true;
-    }
-    virtual Substance getSubstanceState() const override;
-    void updateTransform() override
-    {
-        ghostUpdate();
-        Entity::updateTransform();
-    }
-    void updateGhostRigidBody() override;
-    virtual std::shared_ptr<BtEngineClosestConvexResultCallback> callbackForCamera() const override
-    {
-        return m_convexCb;
-    }
-    btVector3 camPosForFollowing(btScalar dz) override;
-
-    int32_t addItem(uint32_t item_id, int32_t count);       // returns items count after in the function's end
-    int32_t removeItem(uint32_t item_id, int32_t count);    // returns items count after in the function's end
-    int32_t removeAllItems();
-    int32_t getItemsCount(uint32_t item_id);                // returns items count
-
-    static void getHeightInfo(const btVector3& pos, HeightInfo *fc, btScalar v_offset = 0.0);
-    StepType checkNextStep(const btVector3 &offset, HeightInfo *nfc) const;
-    bool hasStopSlant(const HeightInfo &next_fc);
-    ClimbInfo checkClimbability(const btVector3& offset, HeightInfo *nfc, btScalar test_height);
-    ClimbInfo checkWallsClimbability();
-
-    void updateCurrentHeight();
-    void updatePlatformPreStep() override;
-    void updatePlatformPostStep();
-
-    void lean(CharacterCommand* cmd, btScalar max_lean);
-    btScalar inertiaLinear(btScalar max_speed, btScalar accel, bool command);
-    btScalar inertiaAngular(btScalar max_angle, btScalar accel, uint8_t axis);
-
-    int moveOnFloor();
-    int freeFalling();
-    int monkeyClimbing();
-    int wallsClimbing();
-    int climbing();
-    int moveUnderWater();
-    int moveOnWater();
-
-    int findTraverse();
-    int checkTraverse(const Entity &obj);
-
-    static constexpr const int TraverseNone = 0x00;
-    static constexpr const int TraverseForward = 0x01;
-    static constexpr const int TraverseBackward = 0x02;
-
-    void applyCommands();
-    void updateParams();
-
-    float getParam(int parameter);
-    int   setParam(int parameter, float value);
-    int   changeParam(int parameter, float value);
-    int   setParamMaximum(int parameter, float max_value);
-
-    int   setWeaponModel(int weapon_model, int armed);
-};
->>>>>>> 6c7686da
-
-int Sector_AllowTraverse(world::RoomSector *rs, btScalar floor, const std::shared_ptr<engine::EngineContainer> &cont);+}