#pragma once

#include <bullet/LinearMath/btScalar.h>
#include <bullet/LinearMath/btVector3.h>
#include <bullet/BulletCollision/CollisionShapes/btCapsuleShape.h>
#include <bullet/BulletCollision/CollisionShapes/btSphereShape.h>
#include <bullet/BulletCollision/CollisionDispatch/btCollisionObject.h>
#include <bullet/BulletDynamics/Dynamics/btRigidBody.h>
#include <bullet/BulletCollision/CollisionShapes/btBoxShape.h>
#include <bullet/BulletCollision/BroadphaseCollision/btCollisionAlgorithm.h>
#include <bullet/BulletCollision/CollisionShapes/btMultiSphereShape.h>
#include <bullet/BulletCollision/CollisionDispatch/btGhostObject.h>

#include <cstdint>
#include <vector>
#include <list>

#include "engine.h"
#include "entity.h"

/*------ Lara's model-------
             .=.
            | 14|
             \ / \
         / |     | \
    11  / |   7   | \  8
       /   |     |   \
       |    =====    |
    12 |    =====    | 9
       |   /  0  \   |
    13 0  /_______\  0 10
          |  | |  |
          |1 | |4 |
          |  | |  |
          |__| |__|
          |  | |  |
          |2 | |5 |
          |  | |  |
          |__| |__|
       3  |__| |__|  6
--------------------------*/

#define BODY_PART_BODY_LOW      (0x00000001)            // 0
#define BODY_PART_BODY_UPPER    (0x00000002)            // 7
#define BODY_PART_HEAD          (0x00000004)            // 14

#define BODY_PART_LEFT_HAND_1   (0x00000008)            // 11
#define BODY_PART_LEFT_HAND_2   (0x00000010)            // 12
#define BODY_PART_LEFT_HAND_3   (0x00000020)            // 13
#define BODY_PART_RIGHT_HAND_1  (0x00000040)            // 8
#define BODY_PART_RIGHT_HAND_2  (0x00000080)            // 9
#define BODY_PART_RIGHT_HAND_3  (0x00000100)            // 10

#define BODY_PART_LEFT_LEG_1    (0x00000200)            // 1
#define BODY_PART_LEFT_LEG_2    (0x00000400)            // 2
#define BODY_PART_LEFT_LEG_3    (0x00000800)            // 3
#define BODY_PART_RIGHT_LEG_1   (0x00001000)            // 4
#define BODY_PART_RIGHT_LEG_2   (0x00002000)            // 5
#define BODY_PART_RIGHT_LEG_3   (0x00004000)            // 6

#define BODY_PART_LEGS_1        (BODY_PART_LEFT_LEG_1 | BODY_PART_RIGHT_LEG_1)
#define BODY_PART_LEGS_2        (BODY_PART_LEFT_LEG_2 | BODY_PART_RIGHT_LEG_2)
#define BODY_PART_LEGS_3        (BODY_PART_LEFT_LEG_3 | BODY_PART_RIGHT_LEG_3)

#define BODY_PART_HANDS_1        (BODY_PART_LEFT_HAND_1 | BODY_PART_RIGHT_HAND_1)
#define BODY_PART_HANDS_2        (BODY_PART_LEFT_HAND_2 | BODY_PART_RIGHT_HAND_2)
#define BODY_PART_HANDS_3        (BODY_PART_LEFT_HAND_3 | BODY_PART_RIGHT_HAND_3)

#define BODY_PART_HANDS          (BODY_PART_HANDS_1 | BODY_PART_HANDS_2 | BODY_PART_HANDS_3)
#define BODY_PART_LEGS           (BODY_PART_LEGS_1 | BODY_PART_LEGS_2 | BODY_PART_LEGS_3)

#define CHARACTER_BOX_HALF_SIZE (128.0)
#define CHARACTER_BASE_RADIUS   (128.0)
#define CHARACTER_BASE_HEIGHT   (512.0)


/*
 * default legs offsets
 */
#define LEFT_LEG                    (3)
#define RIGHT_LEG                   (6)
#define LEFT_HAND                   (13)
#define RIGHT_HAND                  (10)

/*
 * ENTITY MOVEMENT TYPES
 */

#define MOVE_STATIC_POS         (0)
#define MOVE_KINEMATIC          (1)
#define MOVE_ON_FLOOR           (2)
#define MOVE_WADE               (3)
#define MOVE_QUICKSAND          (4)
#define MOVE_ON_WATER           (5)
#define MOVE_UNDERWATER         (6)
#define MOVE_FREE_FALLING       (7)
#define MOVE_CLIMBING           (8)
#define MOVE_MONKEYSWING        (9)
#define MOVE_WALLS_CLIMB        (10)
#define MOVE_DOZY               (11)

#define CHARACTER_USE_COMPLEX_COLLISION         (1)

// Lara's character behavior constants
#define DEFAULT_MAX_MOVE_ITERATIONS             (3)                             ///@FIXME: magic
#define DEFAULT_MIN_STEP_UP_HEIGHT              (128.0)                         ///@FIXME: check original
#define DEFAULT_MAX_STEP_UP_HEIGHT              (256.0 + 32.0)                  ///@FIXME: check original
#define DEFAULT_FALL_DAWN_HEIGHT                (320.0)                         ///@FIXME: check original
#define DEFAULT_CLIMB_UP_HEIGHT                 (1920.0)                        ///@FIXME: check original
#define DEFAULT_CRITICAL_SLANT_Z_COMPONENT      (0.810)                         ///@FIXME: cos(alpha = 30 deg)
#define DEFAULT_CRITICAL_WALL_COMPONENT         (-0.707)                        ///@FIXME: cos(alpha = 45 deg)
#define DEFAULT_CHARACTER_SLIDE_SPEED_MULT      (75.0)                          ///@FIXME: magic - not like in original
#define DEFAULT_CHARACTER_CLIMB_R               (32.0)
#define DEFAULT_CHARACTER_WADE_DEPTH            (256.0)
// If less than this much of Lara is looking out of the water, she goes from wading to swimming.
#define DEFAULT_CHARACTER_SWIM_DEPTH            (100.0) ///@FIXME: Guess

// Speed limits

#define FREE_FALL_SPEED_1        (2000.0)
#define FREE_FALL_SPEED_2        (4500.0)
#define FREE_FALL_SPEED_MAXSAFE  (5500.0)
#define FREE_FALL_SPEED_CRITICAL (7500.0)
#define FREE_FALL_SPEED_MAXIMUM  (7800.0)

#define MAX_SPEED_UNDERWATER     (64.0)
#define MAX_SPEED_ONWATER        (24.0)
#define MAX_SPEED_QUICKSAND      (5.0 )

#define ROT_SPEED_UNDERWATER     (2.0)
#define ROT_SPEED_ONWATER        (3.0)
#define ROT_SPEED_LAND           (4.5)
#define ROT_SPEED_FREEFALL       (0.5)
#define ROT_SPEED_MONKEYSWING    (3.5)

#define INERTIA_SPEED_UNDERWATER (1.0)
#define INERTIA_SPEED_ONWATER    (1.5)

// flags constants
#define CHARACTER_SLIDE_FRONT                   (0x02)
#define CHARACTER_SLIDE_BACK                    (0x01)

/*
 * Next step height information
 */
#define CHARACTER_STEP_DOWN_CAN_HANG            (-0x04)                         // enough height to hang here
#define CHARACTER_STEP_DOWN_DROP                (-0x03)                         // big height, cannot walk next, drop only
#define CHARACTER_STEP_DOWN_BIG                 (-0x02)                         // enough height change, step down is needed
#define CHARACTER_STEP_DOWN_LITTLE              (-0x01)                         // too little height change, step down is not needed
#define CHARACTER_STEP_HORIZONTAL               (0x00)                          // horizontal plane
#define CHARACTER_STEP_UP_LITTLE                (0x01)                          // too little height change, step up is not needed
#define CHARACTER_STEP_UP_BIG                   (0x02)                          // enough height change, step up is needed
#define CHARACTER_STEP_UP_CLIMB                 (0x03)                          // big height, cannot walk next, climb only
#define CHARACTER_STEP_UP_IMPOSSIBLE            (0x04)                          // too big height, no one ways here, or phantom case

#define CLIMB_ABSENT                            (0x00)
#define CLIMB_HANG_ONLY                         (0x01)
#define CLIMB_ALT_HEIGHT                        (0x02)
#define CLIMB_FULL_HEIGHT                       (0x03)

// CHARACTER PARAMETERS TYPES

enum CharParameters
{
    PARAM_HEALTH,
    PARAM_AIR,
    PARAM_STAMINA,
    PARAM_WARMTH,
    PARAM_EXTRA1,
    PARAM_EXTRA2,
    PARAM_EXTRA3,
    PARAM_EXTRA4,
    PARAM_SENTINEL
};

// CHARACTER PARAMETERS DEFAULTS

#define PARAM_ABSOLUTE_MAX                (-1)

#define LARA_PARAM_HEALTH_MAX             (1000.0)      // 1000 HP
#define LARA_PARAM_AIR_MAX                (3600.0)      // 60 secs of air
#define LARA_PARAM_STAMINA_MAX            (120.0)       // 4  secs of sprint
#define LARA_PARAM_WARMTH_MAX             (240.0)       // 8  secs of freeze

struct EngineContainer;
struct Entity;
class BtEngineClosestConvexResultCallback;
class BtEngineClosestRayResultCallback;
class btCollisionObject;
class btConvexShape;

struct ClimbInfo
{
    int8_t                         height_info = 0;
    int8_t                         can_hang = 0;

    btVector3 point;
    btVector3 n;
    btVector3 t;
    btVector3 up;
    btScalar                       floor_limit;
    btScalar                       ceiling_limit;
    btScalar                       next_z_space = 0;

    int8_t                         wall_hit = 0;                                    // 0x00 - none, 0x01 hands only climb, 0x02 - 4 point wall climbing
    int8_t                         edge_hit = 0;
    btVector3                      edge_point;
    btVector3                      edge_normale;
    btVector3                      edge_tan_xy;
    btScalar                       edge_z_ang;
    btCollisionObject             *edge_obj = nullptr;
};

struct HeightInfo
{
    std::shared_ptr<BtEngineClosestRayResultCallback> cb;
    std::shared_ptr<BtEngineClosestConvexResultCallback> ccb;
    std::shared_ptr<btConvexShape> sp = std::make_shared<btSphereShape>(16.0);

    int8_t                                      ceiling_climb;
    int8_t                                      walls_climb;
    int8_t                                      walls_climb_dir;

    btVector3                                   floor_normale;
    btVector3                                   floor_point;
    int16_t                                     floor_hit = 0;
    btCollisionObject                          *floor_obj;

    btVector3                                   ceiling_normale;
    btVector3                                   ceiling_point;
    int16_t                                     ceiling_hit = 0;
    btCollisionObject                          *ceiling_obj;

    btScalar                                    transition_level;
    int16_t                                     water = 0;
    int16_t                                     quicksand;
};

struct CharacterCommand
{
    btVector3 rot;
    std::array<int8_t,3> move{{0,0,0}};

    int8_t      roll;
    int8_t      jump;
    int8_t      crouch = 0;
    int8_t      shift = 0;
    int8_t      action = 0;
    int8_t      ready_weapon;
    int8_t      sprint;

    int8_t      flags = 0;
};

struct CharacterResponse
{
<<<<<<< HEAD
    int8_t      kill = 0;
    int8_t      vertical_collide = 0;
    int8_t      horizontal_collide = 0;
    //int8_t      step_up;
    int8_t      slide = 0;
};
=======
    int8_t      kill;
    int8_t      burn;
    int8_t      vertical_collide;
    int8_t      horizontal_collide;
    int8_t      slide;
}character_response_t, *character_response_p;
>>>>>>> cc110bdd

struct CharacterParam
{
    std::array<float,PARAM_SENTINEL> param{{}};
    std::array<float,PARAM_SENTINEL> maximum{{}};

    CharacterParam()
    {
        param.fill(0);
        maximum.fill(0);
    }
};

struct CharacterStats
{
    float       distance;
    uint32_t    secrets_level;         // Level amount of secrets.
    uint32_t    secrets_game;          // Overall amount of secrets.
    uint32_t    ammo_used;
    uint32_t    hits;
    uint32_t    kills;
    uint32_t    medipacks_used;
    uint32_t    saves_used;
};

struct InventoryNode
{
    uint32_t                    id;
    int32_t                     count;
    uint32_t                    max_count;
};


struct Hair;
struct SSAnimation;

enum class WeaponState {
    Hide,
    HideToReady,
    Idle,
    IdleToFire,
    Fire,
    FireToIdle,
    IdleToHide
};

struct Character : public Entity
{
<<<<<<< HEAD
    CharacterCommand   m_command;                    // character control commands
    CharacterResponse  m_response;                   // character response info (collides, slide, next steps, drops, e.t.c.)
    
    std::list<InventoryNode> m_inventory;
    CharacterParam     m_parameters{};
    CharacterStats     m_statistics;
    
    std::vector<std::shared_ptr<Hair>> m_hairs{};
    
    int                          m_currentWeapon = 0;
    WeaponState m_weaponCurrentState = WeaponState::Hide;
    
    int (*state_func)(std::shared_ptr<Character> entity, SSAnimation *ssAnim) = nullptr;
    
    int8_t                       m_camFollowCenter = 0;
    btScalar                     m_minStepUpHeight = DEFAULT_MIN_STEP_UP_HEIGHT;
    btScalar                     m_maxStepUpHeight = DEFAULT_MAX_STEP_UP_HEIGHT;
    btScalar                     m_maxClimbHeight = DEFAULT_CLIMB_UP_HEIGHT;
    btScalar                     m_fallDownHeight;
    btScalar                     m_criticalSlantZComponent = DEFAULT_CRITICAL_SLANT_Z_COMPONENT;
    btScalar                     m_criticalWallComponent = DEFAULT_CRITICAL_WALL_COMPONENT;

    btScalar                     m_climbR = DEFAULT_CHARACTER_CLIMB_R;                // climbing sensor radius
    btScalar                     m_forvardSize = 48;           // offset for climbing calculation
    btScalar                     m_height = CHARACTER_BASE_HEIGHT;                 // base character height
    btScalar                     m_wadeDepth = DEFAULT_CHARACTER_WADE_DEPTH;             // water depth that enable wade walk
    btScalar                     m_swimDepth = DEFAULT_CHARACTER_SWIM_DEPTH;             // depth offset for starting to swim
    
    std::unique_ptr<btSphereShape> m_sphere{ new btSphereShape(CHARACTER_BASE_RADIUS) };                 // needs to height calculation
    std::unique_ptr<btSphereShape> m_climbSensor;
=======
    struct entity_s             *ent;                    // actor entity
    struct character_command_s   cmd;                    // character control commands
    struct character_response_s  resp;                   // character response info (collides, slide, next steps, drops, e.t.c.)

    struct inventory_node_s     *inventory;
    struct character_param_s     parameters;
    struct character_stats_s     statistics;

    int8_t                       hair_count;
    struct hair_s               *hairs;

    int                          current_weapon;
    int                          weapon_current_state;

    int                        (*state_func)(struct entity_s *ent, struct ss_animation_s *ss_anim);

    int8_t                       cam_follow_center;
    btScalar                     min_step_up_height;
    btScalar                     max_step_up_height;
    btScalar                     max_climb_height;
    btScalar                     fall_down_height;
    btScalar                     critical_slant_z_component;
    btScalar                     critical_wall_component;

    btScalar                     climb_r;                // climbing sensor radius
    btScalar                     forvard_size;           // offset for climbing calculation
    btScalar                     Height;                 // base character height
    btScalar                     wade_depth;             // water depth that enable wade walk
    btScalar                     swim_depth;             // depth offset for starting to swim

    btSphereShape               *sphere;                 // needs to height calculation
    btSphereShape               *climb_sensor;
>>>>>>> cc110bdd

    HeightInfo         m_heightInfo{};
    ClimbInfo          m_climb{};

<<<<<<< HEAD
    std::shared_ptr<Entity> m_traversedObject = nullptr;
    
    std::shared_ptr<BtEngineClosestRayResultCallback> m_rayCb;
    std::shared_ptr<BtEngineClosestConvexResultCallback> m_convexCb;

    Character();
    ~Character();

    int checkNextPenetration(const btVector3& move);

    void doWeaponFrame(btScalar time);

    void fixPenetrations(btVector3* move) override;
    btVector3 getRoomPos() const override
    {
        btVector3 pos = m_transform * m_bf.bone_tags.front().full_transform.getOrigin();
        pos[0] = m_transform.getOrigin()[0];
        pos[1] = m_transform.getOrigin()[1];
        return pos;
    }
    void transferToRoom(std::shared_ptr<Room> room) override {
    }
    void updateHair() override;
    void frameImpl(btScalar time, int16_t frame, int state) override;
    void processSectorImpl() override;
    void jump(btScalar vert, btScalar hor) override;
    void kill() override {
        m_response.kill = 1;
    }
    virtual Substance getSubstanceState() const override;
    void updateRotation() override {
        ghostUpdate();
        Entity::updateRotation();
    }
    void updateGhostRigidBody() override;
    virtual std::shared_ptr<BtEngineClosestConvexResultCallback> callbackForCamera() const override {
        return m_convexCb;
    }
    btVector3 camPosForFollowing(btScalar dz) override;

    int32_t addItem(uint32_t item_id, int32_t count);       // returns items count after in the function's end
    int32_t removeItem(uint32_t item_id, int32_t count);    // returns items count after in the function's end
    int32_t removeAllItems();
    int32_t getItemsCount(uint32_t item_id);                // returns items count

    static void getHeightInfo(const btVector3& pos, HeightInfo *fc, btScalar v_offset = 0.0);
    int checkNextStep(const btVector3 &offset, HeightInfo *nfc);
    int hasStopSlant(HeightInfo* next_fc);
    ClimbInfo checkClimbability(btVector3 offset, HeightInfo *nfc, btScalar test_height);
    ClimbInfo checkWallsClimbability();

    void updateCurrentHeight();
    void updatePlatformPreStep() override;
    void updatePlatformPostStep();

    void setToJump(btScalar v_vertical, btScalar v_horizontal);
    void lean(CharacterCommand* cmd, btScalar max_lean);
    btScalar inertiaLinear(btScalar max_speed, btScalar accel, int8_t command);
    btScalar inertiaAngular(btScalar max_angle, btScalar accel, uint8_t axis);

    int moveOnFloor();
    int freeFalling();
    int monkeyClimbing();
    int wallsClimbing();
    int climbing();
    int moveUnderWater();
    int moveOnWater();

    int findTraverse();
    int checkTraverse(std::shared_ptr<Entity> obj);

    void applyCommands();
    void updateParams();

    float getParam(int parameter);
    int   setParam(int parameter, float value);
    int   changeParam(int parameter, float value);
    int   setParamMaximum(int parameter, float max_value);

    int   setWeaponModel(int weapon_model, int armed);
};

bool IsCharacter(std::shared_ptr<Entity> ent);
int Sector_AllowTraverse(RoomSector *rs, btScalar floor, const std::shared_ptr<EngineContainer> &cont);
=======
    struct entity_s             *traversed_object;

    bt_engine_ClosestRayResultCallback                  *ray_cb;
    bt_engine_ClosestConvexResultCallback               *convex_cb;
}character_t, *character_p;

void Character_Create(struct entity_s *ent);
void Character_Clean(struct entity_s *ent);

int32_t Character_AddItem(struct entity_s *ent, uint32_t item_id, int32_t count);       // returns items count after in the function's end
int32_t Character_RemoveItem(struct entity_s *ent, uint32_t item_id, int32_t count);    // returns items count after in the function's end
int32_t Character_RemoveAllItems(struct entity_s *ent);
int32_t Character_GetItemsCount(struct entity_s *ent, uint32_t item_id);                // returns items count

void Character_GetHeightInfo(btScalar pos[3], struct height_info_s *fc, btScalar v_offset = 0.0);
int Character_CheckNextStep(struct entity_s *ent, btScalar offset[3], struct height_info_s *nfc);
int Character_HasStopSlant(struct entity_s *ent, height_info_p next_fc);
climb_info_t Character_CheckClimbability(struct entity_s *ent, btScalar offset[3], struct height_info_s *nfc, btScalar test_height);
climb_info_t Character_CheckWallsClimbability(struct entity_s *ent);

void Character_UpdateCurrentHeight(struct entity_s *ent);
void Character_UpdatePlatformPreStep(struct entity_s *ent);
void Character_UpdatePlatformPostStep(struct entity_s *ent);

void Character_SetToJump(struct entity_s *ent, btScalar v_vertical, btScalar v_horizontal);
void Character_Lean(struct entity_s *ent, character_command_p cmd, btScalar max_lean);
btScalar Character_InertiaLinear(struct entity_s *ent, btScalar max_speed, btScalar accel, int8_t command);
btScalar Character_InertiaAngular(struct entity_s *ent, btScalar max_angle, btScalar accel, uint8_t axis);

int Character_MoveOnFloor(struct entity_s *ent);
int Character_FreeFalling(struct entity_s *ent);
int Character_MonkeyClimbing(struct entity_s *ent);
int Character_WallsClimbing(struct entity_s *ent);
int Character_Climbing(struct entity_s *ent);
int Character_MoveUnderWater(struct entity_s *ent);
int Character_MoveOnWater(struct entity_s *ent);

int Character_FindTraverse(struct entity_s *ch);
int Sector_AllowTraverse(struct room_sector_s *rs, btScalar floor, struct engine_container_s *cont);
int Character_CheckTraverse(struct entity_s *ch, struct entity_s *obj);

void Character_ApplyCommands(struct entity_s *ent);
void Character_UpdateParams(struct entity_s *ent);

float Character_GetParam(struct entity_s *ent, int parameter);
int   Character_SetParam(struct entity_s *ent, int parameter, float value);
int   Character_ChangeParam(struct entity_s *ent, int parameter, float value);
int   Character_SetParamMaximum(struct entity_s *ent, int parameter, float max_value);

int   Character_SetWeaponModel(struct entity_s *ent, int weapon_model, int armed);

bool IsCharacter(struct entity_s *ent);

#endif  // CHARACTER_CONTROLLER_H
>>>>>>> cc110bdd
<|MERGE_RESOLUTION|>--- conflicted
+++ resolved
@@ -254,21 +254,12 @@
 
 struct CharacterResponse
 {
-<<<<<<< HEAD
     int8_t      kill = 0;
     int8_t      vertical_collide = 0;
     int8_t      horizontal_collide = 0;
     //int8_t      step_up;
     int8_t      slide = 0;
 };
-=======
-    int8_t      kill;
-    int8_t      burn;
-    int8_t      vertical_collide;
-    int8_t      horizontal_collide;
-    int8_t      slide;
-}character_response_t, *character_response_p;
->>>>>>> cc110bdd
 
 struct CharacterParam
 {
@@ -317,7 +308,6 @@
 
 struct Character : public Entity
 {
-<<<<<<< HEAD
     CharacterCommand   m_command;                    // character control commands
     CharacterResponse  m_response;                   // character response info (collides, slide, next steps, drops, e.t.c.)
     
@@ -348,45 +338,10 @@
     
     std::unique_ptr<btSphereShape> m_sphere{ new btSphereShape(CHARACTER_BASE_RADIUS) };                 // needs to height calculation
     std::unique_ptr<btSphereShape> m_climbSensor;
-=======
-    struct entity_s             *ent;                    // actor entity
-    struct character_command_s   cmd;                    // character control commands
-    struct character_response_s  resp;                   // character response info (collides, slide, next steps, drops, e.t.c.)
-
-    struct inventory_node_s     *inventory;
-    struct character_param_s     parameters;
-    struct character_stats_s     statistics;
-
-    int8_t                       hair_count;
-    struct hair_s               *hairs;
-
-    int                          current_weapon;
-    int                          weapon_current_state;
-
-    int                        (*state_func)(struct entity_s *ent, struct ss_animation_s *ss_anim);
-
-    int8_t                       cam_follow_center;
-    btScalar                     min_step_up_height;
-    btScalar                     max_step_up_height;
-    btScalar                     max_climb_height;
-    btScalar                     fall_down_height;
-    btScalar                     critical_slant_z_component;
-    btScalar                     critical_wall_component;
-
-    btScalar                     climb_r;                // climbing sensor radius
-    btScalar                     forvard_size;           // offset for climbing calculation
-    btScalar                     Height;                 // base character height
-    btScalar                     wade_depth;             // water depth that enable wade walk
-    btScalar                     swim_depth;             // depth offset for starting to swim
-
-    btSphereShape               *sphere;                 // needs to height calculation
-    btSphereShape               *climb_sensor;
->>>>>>> cc110bdd
 
     HeightInfo         m_heightInfo{};
     ClimbInfo          m_climb{};
 
-<<<<<<< HEAD
     std::shared_ptr<Entity> m_traversedObject = nullptr;
     
     std::shared_ptr<BtEngineClosestRayResultCallback> m_rayCb;
@@ -417,9 +372,9 @@
         m_response.kill = 1;
     }
     virtual Substance getSubstanceState() const override;
-    void updateRotation() override {
+    void updateTransform() override {
         ghostUpdate();
-        Entity::updateRotation();
+        Entity::updateTransform();
     }
     void updateGhostRigidBody() override;
     virtual std::shared_ptr<BtEngineClosestConvexResultCallback> callbackForCamera() const override {
@@ -471,59 +426,3 @@
 
 bool IsCharacter(std::shared_ptr<Entity> ent);
 int Sector_AllowTraverse(RoomSector *rs, btScalar floor, const std::shared_ptr<EngineContainer> &cont);
-=======
-    struct entity_s             *traversed_object;
-
-    bt_engine_ClosestRayResultCallback                  *ray_cb;
-    bt_engine_ClosestConvexResultCallback               *convex_cb;
-}character_t, *character_p;
-
-void Character_Create(struct entity_s *ent);
-void Character_Clean(struct entity_s *ent);
-
-int32_t Character_AddItem(struct entity_s *ent, uint32_t item_id, int32_t count);       // returns items count after in the function's end
-int32_t Character_RemoveItem(struct entity_s *ent, uint32_t item_id, int32_t count);    // returns items count after in the function's end
-int32_t Character_RemoveAllItems(struct entity_s *ent);
-int32_t Character_GetItemsCount(struct entity_s *ent, uint32_t item_id);                // returns items count
-
-void Character_GetHeightInfo(btScalar pos[3], struct height_info_s *fc, btScalar v_offset = 0.0);
-int Character_CheckNextStep(struct entity_s *ent, btScalar offset[3], struct height_info_s *nfc);
-int Character_HasStopSlant(struct entity_s *ent, height_info_p next_fc);
-climb_info_t Character_CheckClimbability(struct entity_s *ent, btScalar offset[3], struct height_info_s *nfc, btScalar test_height);
-climb_info_t Character_CheckWallsClimbability(struct entity_s *ent);
-
-void Character_UpdateCurrentHeight(struct entity_s *ent);
-void Character_UpdatePlatformPreStep(struct entity_s *ent);
-void Character_UpdatePlatformPostStep(struct entity_s *ent);
-
-void Character_SetToJump(struct entity_s *ent, btScalar v_vertical, btScalar v_horizontal);
-void Character_Lean(struct entity_s *ent, character_command_p cmd, btScalar max_lean);
-btScalar Character_InertiaLinear(struct entity_s *ent, btScalar max_speed, btScalar accel, int8_t command);
-btScalar Character_InertiaAngular(struct entity_s *ent, btScalar max_angle, btScalar accel, uint8_t axis);
-
-int Character_MoveOnFloor(struct entity_s *ent);
-int Character_FreeFalling(struct entity_s *ent);
-int Character_MonkeyClimbing(struct entity_s *ent);
-int Character_WallsClimbing(struct entity_s *ent);
-int Character_Climbing(struct entity_s *ent);
-int Character_MoveUnderWater(struct entity_s *ent);
-int Character_MoveOnWater(struct entity_s *ent);
-
-int Character_FindTraverse(struct entity_s *ch);
-int Sector_AllowTraverse(struct room_sector_s *rs, btScalar floor, struct engine_container_s *cont);
-int Character_CheckTraverse(struct entity_s *ch, struct entity_s *obj);
-
-void Character_ApplyCommands(struct entity_s *ent);
-void Character_UpdateParams(struct entity_s *ent);
-
-float Character_GetParam(struct entity_s *ent, int parameter);
-int   Character_SetParam(struct entity_s *ent, int parameter, float value);
-int   Character_ChangeParam(struct entity_s *ent, int parameter, float value);
-int   Character_SetParamMaximum(struct entity_s *ent, int parameter, float max_value);
-
-int   Character_SetWeaponModel(struct entity_s *ent, int weapon_model, int armed);
-
-bool IsCharacter(struct entity_s *ent);
-
-#endif  // CHARACTER_CONTROLLER_H
->>>>>>> cc110bdd
