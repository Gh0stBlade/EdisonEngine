--- conflicted
+++ resolved
@@ -1,66 +1,62 @@
-#pragma once
-
-#include <cstdint>
-
-#define TR_GAMEFLOW_MAX_ACTIONS 32
-#define TR_GAMEFLOW_MAX_SECRETS 256
-
-#define TR_GAMEFLOW_NOENTRY     -1
-
-typedef struct gameflow_action_s
-{
-    int8_t      opcode;
-    uint8_t     operand;
-} gameflow_action_t, *gameflow_action_p;
-
-typedef struct gameflow_manager_s
-{
-    std::string CurrentLevelName;
-    std::string CurrentLevelPath;
-    uint8_t             CurrentGameID;
-    int CurrentLevelID;
-
-    bool                NextAction;
-    gameflow_action_s   Actions[TR_GAMEFLOW_MAX_ACTIONS+1];
-
-<<<<<<< HEAD
-    bool SecretsTriggerMap[TR_GAMEFLOW_MAX_SECRETS+1];                     //Info for what secrets have been triggered in a level
-
-=======
-    bool SecretsTriggerMap[TR_GAMEFLOW_MAX_SECRETS];                     //Info for what secrets have been triggered in a level
->>>>>>> 3a44049b
-} gameflow_manager_t, *gameflow_manager_p;
-
-enum TR_GAMEFLOW_OP
-{
-    TR_GAMEFLOW_OP_PICTURE,         // Unknown possibly TR1?
-    TR_GAMEFLOW_OP_LISTSTART,       // Unknown possibly TR1?
-    TR_GAMEFLOW_OP_LISTEND,         // Unknown possibly TR1?
-    TR_GAMEFLOW_OP_STARTFMV,        // Start a FMV
-    TR_GAMEFLOW_OP_STARTLEVEL,      // Start a level
-    TR_GAMEFLOW_OP_STARTCINE,       // Start a cutscene
-    TR_GAMEFLOW_OP_LEVELCOMPLETE,   // Trigger level completion display
-    TR_GAMEFLOW_OP_STARTDEMO,       // Start a demo level
-    TR_GAMEFLOW_OP_JUMPTOSEQUENCE,  // Jump to an existing sequence
-    TR_GAMEFLOW_OP_ENDSEQUENCE,     // End current sequence
-    TR_GAMEFLOW_OP_SETTRACK,        // Set audio track
-    TR_GAMEFLOW_OP_ENABLESUNSET,    // ??? Used on Bartoli's hideout!
-    TR_GAMEFLOW_OP_LOADINGPIC,      // Set loading screen picture
-    TR_GAMEFLOW_OP_DEADLYWATER,     // Set water kills lara (Used on that Rig level, Temple of Xian etc..)
-    TR_GAMEFLOW_OP_REMOVEWEAPONS,   // Remove Lara's weapons
-    TR_GAMEFLOW_OP_GAMECOMPLETE,    // Trigger game completion display
-    TR_GAMEFLOW_OP_CUTANGLE,        // Cutscene start angle? Possibly rotation flags? Unknown!
-    TR_GAMEFLOW_OP_NOFLOOR,         // Makes Lara infinitely fall at the bottom of the level
-    TR_GAMEFLOW_OP_ADDTOINVENTORY,  // Add an item to inventory
-    TR_GAMEFLOW_OP_LARASTARTANIM,   // Change Lara's start anim or the state? (Used on levels where Lara starts in water)
-    TR_GAMEFLOW_OP_NUMSECRETS,      // Change the number of secrets?
-    TR_GAMEFLOW_OP_KILLTOCOMPLETE,  // Kill to complete, used on levels like IcePalace, Nightmare in Vegas so killing the boss ends the level!
-    TR_GAMEFLOW_OP_REMOVEAMMO,      // Remove Ammo
-    TR_GAMEFLOW_OP_LASTINDEX
-};
-
-extern gameflow_manager_s gameflow_manager;
-
-void Gameflow_Init();
-void Gameflow_Do();
-bool Gameflow_Send(int opcode, int operand = -1);
+#pragma once
+
+#include <cstdint>
+
+#define TR_GAMEFLOW_MAX_ACTIONS 32
+#define TR_GAMEFLOW_MAX_SECRETS 256
+
+#define TR_GAMEFLOW_NOENTRY     -1
+
+typedef struct gameflow_action_s
+{
+    int8_t      opcode;
+    uint8_t     operand;
+} gameflow_action_t, *gameflow_action_p;
+
+typedef struct gameflow_manager_s
+{
+    std::string CurrentLevelName;
+    std::string CurrentLevelPath;
+    uint8_t             CurrentGameID;
+    int CurrentLevelID;
+
+    bool                NextAction;
+    gameflow_action_s   Actions[TR_GAMEFLOW_MAX_ACTIONS+1];
+
+    bool SecretsTriggerMap[TR_GAMEFLOW_MAX_SECRETS+1];                     //Info for what secrets have been triggered in a level
+
+} gameflow_manager_t, *gameflow_manager_p;
+
+enum TR_GAMEFLOW_OP
+{
+    TR_GAMEFLOW_OP_PICTURE,         // Unknown possibly TR1?
+    TR_GAMEFLOW_OP_LISTSTART,       // Unknown possibly TR1?
+    TR_GAMEFLOW_OP_LISTEND,         // Unknown possibly TR1?
+    TR_GAMEFLOW_OP_STARTFMV,        // Start a FMV
+    TR_GAMEFLOW_OP_STARTLEVEL,      // Start a level
+    TR_GAMEFLOW_OP_STARTCINE,       // Start a cutscene
+    TR_GAMEFLOW_OP_LEVELCOMPLETE,   // Trigger level completion display
+    TR_GAMEFLOW_OP_STARTDEMO,       // Start a demo level
+    TR_GAMEFLOW_OP_JUMPTOSEQUENCE,  // Jump to an existing sequence
+    TR_GAMEFLOW_OP_ENDSEQUENCE,     // End current sequence
+    TR_GAMEFLOW_OP_SETTRACK,        // Set audio track
+    TR_GAMEFLOW_OP_ENABLESUNSET,    // ??? Used on Bartoli's hideout!
+    TR_GAMEFLOW_OP_LOADINGPIC,      // Set loading screen picture
+    TR_GAMEFLOW_OP_DEADLYWATER,     // Set water kills lara (Used on that Rig level, Temple of Xian etc..)
+    TR_GAMEFLOW_OP_REMOVEWEAPONS,   // Remove Lara's weapons
+    TR_GAMEFLOW_OP_GAMECOMPLETE,    // Trigger game completion display
+    TR_GAMEFLOW_OP_CUTANGLE,        // Cutscene start angle? Possibly rotation flags? Unknown!
+    TR_GAMEFLOW_OP_NOFLOOR,         // Makes Lara infinitely fall at the bottom of the level
+    TR_GAMEFLOW_OP_ADDTOINVENTORY,  // Add an item to inventory
+    TR_GAMEFLOW_OP_LARASTARTANIM,   // Change Lara's start anim or the state? (Used on levels where Lara starts in water)
+    TR_GAMEFLOW_OP_NUMSECRETS,      // Change the number of secrets?
+    TR_GAMEFLOW_OP_KILLTOCOMPLETE,  // Kill to complete, used on levels like IcePalace, Nightmare in Vegas so killing the boss ends the level!
+    TR_GAMEFLOW_OP_REMOVEAMMO,      // Remove Ammo
+    TR_GAMEFLOW_OP_LASTINDEX
+};
+
+extern gameflow_manager_s gameflow_manager;
+
+void Gameflow_Init();
+void Gameflow_Do();
+bool Gameflow_Send(int opcode, int operand = -1);