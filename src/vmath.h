--- conflicted
+++ resolved
@@ -1,105 +1,97 @@
-#ifndef VMATH_H
-#define VMATH_H
-
-<<<<<<< HEAD
-#include <cmath>
-#include <cassert>
-
-=======
->>>>>>> 3a44049b
-#include <LinearMath/btScalar.h>
-#include <LinearMath/btVector3.h>
-#include <LinearMath/btQuaternion.h>
-#include <LinearMath/btTransform.h>
-
-#define PLANE_X        1
-#define PLANE_Y        2
-#define PLANE_Z        3
-
-namespace
-{
-    constexpr const float DegPerRad = 180 / M_PI;
-    constexpr const float RadPerDeg = M_PI / 180;
-    constexpr const float Rad90 = 0.5*M_PI;
-    constexpr const float Rad180 = M_PI;
-    constexpr const float Rad360 = 2 * M_PI;
-}
-
-/**
- * A simple Hesse normal form plane
- */
-struct Plane
-{
-    //! The plane's normal
-    btVector3 normal = { 0,0,0 };
-    //! The plane's distance to the origin
-    btScalar dot = 0;
-
-    /**
-     * Calculates the normalized distance of an arbitrary point in terms of the normal
-     * @param pos The point
-     * @return The distance in multiples of the normal (if >0, @a pos is in the direction of the normal)
-     */
-    btScalar distance(const btVector3& pos) const
-    {
-        return normal.dot(pos) - dot;
-    }
-
-    btVector3 rayIntersect(const btVector3& rayStart, const btVector3& rayDir, btScalar& lambda) const
-    {
-        lambda = dot - normal.dot(rayStart);
-        lambda /= normal.dot(rayDir);
-        return rayStart + lambda * rayDir;
-    }
-
-    btVector3 rayIntersect(const btVector3& rayStart, const btVector3& rayDir) const
-    {
-        btScalar t;
-        return rayIntersect(rayStart, rayDir, t);
-    }
-
-    void assign(const btVector3& v1, const btVector3& v2, const btVector3& pos)
-    {
-<<<<<<< HEAD
-		normal = v1.cross(v2);
-		// assert(!normal.fuzzyZero());
-		normal.safeNormalize();
-        dot = normal.dot( pos );
-=======
-        normal = v1.cross(v2).normalized();
-        dot = normal.dot(pos);
->>>>>>> 3a44049b
-    }
-
-    void assign(const btVector3& n, const btVector3& pos)
-    {
-        normal = n.normalized();
-        dot = normal.dot(pos);
-    }
-
-    void mirrorNormal()
-    {
-        normal = -normal;
-        dot = -dot;
-    }
-
-    void moveTo(const btVector3& where)
-    {
-        //! @todo Project the (where--0) onto the normal before calculating the dot
-        dot = normal.dot(where);
-    }
-};
-
-void vec4_SetTRRotations(btQuaternion &v, const btVector3 &rot);
-/*
- * Matrix transformation functions and macro
- */
-
-void Mat4_Translate(btTransform &mat, const btVector3 &v);
-void Mat4_Translate(btTransform &mat, btScalar x, btScalar y, btScalar z);
-void Mat4_Scale(btTransform &mat, btScalar x, btScalar y, btScalar z);
-void Mat4_RotateX(btTransform &mat, btScalar ang);
-void Mat4_RotateY(btTransform &mat, btScalar ang);
-void Mat4_RotateZ(btTransform &mat, btScalar ang);
-
-#endif  // VMATH_H
+#ifndef VMATH_H
+#define VMATH_H
+
+#include <cmath>
+#include <cassert>
+
+#include <LinearMath/btScalar.h>
+#include <LinearMath/btVector3.h>
+#include <LinearMath/btQuaternion.h>
+#include <LinearMath/btTransform.h>
+
+#define PLANE_X        1
+#define PLANE_Y        2
+#define PLANE_Z        3
+
+namespace
+{
+    constexpr const float DegPerRad = 180 / M_PI;
+    constexpr const float RadPerDeg = M_PI / 180;
+    constexpr const float Rad90 = 0.5*M_PI;
+    constexpr const float Rad180 = M_PI;
+    constexpr const float Rad360 = 2 * M_PI;
+}
+
+/**
+ * A simple Hesse normal form plane
+ */
+struct Plane
+{
+    //! The plane's normal
+    btVector3 normal = { 0,0,0 };
+    //! The plane's distance to the origin
+    btScalar dot = 0;
+
+    /**
+     * Calculates the normalized distance of an arbitrary point in terms of the normal
+     * @param pos The point
+     * @return The distance in multiples of the normal (if >0, @a pos is in the direction of the normal)
+     */
+    btScalar distance(const btVector3& pos) const
+    {
+        return normal.dot(pos) - dot;
+    }
+
+    btVector3 rayIntersect(const btVector3& rayStart, const btVector3& rayDir, btScalar& lambda) const
+    {
+        lambda = dot - normal.dot(rayStart);
+        lambda /= normal.dot(rayDir);
+        return rayStart + lambda * rayDir;
+    }
+
+    btVector3 rayIntersect(const btVector3& rayStart, const btVector3& rayDir) const
+    {
+        btScalar t;
+        return rayIntersect(rayStart, rayDir, t);
+    }
+
+    void assign(const btVector3& v1, const btVector3& v2, const btVector3& pos)
+    {
+		normal = v1.cross(v2);
+		// assert(!normal.fuzzyZero());
+		normal.safeNormalize();
+        dot = normal.dot( pos );
+    }
+
+    void assign(const btVector3& n, const btVector3& pos)
+    {
+        normal = n.normalized();
+        dot = normal.dot(pos);
+    }
+
+    void mirrorNormal()
+    {
+        normal = -normal;
+        dot = -dot;
+    }
+
+    void moveTo(const btVector3& where)
+    {
+        //! @todo Project the (where--0) onto the normal before calculating the dot
+        dot = normal.dot(where);
+    }
+};
+
+void vec4_SetTRRotations(btQuaternion &v, const btVector3 &rot);
+/*
+ * Matrix transformation functions and macro
+ */
+
+void Mat4_Translate(btTransform &mat, const btVector3 &v);
+void Mat4_Translate(btTransform &mat, btScalar x, btScalar y, btScalar z);
+void Mat4_Scale(btTransform &mat, btScalar x, btScalar y, btScalar z);
+void Mat4_RotateX(btTransform &mat, btScalar ang);
+void Mat4_RotateY(btTransform &mat, btScalar ang);
+void Mat4_RotateZ(btTransform &mat, btScalar ang);
+
+#endif  // VMATH_H