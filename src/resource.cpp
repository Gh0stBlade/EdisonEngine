
#include <stdio.h>
#include <stdint.h>
#include <stdlib.h>
#include <SDL2/SDL.h>
#include "gl_util.h"

extern "C" {
#include "lua/lua.h"
#include "lua/lualib.h"
#include "lua/lauxlib.h"
}

#include "bullet/btBulletCollisionCommon.h"
#include "bullet/btBulletDynamicsCommon.h"

#include "vt/vt_level.h"
#include "audio.h"
#include "world.h"
#include "mesh.h"
#include "entity.h"
#include "gameflow.h"
#include "resource.h"
#include "vmath.h"
#include "polygon.h"
#include "portal.h"
#include "console.h"
#include "frustum.h"
#include "system.h"
#include "game.h"
#include "gui.h"
#include "anim_state_control.h"
#include "character_controller.h"
#include "obb.h"
#include "engine.h"
#include "bordered_texture_atlas.h"
#include "render.h"
#include "redblack.h"
#include "bsp_tree.h"

lua_State *objects_flags_conf = NULL;
lua_State *ent_ID_override = NULL;
lua_State *level_script = NULL;


void TR_SetEntityModelProperties(struct entity_s *ent)
{
    if((objects_flags_conf != NULL) && (ent->bf.animations.model != NULL))
    {
        int top = lua_gettop(objects_flags_conf);
        lua_getglobal(objects_flags_conf, "getEntityProperties");
        if(lua_isfunction(objects_flags_conf, -1))
        {
            lua_pushinteger(objects_flags_conf, engine_world.version);              // engine version
            lua_pushinteger(objects_flags_conf, ent->bf.animations.model->id);      // model id
            lua_pcall(objects_flags_conf, 2, 4, 0);
            ent->self->collide_flag = 0xff & lua_tointeger(objects_flags_conf, -4); // get collision flag
            ent->bf.animations.model->hide = lua_tointeger(objects_flags_conf, -3); // get info about model visibility
            ent->type_flags |= lua_tointeger(objects_flags_conf, -2);               // get traverse information

            if(!lua_isnil(objects_flags_conf, -1))
            {
                size_t string_length;
                CreateEntityFunc(engine_lua, lua_tolstring(objects_flags_conf, -1, &string_length), ent->id);
            }
        }
        lua_settop(objects_flags_conf, top);
    }

    if((level_script != NULL) && (ent->bf.animations.model != NULL))
    {
        int top = lua_gettop(level_script);
        lua_getglobal(level_script, "getEntityProperties");
        if(lua_isfunction(level_script, -1))
        {
            lua_pushinteger(level_script, engine_world.version);                // engine version
            lua_pushinteger(level_script, ent->bf.animations.model->id);        // model id
            lua_pcall(level_script, 2, 4, 0);                                   // call that function
            if(!lua_isnil(level_script, -4))
            {
                ent->self->collide_flag = 0xff & lua_tointeger(level_script, -3);   // get collision flag
            }
            if(!lua_isnil(level_script, -3))
            {
                ent->bf.animations.model->hide = lua_tointeger(level_script, -2);   // get info about model visibility
            }
            if(!lua_isnil(level_script, -2))
            {
                ent->type_flags &= ~(ENTITY_TYPE_TRAVERSE | ENTITY_TYPE_TRAVERSE_FLOOR);
                ent->type_flags |= lua_tointeger(level_script, -1);                 // get traverse information
            }
            if(!lua_isnil(level_script, -1))
            {
                size_t string_length;
                CreateEntityFunc(engine_lua, lua_tolstring(level_script, -1, &string_length), ent->id);
            }
        }
        lua_settop(level_script, top);
    }
}

bool CreateEntityFunc(lua_State *lua, const char* func_name, int entity_id)
{
    if(lua)
    {
<<<<<<< HEAD
        const char* func_template = "%s_init";
        char buf[64] = {0};
        
=======
        const char* func_template = "%s_func";
        char buf[64];

>>>>>>> 5ca58520
        snprintf(buf, 64, func_template, func_name);
        lua_getglobal(lua, buf);

        if(lua_isfunction(lua, -1))
        {
            snprintf(buf, 64, "if(entity_funcs[%d]==nil) then entity_funcs[%d]={} end", entity_id, entity_id);
            luaL_dostring(lua, buf);
            lua_pushinteger(lua, entity_id);
            lua_pcall(lua, 1, 0, 0);
            return true;
        }
        else
        {
            return false;
        }
    }
    return false;
}

void TR_SetStaticMeshFlags(struct static_mesh_s *r_static)
{
    if(level_script != NULL)
    {
        int top = lua_gettop(level_script);
        lua_getglobal(level_script, "getStaticMeshFlags");
        if(lua_isfunction(level_script, -1))
        {
            lua_pushinteger(level_script, engine_world.version);
            lua_pushinteger(level_script, r_static->object_id);
            lua_pcall(level_script, 1, 2, 0);
            if(!lua_isnil(level_script, -2))
            {
                r_static->self->collide_flag = lua_tointeger(level_script, -2);
            }
            if(!lua_isnil(level_script, -1))
            {
                r_static->hide = lua_tointeger(level_script, -1);
            }
        }
        lua_settop(level_script, top);
    }
}

/*
 * BASIC SECTOR COLLISION LAYOUT
 *
 *
 *  OY                            OZ
 *  ^   0 ___________ 1            ^  1  ___________  2
 *  |    |           |             |    |           |
 *  |    |           |             |    |   tween   |
 *  |    |   SECTOR  |             |    |  corners  |
 *  |    |           |             |    |           |
 *  |   3|___________|2            |  0 |___________| 3
 *  |-------------------> OX       |--------------------> OXY
 */


void TR_Sector_SetTweenFloorConfig(struct sector_tween_s *tween)
{
    if(tween->floor_corners[0].m_floats[2] > tween->floor_corners[1].m_floats[2])
    {
        btScalar t;
        SWAPT(tween->floor_corners[0].m_floats[2], tween->floor_corners[1].m_floats[2], t);
        SWAPT(tween->floor_corners[2].m_floats[2], tween->floor_corners[3].m_floats[2], t);
    }

    if(tween->floor_corners[3].m_floats[2] > tween->floor_corners[2].m_floats[2])
    {
        tween->floor_tween_type = TR_SECTOR_TWEEN_TYPE_2TRIANGLES;              // like a butterfly
    }
    else if((tween->floor_corners[0].m_floats[2] != tween->floor_corners[1].m_floats[2]) &&
       (tween->floor_corners[2].m_floats[2] != tween->floor_corners[3].m_floats[2]))
    {
        tween->floor_tween_type = TR_SECTOR_TWEEN_TYPE_QUAD;
    }
    else if(tween->floor_corners[0].m_floats[2] != tween->floor_corners[1].m_floats[2])
    {
        tween->floor_tween_type = TR_SECTOR_TWEEN_TYPE_TRIANGLE_LEFT;
    }
    else if(tween->floor_corners[2].m_floats[2] != tween->floor_corners[3].m_floats[2])
    {
        tween->floor_tween_type = TR_SECTOR_TWEEN_TYPE_TRIANGLE_RIGHT;
    }
    else
    {
        tween->floor_tween_type = TR_SECTOR_TWEEN_TYPE_NONE;
    }
}

void TR_Sector_SetTweenCeilingConfig(struct sector_tween_s *tween)
{
    if(tween->ceiling_corners[0].m_floats[2] > tween->ceiling_corners[1].m_floats[2])
    {
        btScalar t;
        SWAPT(tween->ceiling_corners[0].m_floats[2], tween->ceiling_corners[1].m_floats[2], t);
        SWAPT(tween->ceiling_corners[2].m_floats[2], tween->ceiling_corners[3].m_floats[2], t);
    }

    if(tween->ceiling_corners[3].m_floats[2] > tween->ceiling_corners[2].m_floats[2])
    {
        tween->ceiling_tween_type = TR_SECTOR_TWEEN_TYPE_2TRIANGLES;            // like a butterfly
    }
    else if((tween->ceiling_corners[0].m_floats[2] != tween->ceiling_corners[1].m_floats[2]) &&
       (tween->ceiling_corners[2].m_floats[2] != tween->ceiling_corners[3].m_floats[2]))
    {
        tween->ceiling_tween_type = TR_SECTOR_TWEEN_TYPE_QUAD;
    }
    else if(tween->ceiling_corners[0].m_floats[2] != tween->ceiling_corners[1].m_floats[2])
    {
        tween->ceiling_tween_type = TR_SECTOR_TWEEN_TYPE_TRIANGLE_LEFT;
    }
    else if(tween->ceiling_corners[2].m_floats[2] != tween->ceiling_corners[3].m_floats[2])
    {
        tween->ceiling_tween_type = TR_SECTOR_TWEEN_TYPE_TRIANGLE_RIGHT;
    }
    else
    {
        tween->ceiling_tween_type = TR_SECTOR_TWEEN_TYPE_NONE;
    }
}

int TR_Sector_IsWall(room_sector_p ws, room_sector_p ns)
{
    if((ws->portal_to_room < 0) && (ns->portal_to_room < 0) && (ws->floor_penetration_config == TR_PENETRATION_CONFIG_WALL))
    {
        return 1;
    }

    if((ns->portal_to_room < 0) && (ns->floor_penetration_config != TR_PENETRATION_CONFIG_WALL) && (ws->portal_to_room >= 0))
    {
        ws = TR_Sector_CheckPortalPointer(ws);
        if((ws->floor_penetration_config == TR_PENETRATION_CONFIG_WALL) || (0 == Sectors_Is2SidePortals(ns, ws)))
        {
            return 1;
        }
    }

    return 0;
}

///@TODO: resolve floor >> ceiling case
void TR_Sector_GenTweens(struct room_s *room, struct sector_tween_s *room_tween)
{
    for(uint16_t h = 0; h < room->sectors_y-1; h++)
    {
        for(uint16_t w = 0; w < room->sectors_x-1; w++)
        {
            // Init X-plane tween [ | ]

            room_sector_p current_heightmap = room->sectors + (w * room->sectors_y + h);
            room_sector_p next_heightmap    = current_heightmap + 1;
            char joined_floors = 0;
            char joined_ceilings = 0;

            /* XY corners coordinates must be calculated from native room sector */
            room_tween->floor_corners[0].m_floats[1] = current_heightmap->floor_corners[0].m_floats[1];
            room_tween->floor_corners[1].m_floats[1] = room_tween->floor_corners[0].m_floats[1];
            room_tween->floor_corners[2].m_floats[1] = room_tween->floor_corners[0].m_floats[1];
            room_tween->floor_corners[3].m_floats[1] = room_tween->floor_corners[0].m_floats[1];
            room_tween->floor_corners[0].m_floats[0] = current_heightmap->floor_corners[0].m_floats[0];
            room_tween->floor_corners[1].m_floats[0] = room_tween->floor_corners[0].m_floats[0];
            room_tween->floor_corners[2].m_floats[0] = current_heightmap->floor_corners[1].m_floats[0];
            room_tween->floor_corners[3].m_floats[0] = room_tween->floor_corners[2].m_floats[0];

            room_tween->ceiling_corners[0].m_floats[1] = current_heightmap->ceiling_corners[0].m_floats[1];
            room_tween->ceiling_corners[1].m_floats[1] = room_tween->ceiling_corners[0].m_floats[1];
            room_tween->ceiling_corners[2].m_floats[1] = room_tween->ceiling_corners[0].m_floats[1];
            room_tween->ceiling_corners[3].m_floats[1] = room_tween->ceiling_corners[0].m_floats[1];
            room_tween->ceiling_corners[0].m_floats[0] = current_heightmap->ceiling_corners[0].m_floats[0];
            room_tween->ceiling_corners[1].m_floats[0] = room_tween->ceiling_corners[0].m_floats[0];
            room_tween->ceiling_corners[2].m_floats[0] = current_heightmap->ceiling_corners[1].m_floats[0];
            room_tween->ceiling_corners[3].m_floats[0] = room_tween->ceiling_corners[2].m_floats[0];

            if(w > 0)
            {
                if((next_heightmap->floor_penetration_config != TR_PENETRATION_CONFIG_WALL) || (current_heightmap->floor_penetration_config != TR_PENETRATION_CONFIG_WALL))                                                           // Init X-plane tween [ | ]
                {
                    if(TR_Sector_IsWall(next_heightmap, current_heightmap))
                    {
                        room_tween->floor_corners[0].m_floats[2] = current_heightmap->floor_corners[0].m_floats[2];
                        room_tween->floor_corners[1].m_floats[2] = current_heightmap->ceiling_corners[0].m_floats[2];
                        room_tween->floor_corners[2].m_floats[2] = current_heightmap->ceiling_corners[1].m_floats[2];
                        room_tween->floor_corners[3].m_floats[2] = current_heightmap->floor_corners[1].m_floats[2];
                        TR_Sector_SetTweenFloorConfig(room_tween);
                        room_tween->ceiling_tween_type = TR_SECTOR_TWEEN_TYPE_NONE;
                        joined_floors = 1;
                        joined_ceilings = 1;
                    }
                    else if(TR_Sector_IsWall(current_heightmap, next_heightmap))
                    {
                        room_tween->floor_corners[0].m_floats[2] = next_heightmap->floor_corners[3].m_floats[2];
                        room_tween->floor_corners[1].m_floats[2] = next_heightmap->ceiling_corners[3].m_floats[2];
                        room_tween->floor_corners[2].m_floats[2] = next_heightmap->ceiling_corners[2].m_floats[2];
                        room_tween->floor_corners[3].m_floats[2] = next_heightmap->floor_corners[2].m_floats[2];
                        TR_Sector_SetTweenFloorConfig(room_tween);
                        room_tween->ceiling_tween_type = TR_SECTOR_TWEEN_TYPE_NONE;
                        joined_floors = 1;
                        joined_ceilings = 1;
                    }
                    else
                    {
                        /************************** SECTION WITH DROPS CALCULATIONS **********************/
                        if(((current_heightmap->portal_to_room < 0) && ((next_heightmap->portal_to_room < 0))) || Sectors_Is2SidePortals(current_heightmap, next_heightmap))
                        {
                            current_heightmap = TR_Sector_CheckPortalPointer(current_heightmap);
                            next_heightmap    = TR_Sector_CheckPortalPointer(next_heightmap);
                            if((current_heightmap->portal_to_room < 0) && (next_heightmap->portal_to_room < 0) && (current_heightmap->floor_penetration_config != TR_PENETRATION_CONFIG_WALL) && (next_heightmap->floor_penetration_config != TR_PENETRATION_CONFIG_WALL))
                            {
                                if((current_heightmap->floor_penetration_config == TR_PENETRATION_CONFIG_SOLID) || (next_heightmap->floor_penetration_config == TR_PENETRATION_CONFIG_SOLID))
                                {
                                    room_tween->floor_corners[0].m_floats[2] = current_heightmap->floor_corners[0].m_floats[2];
                                    room_tween->floor_corners[1].m_floats[2] = next_heightmap->floor_corners[3].m_floats[2];
                                    room_tween->floor_corners[2].m_floats[2] = next_heightmap->floor_corners[2].m_floats[2];
                                    room_tween->floor_corners[3].m_floats[2] = current_heightmap->floor_corners[1].m_floats[2];
                                    TR_Sector_SetTweenFloorConfig(room_tween);
                                    joined_floors = 1;
                                }
                                if((current_heightmap->ceiling_penetration_config == TR_PENETRATION_CONFIG_SOLID) || (next_heightmap->ceiling_penetration_config == TR_PENETRATION_CONFIG_SOLID))
                                {
                                    room_tween->ceiling_corners[0].m_floats[2] = current_heightmap->ceiling_corners[0].m_floats[2];
                                    room_tween->ceiling_corners[1].m_floats[2] = next_heightmap->ceiling_corners[3].m_floats[2];
                                    room_tween->ceiling_corners[2].m_floats[2] = next_heightmap->ceiling_corners[2].m_floats[2];
                                    room_tween->ceiling_corners[3].m_floats[2] = current_heightmap->ceiling_corners[1].m_floats[2];
                                    TR_Sector_SetTweenCeilingConfig(room_tween);
                                    joined_ceilings = 1;
                                }
                            }
                        }
                    }
                }

                current_heightmap = room->sectors + (w * room->sectors_y + h);
                next_heightmap    = current_heightmap + 1;
                if((joined_floors == 0) && ((current_heightmap->portal_to_room < 0) || (next_heightmap->portal_to_room < 0)))
                {
                    char valid = 0;
                    if((next_heightmap->portal_to_room >= 0) && (current_heightmap->sector_above != NULL) && (current_heightmap->floor_penetration_config == TR_PENETRATION_CONFIG_SOLID))
                    {
                        next_heightmap = TR_Sector_CheckPortalPointer(next_heightmap);
                        if(next_heightmap->owner_room->id == current_heightmap->sector_above->owner_room->id)
                        {
                            valid = 1;
                        }
                        if(valid == 0)
                        {
                            room_sector_p rs = Room_GetSectorRaw(current_heightmap->sector_above->owner_room, next_heightmap->pos);
                            if(rs && ((uint32_t)rs->portal_to_room == next_heightmap->owner_room->id))
                            {
                                valid = 1;
                            }
                        }
                    }

                    if((current_heightmap->portal_to_room >= 0) && (next_heightmap->sector_above != NULL) && (next_heightmap->floor_penetration_config == TR_PENETRATION_CONFIG_SOLID))
                    {
                        current_heightmap = TR_Sector_CheckPortalPointer(current_heightmap);
                        if(current_heightmap->owner_room->id == next_heightmap->sector_above->owner_room->id)
                        {
                            valid = 1;
                        }
                        if(valid == 0)
                        {
                            room_sector_p rs = Room_GetSectorRaw(next_heightmap->sector_above->owner_room, current_heightmap->pos);
                            if(rs && ((uint32_t)rs->portal_to_room == current_heightmap->owner_room->id))
                            {
                                valid = 1;
                            }
                        }
                    }

                    if((valid == 1) && (current_heightmap->floor_penetration_config != TR_PENETRATION_CONFIG_WALL) && (next_heightmap->floor_penetration_config != TR_PENETRATION_CONFIG_WALL))
                    {
                        room_tween->floor_corners[0].m_floats[2] = current_heightmap->floor_corners[0].m_floats[2];
                        room_tween->floor_corners[1].m_floats[2] = next_heightmap->floor_corners[3].m_floats[2];
                        room_tween->floor_corners[2].m_floats[2] = next_heightmap->floor_corners[2].m_floats[2];
                        room_tween->floor_corners[3].m_floats[2] = current_heightmap->floor_corners[1].m_floats[2];
                        TR_Sector_SetTweenFloorConfig(room_tween);
                    }
                }

                current_heightmap = room->sectors + (w * room->sectors_y + h);
                next_heightmap    = current_heightmap + 1;
                if((joined_ceilings == 0) && ((current_heightmap->portal_to_room < 0) || (next_heightmap->portal_to_room < 0)))
                {
                    char valid = 0;
                    if((next_heightmap->portal_to_room >= 0) && (current_heightmap->sector_below != NULL) && (current_heightmap->ceiling_penetration_config == TR_PENETRATION_CONFIG_SOLID))
                    {
                        next_heightmap = TR_Sector_CheckPortalPointer(next_heightmap);
                        if(next_heightmap->owner_room->id == current_heightmap->sector_below->owner_room->id)
                        {
                            valid = 1;
                        }
                        if(valid == 0)
                        {
                            room_sector_p rs = Room_GetSectorRaw(current_heightmap->sector_below->owner_room, next_heightmap->pos);
                            if(rs && ((uint32_t)rs->portal_to_room == next_heightmap->owner_room->id))
                            {
                                valid = 1;
                            }
                        }
                    }

                    if((current_heightmap->portal_to_room >= 0) && (next_heightmap->sector_below != NULL) && (next_heightmap->floor_penetration_config == TR_PENETRATION_CONFIG_SOLID))
                    {
                        current_heightmap = TR_Sector_CheckPortalPointer(current_heightmap);
                        if(current_heightmap->owner_room->id == next_heightmap->sector_below->owner_room->id)
                        {
                            valid = 1;
                        }
                        if(valid == 0)
                        {
                            room_sector_p rs = Room_GetSectorRaw(next_heightmap->sector_below->owner_room, current_heightmap->pos);
                            if(rs && ((uint32_t)rs->portal_to_room == current_heightmap->owner_room->id))
                            {
                                valid = 1;
                            }
                        }
                    }

                    if((valid == 1) && (current_heightmap->floor_penetration_config != TR_PENETRATION_CONFIG_WALL) && (next_heightmap->floor_penetration_config != TR_PENETRATION_CONFIG_WALL))
                    {
                        room_tween->ceiling_corners[0].m_floats[2] = current_heightmap->ceiling_corners[0].m_floats[2];
                        room_tween->ceiling_corners[1].m_floats[2] = next_heightmap->ceiling_corners[3].m_floats[2];
                        room_tween->ceiling_corners[2].m_floats[2] = next_heightmap->ceiling_corners[2].m_floats[2];
                        room_tween->ceiling_corners[3].m_floats[2] = current_heightmap->ceiling_corners[1].m_floats[2];
                        TR_Sector_SetTweenCeilingConfig(room_tween);
                    }
                }
            }

            /*****************************************************************************************************
             ********************************   CENTRE  OF  THE  ALGORITHM   *************************************
             *****************************************************************************************************/

            room_tween++;
            current_heightmap = room->sectors + (w * room->sectors_y + h);
            next_heightmap    = room->sectors + ((w + 1) * room->sectors_y + h);
            room_tween->floor_corners[0].m_floats[0] = current_heightmap->floor_corners[1].m_floats[0];
            room_tween->floor_corners[1].m_floats[0] = room_tween->floor_corners[0].m_floats[0];
            room_tween->floor_corners[2].m_floats[0] = room_tween->floor_corners[0].m_floats[0];
            room_tween->floor_corners[3].m_floats[0] = room_tween->floor_corners[0].m_floats[0];
            room_tween->floor_corners[0].m_floats[1] = current_heightmap->floor_corners[1].m_floats[1];
            room_tween->floor_corners[1].m_floats[1] = room_tween->floor_corners[0].m_floats[1];
            room_tween->floor_corners[2].m_floats[1] = current_heightmap->floor_corners[2].m_floats[1];
            room_tween->floor_corners[3].m_floats[1] = room_tween->floor_corners[2].m_floats[1];

            room_tween->ceiling_corners[0].m_floats[0] = current_heightmap->ceiling_corners[1].m_floats[0];
            room_tween->ceiling_corners[1].m_floats[0] = room_tween->ceiling_corners[0].m_floats[0];
            room_tween->ceiling_corners[2].m_floats[0] = room_tween->ceiling_corners[0].m_floats[0];
            room_tween->ceiling_corners[3].m_floats[0] = room_tween->ceiling_corners[0].m_floats[0];
            room_tween->ceiling_corners[0].m_floats[1] = current_heightmap->ceiling_corners[1].m_floats[1];
            room_tween->ceiling_corners[1].m_floats[1] = room_tween->ceiling_corners[0].m_floats[1];
            room_tween->ceiling_corners[2].m_floats[1] = current_heightmap->ceiling_corners[2].m_floats[1];
            room_tween->ceiling_corners[3].m_floats[1] = room_tween->ceiling_corners[2].m_floats[1];

            joined_floors = 0;
            joined_ceilings = 0;

            if(h > 0)
            {
                if((next_heightmap->floor_penetration_config != TR_PENETRATION_CONFIG_WALL) || (current_heightmap->floor_penetration_config != TR_PENETRATION_CONFIG_WALL))
                {
                    // Init Y-plane tween  [ - ]
                    if(TR_Sector_IsWall(next_heightmap, current_heightmap))
                    {
                        room_tween->floor_corners[0].m_floats[2] = current_heightmap->floor_corners[1].m_floats[2];
                        room_tween->floor_corners[1].m_floats[2] = current_heightmap->ceiling_corners[1].m_floats[2];
                        room_tween->floor_corners[2].m_floats[2] = current_heightmap->ceiling_corners[2].m_floats[2];
                        room_tween->floor_corners[3].m_floats[2] = current_heightmap->floor_corners[2].m_floats[2];
                        TR_Sector_SetTweenFloorConfig(room_tween);
                        room_tween->ceiling_tween_type = TR_SECTOR_TWEEN_TYPE_NONE;
                        joined_floors = 1;
                        joined_ceilings = 1;
                    }
                    else if(TR_Sector_IsWall(current_heightmap, next_heightmap))
                    {
                        room_tween->floor_corners[0].m_floats[2] = next_heightmap->floor_corners[0].m_floats[2];
                        room_tween->floor_corners[1].m_floats[2] = next_heightmap->ceiling_corners[0].m_floats[2];
                        room_tween->floor_corners[2].m_floats[2] = next_heightmap->ceiling_corners[3].m_floats[2];
                        room_tween->floor_corners[3].m_floats[2] = next_heightmap->floor_corners[3].m_floats[2];
                        TR_Sector_SetTweenFloorConfig(room_tween);
                        room_tween->ceiling_tween_type = TR_SECTOR_TWEEN_TYPE_NONE;
                        joined_floors = 1;
                        joined_ceilings = 1;
                    }
                    else
                    {
                        /************************** BIG SECTION WITH DROPS CALCULATIONS **********************/
                        if(((current_heightmap->portal_to_room < 0) && ((next_heightmap->portal_to_room < 0))) || Sectors_Is2SidePortals(current_heightmap, next_heightmap))
                        {
                            current_heightmap = TR_Sector_CheckPortalPointer(current_heightmap);
                            next_heightmap    = TR_Sector_CheckPortalPointer(next_heightmap);
                            if((current_heightmap->portal_to_room < 0) && (next_heightmap->portal_to_room < 0) && (current_heightmap->floor_penetration_config != TR_PENETRATION_CONFIG_WALL) && (next_heightmap->floor_penetration_config != TR_PENETRATION_CONFIG_WALL))
                            {
                                if((current_heightmap->floor_penetration_config == TR_PENETRATION_CONFIG_SOLID) || (next_heightmap->floor_penetration_config == TR_PENETRATION_CONFIG_SOLID))
                                {
                                    room_tween->floor_corners[0].m_floats[2] = current_heightmap->floor_corners[1].m_floats[2];
                                    room_tween->floor_corners[1].m_floats[2] = next_heightmap->floor_corners[0].m_floats[2];
                                    room_tween->floor_corners[2].m_floats[2] = next_heightmap->floor_corners[3].m_floats[2];
                                    room_tween->floor_corners[3].m_floats[2] = current_heightmap->floor_corners[2].m_floats[2];
                                    TR_Sector_SetTweenFloorConfig(room_tween);
                                    joined_floors = 1;
                                }
                                if((current_heightmap->ceiling_penetration_config == TR_PENETRATION_CONFIG_SOLID) || (next_heightmap->ceiling_penetration_config == TR_PENETRATION_CONFIG_SOLID))
                                {
                                    room_tween->ceiling_corners[0].m_floats[2] = current_heightmap->ceiling_corners[1].m_floats[2];
                                    room_tween->ceiling_corners[1].m_floats[2] = next_heightmap->ceiling_corners[0].m_floats[2];
                                    room_tween->ceiling_corners[2].m_floats[2] = next_heightmap->ceiling_corners[3].m_floats[2];
                                    room_tween->ceiling_corners[3].m_floats[2] = current_heightmap->ceiling_corners[2].m_floats[2];
                                    TR_Sector_SetTweenCeilingConfig(room_tween);
                                    joined_ceilings = 1;
                                }
                            }
                        }
                    }
                }

                current_heightmap = room->sectors + (w * room->sectors_y + h);
                next_heightmap    = room->sectors + ((w + 1) * room->sectors_y + h);
                if((joined_floors == 0) && ((current_heightmap->portal_to_room < 0) || (next_heightmap->portal_to_room < 0)))
                {
                    char valid = 0;
                    if((next_heightmap->portal_to_room >= 0) && (current_heightmap->sector_above != NULL) && (current_heightmap->floor_penetration_config == TR_PENETRATION_CONFIG_SOLID))
                    {
                        next_heightmap = TR_Sector_CheckPortalPointer(next_heightmap);
                        if(next_heightmap->owner_room->id == current_heightmap->sector_above->owner_room->id)
                        {
                            valid = 1;
                        }
                        if(valid == 0)
                        {
                            room_sector_p rs = Room_GetSectorRaw(current_heightmap->sector_above->owner_room, next_heightmap->pos);
                            if(rs && ((uint32_t)rs->portal_to_room == next_heightmap->owner_room->id))
                            {
                                valid = 1;
                            }
                        }
                    }

                    if((current_heightmap->portal_to_room >= 0) && (next_heightmap->sector_above != NULL) && (next_heightmap->floor_penetration_config == TR_PENETRATION_CONFIG_SOLID))
                    {
                        current_heightmap = TR_Sector_CheckPortalPointer(current_heightmap);
                        if(current_heightmap->owner_room->id == next_heightmap->sector_above->owner_room->id)
                        {
                            valid = 1;
                        }
                        if(valid == 0)
                        {
                            room_sector_p rs = Room_GetSectorRaw(next_heightmap->sector_above->owner_room, current_heightmap->pos);
                            if(rs && ((uint32_t)rs->portal_to_room == current_heightmap->owner_room->id))
                            {
                                valid = 1;
                            }
                        }
                    }

                    if((valid == 1) && (current_heightmap->floor_penetration_config != TR_PENETRATION_CONFIG_WALL) && (next_heightmap->floor_penetration_config != TR_PENETRATION_CONFIG_WALL))
                    {
                        room_tween->floor_corners[0].m_floats[2] = current_heightmap->floor_corners[1].m_floats[2];
                        room_tween->floor_corners[1].m_floats[2] = next_heightmap->floor_corners[0].m_floats[2];
                        room_tween->floor_corners[2].m_floats[2] = next_heightmap->floor_corners[3].m_floats[2];
                        room_tween->floor_corners[3].m_floats[2] = current_heightmap->floor_corners[2].m_floats[2];
                        TR_Sector_SetTweenFloorConfig(room_tween);
                    }
                }

                current_heightmap = room->sectors + (w * room->sectors_y + h);
                next_heightmap    = room->sectors + ((w + 1) * room->sectors_y + h);
                if((joined_ceilings == 0) && ((current_heightmap->portal_to_room < 0) || (next_heightmap->portal_to_room < 0)))
                {
                    char valid = 0;
                    if((next_heightmap->portal_to_room >= 0) && (current_heightmap->sector_below != NULL) && (current_heightmap->ceiling_penetration_config == TR_PENETRATION_CONFIG_SOLID))
                    {
                        next_heightmap = TR_Sector_CheckPortalPointer(next_heightmap);
                        if(next_heightmap->owner_room->id == current_heightmap->sector_below->owner_room->id)
                        {
                            valid = 1;
                        }
                        if(valid == 0)
                        {
                            room_sector_p rs = Room_GetSectorRaw(current_heightmap->sector_below->owner_room, next_heightmap->pos);
                            if(rs && ((uint32_t)rs->portal_to_room == next_heightmap->owner_room->id))
                            {
                                valid = 1;
                            }
                        }
                    }

                    if((current_heightmap->portal_to_room >= 0) && (next_heightmap->sector_below != NULL) && (next_heightmap->floor_penetration_config == TR_PENETRATION_CONFIG_SOLID))
                    {
                        current_heightmap = TR_Sector_CheckPortalPointer(current_heightmap);
                        if(current_heightmap->owner_room->id == next_heightmap->sector_below->owner_room->id)
                        {
                            valid = 1;
                        }
                        if(valid == 0)
                        {
                            room_sector_p rs = Room_GetSectorRaw(next_heightmap->sector_below->owner_room, current_heightmap->pos);
                            if(rs && ((uint32_t)rs->portal_to_room == current_heightmap->owner_room->id))
                            {
                                valid = 1;
                            }
                        }
                    }

                    if((valid == 1) && (current_heightmap->floor_penetration_config != TR_PENETRATION_CONFIG_WALL) && (next_heightmap->floor_penetration_config != TR_PENETRATION_CONFIG_WALL))
                    {
                        room_tween->ceiling_corners[0].m_floats[2] = current_heightmap->ceiling_corners[1].m_floats[2];
                        room_tween->ceiling_corners[1].m_floats[2] = next_heightmap->ceiling_corners[0].m_floats[2];
                        room_tween->ceiling_corners[2].m_floats[2] = next_heightmap->ceiling_corners[3].m_floats[2];
                        room_tween->ceiling_corners[3].m_floats[2] = current_heightmap->ceiling_corners[2].m_floats[2];
                        TR_Sector_SetTweenCeilingConfig(room_tween);
                    }
                }
            }
            room_tween++;
        }    ///END for
    }    ///END for
}

uint32_t TR_Sector_BiggestCorner(uint32_t v1,uint32_t v2,uint32_t v3,uint32_t v4)
{
    v1 = (v1 > v2)?(v1):(v2);
    v2 = (v3 > v4)?(v3):(v4);
    return (v1 > v2)?(v1):(v2);
}

bool IsEntityProcessed(int32_t *lookup_table, uint16_t entity_index)
{
    // Fool-proof check for entity existence. Fixes LOTS of stray non-existent
    // entity #256 occurences in original games (primarily TR4-5).

    if(!World_GetEntityByID(&engine_world, entity_index)) return true;

    int32_t *curr_table_index = lookup_table;

    while(*curr_table_index != -1)
    {
        if(*curr_table_index == (int32_t)entity_index) return true;
        curr_table_index++;
    }

    *curr_table_index = (int32_t)entity_index;
    return false;
}

int TR_Sector_TranslateFloorData(room_sector_p sector, class VT_Level *tr)
{
    if(!sector || (sector->trig_index <= 0) || (sector->trig_index >= tr->floor_data_size) || !engine_lua)
    {
        return 0;
    }

    sector->flags = 0;  // Clear sector flags before parsing.

    /*
     * PARSE FUNCTIONS
     */

    uint16_t *end_p = tr->floor_data + tr->floor_data_size - 1;
    uint16_t *entry = tr->floor_data + sector->trig_index;

    int ret = 0;
    uint16_t end_bit = 0;

    do
    {
        // TR_I - TR_II
        //function = (*entry) & 0x00FF;                   // 0b00000000 11111111
        //sub_function = ((*entry) & 0x7F00) >> 8;        // 0b01111111 00000000

        //TR_III+, but works with TR_I - TR_II
        uint16_t function       = ((*entry) & 0x001F);             // 0b00000000 00011111
        uint16_t function_value = ((*entry) & 0x00E0) >> 5;        // 0b00000000 11100000  TR_III+
        uint16_t sub_function   = ((*entry) & 0x7F00) >> 8;        // 0b01111111 00000000

        end_bit = ((*entry) & 0x8000) >> 15;       // 0b10000000 00000000

        entry++;

        switch(function)
        {
            case TR_FD_FUNC_PORTALSECTOR:          // PORTAL DATA
                if(sub_function == 0x00)
                {
                    if((*entry >= 0) && (*entry < engine_world.room_count))
                    {
                        sector->portal_to_room = *entry;
                        sector->floor_penetration_config   = TR_PENETRATION_CONFIG_GHOST;
                        sector->ceiling_penetration_config = TR_PENETRATION_CONFIG_GHOST;
                    }
                    entry ++;
                }
                break;

            case TR_FD_FUNC_FLOORSLANT:          // FLOOR SLANT
                if(sub_function == 0x00)
                {
                    int8_t raw_y_slant =  (*entry & 0x00FF);
                    int8_t raw_x_slant = ((*entry & 0xFF00) >> 8);

                    sector->floor_diagonal_type = TR_SECTOR_DIAGONAL_TYPE_NONE;
                    sector->floor_penetration_config = TR_PENETRATION_CONFIG_SOLID;

                    if(raw_x_slant > 0)
                    {
                        sector->floor_corners[2].m_floats[2] -= ((btScalar)raw_x_slant * TR_METERING_STEP);
                        sector->floor_corners[3].m_floats[2] -= ((btScalar)raw_x_slant * TR_METERING_STEP);
                    }
                    else if(raw_x_slant < 0)
                    {
                        sector->floor_corners[0].m_floats[2] -= (abs((btScalar)raw_x_slant) * TR_METERING_STEP);
                        sector->floor_corners[1].m_floats[2] -= (abs((btScalar)raw_x_slant) * TR_METERING_STEP);
                    }

                    if(raw_y_slant > 0)
                    {
                        sector->floor_corners[0].m_floats[2] -= ((btScalar)raw_y_slant * TR_METERING_STEP);
                        sector->floor_corners[3].m_floats[2] -= ((btScalar)raw_y_slant * TR_METERING_STEP);
                    }
                    else if(raw_y_slant < 0)
                    {
                        sector->floor_corners[1].m_floats[2] -= (abs((btScalar)raw_y_slant) * TR_METERING_STEP);
                        sector->floor_corners[2].m_floats[2] -= (abs((btScalar)raw_y_slant) * TR_METERING_STEP);
                    }

                    entry++;
                }
                break;

            case TR_FD_FUNC_CEILINGSLANT:          // CEILING SLANT
                if(sub_function == 0x00)
                {
                    int8_t raw_y_slant =  (*entry & 0x00FF);
                    int8_t raw_x_slant = ((*entry & 0xFF00) >> 8);

                    sector->ceiling_diagonal_type = TR_SECTOR_DIAGONAL_TYPE_NONE;
                    sector->ceiling_penetration_config = TR_PENETRATION_CONFIG_SOLID;

                    if(raw_x_slant > 0)
                    {
                        sector->ceiling_corners[3].m_floats[2] += ((btScalar)raw_x_slant * TR_METERING_STEP);
                        sector->ceiling_corners[2].m_floats[2] += ((btScalar)raw_x_slant * TR_METERING_STEP);
                    }
                    else if(raw_x_slant < 0)
                    {
                        sector->ceiling_corners[1].m_floats[2] += (abs((btScalar)raw_x_slant) * TR_METERING_STEP);
                        sector->ceiling_corners[0].m_floats[2] += (abs((btScalar)raw_x_slant) * TR_METERING_STEP);
                    }

                    if(raw_y_slant > 0)
                    {
                        sector->ceiling_corners[1].m_floats[2] += ((btScalar)raw_y_slant * TR_METERING_STEP);
                        sector->ceiling_corners[2].m_floats[2] += ((btScalar)raw_y_slant * TR_METERING_STEP);
                    }
                    else if(raw_y_slant < 0)
                    {
                        sector->ceiling_corners[0].m_floats[2] += (abs((btScalar)raw_y_slant) * TR_METERING_STEP);
                        sector->ceiling_corners[3].m_floats[2] += (abs((btScalar)raw_y_slant) * TR_METERING_STEP);
                    }

                    entry++;
                }
                break;

            case TR_FD_FUNC_TRIGGER:          // TRIGGERS
                {
                    char header[128];               header[0]            = 0;   // Header condition
                    char once_condition[128];       once_condition[0]    = 0;   // One-shot condition
                    char cont_events[2048];         cont_events[0]       = 0;   // Continous trigger events
                    char single_events[2048];       single_events[0]     = 0;   // One-shot trigger events
                    char item_events[2048];         item_events[0]       = 0;   // Item activation events
                    char anti_events[2048];         anti_events[0]       = 0;   // Item deactivation events, if needed

                    char script[4096];              script[0]            = 0;   // Final script compile

                    char buf[512];                  buf[0]  = 0;    // Stream buffer
                    char buf2[512];                 buf2[0] = 0;    // Conditional pre-buffer for SWITCH triggers

                    int activator   = TR_ACTIVATOR_NORMAL;      // Activator is normal by default.
                    int action_type = TR_ACTIONTYPE_NORMAL;     // Action type is normal by default.
                    int condition   = 0;                        // No condition by default.
                    int mask_mode   = AMASK_OP_OR;              // Activation mask by default.

                    int8_t  timer_field  =  (*entry) & 0x00FF;          // Used as common parameter for some commands.
                    uint8_t trigger_mask = ((*entry) & 0x3E00) >> 9;
                    uint8_t only_once    = ((*entry) & 0x0100) >> 8;    // Lock out triggered items after activation.

                    // Processed entities lookup array initialization.

                    int32_t ent_lookup_table[64];
                    memset(ent_lookup_table, 0xFF, sizeof(int32_t)*64);

                    // Activator type is LARA for all triggers except HEAVY ones, which are triggered by
                    // some specific entity classes.

                    int activator_type = ( (sub_function == TR_FD_TRIGTYPE_HEAVY)            ||
                                           (sub_function == TR_FD_TRIGTYPE_HEAVYANTITRIGGER) ||
                                           (sub_function == TR_FD_TRIGTYPE_HEAVYSWITCH) )     ? TR_ACTIVATORTYPE_MISC : TR_ACTIVATORTYPE_LARA;

                    // Table cell header.

                    snprintf(buf, 256, "trigger_list[%d] = {activator_type = %d, func = function(entity_index) \n",
                                         sector->trig_index, activator_type);

                    strcat(script, buf);
                    buf[0] = 0;     // Zero out buffer to prevent further trashing.

                    switch(sub_function)
                    {
                        case TR_FD_TRIGTYPE_TRIGGER:
                        case TR_FD_TRIGTYPE_HEAVY:
                            activator = TR_ACTIVATOR_NORMAL;
                            break;

                        case TR_FD_TRIGTYPE_PAD:
                        case TR_FD_TRIGTYPE_ANTIPAD:
                            // Check move type for triggering entity.
                            snprintf(buf, 128, " if(getEntityMoveType(entity_index) == %d) then \n", MOVE_ON_FLOOR);
                            if(sub_function == TR_FD_TRIGTYPE_ANTIPAD) action_type = TR_ACTIONTYPE_ANTI;
                            condition = 1;  // Set additional condition.
                            break;

                        case TR_FD_TRIGTYPE_SWITCH:
                            // Set activator and action type for now; conditions are linked with first item in operand chain.
                            activator = TR_ACTIVATOR_SWITCH;
                            action_type = TR_ACTIONTYPE_SWITCH;
                            mask_mode = AMASK_OP_XOR;
                            break;

                        case TR_FD_TRIGTYPE_HEAVYSWITCH:
                            // Action type remains normal, as HEAVYSWITCH acts as "heavy trigger" with activator mask filter.
                            activator = TR_ACTIVATOR_SWITCH;
                            mask_mode = AMASK_OP_XOR;
                            break;

                        case TR_FD_TRIGTYPE_KEY:
                            // Action type remains normal, as key acts one-way (no need in switch routines).
                            activator = TR_ACTIVATOR_KEY;
                            break;

                        case TR_FD_TRIGTYPE_PICKUP:
                            // Action type remains normal, as pick-up acts one-way (no need in switch routines).
                            activator = TR_ACTIVATOR_PICKUP;
                            break;

                        case TR_FD_TRIGTYPE_COMBAT:
                            // Check weapon status for triggering entity.
                            snprintf(buf, 128, " if(getCharacterCombatMode(entity_index) > 0) then \n");
                            condition = 1;  // Set additional condition.
                            break;

                        case TR_FD_TRIGTYPE_DUMMY:
                        case TR_FD_TRIGTYPE_SKELETON:   ///@FIXME: Find the meaning later!!!
                            // These triggers are being parsed, but not added to trigger script!
                            action_type = TR_ACTIONTYPE_BYPASS;
                            break;

                        case TR_FD_TRIGTYPE_ANTITRIGGER:
                        case TR_FD_TRIGTYPE_HEAVYANTITRIGGER:
                            action_type = TR_ACTIONTYPE_ANTI;
                            break;

                        case TR_FD_TRIGTYPE_MONKEY:
                        case TR_FD_TRIGTYPE_CLIMB:
                            // Check move type for triggering entity.
                            snprintf(buf, 128, " if(getEntityMoveType(entity_index) == %d) then \n", (sub_function == TR_FD_TRIGTYPE_MONKEY)?MOVE_MONKEYSWING:MOVE_CLIMBING);
                            condition = 1;  // Set additional condition.
                            break;

                        case TR_FD_TRIGTYPE_TIGHTROPE:
                            // Check state range for triggering entity.
                            snprintf(buf, 128, " local state = getEntityState(entity_index) \n if((state >= %d) and (state <= %d)) then \n", TR_STATE_LARA_TIGHTROPE_IDLE, TR_STATE_LARA_TIGHTROPE_EXIT);
                            condition = 1;  // Set additional condition.
                            break;
                        case TR_FD_TRIGTYPE_CRAWLDUCK:
                            // Check state range for triggering entity.
                            snprintf(buf, 128, " local state = getEntityState(entity_index) \n if((state >= %d) and (state <= %d)) then \n", TR_ANIMATION_LARA_CROUCH_ROLL_FORWARD_BEGIN, TR_ANIMATION_LARA_CRAWL_SMASH_LEFT);
                            condition = 1;  // Set additional condition.
                            break;
                    }

                    strcat(header, buf);    // Add condition to header.

                    uint16_t cont_bit = 0;
                    uint16_t argn = 0;

                    // Now parse operand chain for trigger function!

                    do
                    {
                        entry++;

                        uint16_t trigger_function = (((*entry) & 0x7C00)) >> 10;    // 0b01111100 00000000
                        uint16_t operands = (*entry) & 0x03FF;                      // 0b00000011 11111111
                                 cont_bit = ((*entry) & 0x8000) >> 15;              // 0b10000000 00000000

                        switch(trigger_function)
                        {
                            case TR_FD_TRIGFUNC_OBJECT:         // ACTIVATE / DEACTIVATE object
                                // If activator is specified, first item operand counts as activator index (except
                                // heavy switch case, which is ordinary heavy trigger case with certain differences).
                                if((argn == 0) && (activator))
                                {
                                    switch(activator)
                                    {
                                        case TR_ACTIVATOR_SWITCH:
                                            if(action_type == TR_ACTIONTYPE_SWITCH)
                                            {
                                                // Switch action type case.
                                                snprintf(buf, 256, " local switch_state = getEntityState(%d); \n local switch_sectorstatus = getEntitySectorStatus(%d); \n local switch_mask = getEntityActivationMask(%d); \n\n", operands, operands, operands);
                                            }
                                            else
                                            {
                                                // Ordinary type case (e.g. heavy switch).
                                                snprintf(buf, 256, " local switch_sectorstatus = getEntitySectorStatus(entity_index); \n local switch_mask = getEntityActivationMask(entity_index); \n\n");
                                            }
                                            strcat(script, buf);

                                            // Trigger activation mask is here filtered through activator's own mask.
                                            snprintf(buf, 256, " if(switch_mask == 0) then switch_mask = 0x1F end; \n switch_mask = bit32.band(switch_mask, 0x%02X); \n\n", trigger_mask);
                                            strcat(script, buf);
                                            if(action_type == TR_ACTIONTYPE_SWITCH)
                                            {
                                                // Switch action type case.
                                                snprintf(buf, 256, " if((switch_state == 0) and (switch_sectorstatus == 1)) then \n   setEntitySectorStatus(%d, 0); \n   setEntityTimer(%d, %d); \n", operands, operands, timer_field);
                                                if(only_once)
                                                {
                                                    // Just lock out activator, no anti-action needed.
                                                    snprintf(buf2, 128, " setEntityActivityLock(%d, 1) \n", operands);
                                                }
                                                else
                                                {
                                                    // Create statement for antitriggering a switch.
                                                    snprintf(buf2, 256, " elseif((switch_state == 1) and (switch_sectorstatus == 1)) then\n   setEntitySectorStatus(%d, 0); \n   setEntityTimer(%d, 0); \n", operands, operands, operands);
                                                }
                                            }
                                            else
                                            {
                                                // Ordinary type case (e.g. heavy switch).
                                                snprintf(buf, 128, "   activateEntity(%d, entity_index, switch_mask, %d, %d, %d); \n", operands, mask_mode, only_once, timer_field);
                                                strcat(item_events, buf);
                                                snprintf(buf, 128, " if(switch_sectorstatus == 0) then \n   setEntitySectorStatus(entity_index, 1) \n");
                                            }
                                            break;

                                        case TR_ACTIVATOR_KEY:
                                            snprintf(buf, 256, " if((getEntityActivityLock(%d) == 1) and (getEntitySectorStatus(%d) == 0)) then \n   setEntitySectorStatus(%d, 1); \n", operands, operands, operands);
                                            break;

                                        case TR_ACTIVATOR_PICKUP:
                                            snprintf(buf, 256, " if((getEntityActivity(%d) == 0) and (getEntitySectorStatus(%d) == 0)) then \n   setEntitySectorStatus(%d, 1); \n", operands, operands, operands);
                                            break;
                                    }

                                    strcat(script, buf);
                                }
                                else
                                {
                                    // In many original Core Design levels, level designers left dublicated entity activation operands.
                                    // This results in setting same activation mask twice, effectively blocking entity from activation.
                                    // To prevent this, a lookup table was implemented to know if entity already had its activation
                                    // command added.
                                    if(!IsEntityProcessed(ent_lookup_table, operands))
                                    {
                                        // Other item operands are simply parsed as activation functions. Switch case is special, because
                                        // function is fed with activation mask argument derived from activator mask filter (switch_mask),
                                        // and also we need to process deactivation in a same way as activation, excluding resetting timer
                                        // field. This is needed for two-way switch combinations (e.g. Palace Midas).
                                        if(activator == TR_ACTIVATOR_SWITCH)
                                        {
                                            snprintf(buf, 128, "   activateEntity(%d, entity_index, switch_mask, %d, %d, %d); \n", operands, mask_mode, only_once, timer_field);
                                            strcat(item_events, buf);
                                            snprintf(buf, 128, "   activateEntity(%d, entity_index, switch_mask, %d, %d, 0); \n", operands, mask_mode, only_once);
                                            strcat(anti_events, buf);
                                        }
                                        else
                                        {
                                            snprintf(buf, 128, "   activateEntity(%d, entity_index, 0x%02X, %d, %d, %d); \n", operands, trigger_mask, mask_mode, only_once, timer_field);
                                            strcat(item_events, buf);
                                            snprintf(buf, 128, "   deactivateEntity(%d, entity_index); \n", operands);
                                            strcat(anti_events, buf);
                                        }
                                    }
                                }
                                argn++;
                                break;

                            case TR_FD_TRIGFUNC_CAMERATARGET:
                                {
                                    uint8_t cam_index = (*entry) & 0x007F;
                                    entry++;
                                    uint8_t cam_timer = ((*entry) & 0x00FF);
                                    uint8_t cam_once  = ((*entry) & 0x0100) >> 8;
                                    uint8_t cam_zoom  = ((*entry) & 0x1000) >> 12;
                                    cont_bit  = ((*entry) & 0x8000) >> 15;                       // 0b10000000 00000000

                                    snprintf(buf, 128, "   setCamera(%d, %d, %d, %d); \n", cam_index, cam_timer, cam_once, cam_zoom);
                                    strcat(single_events, buf);
                                }
                                break;

                            case TR_FD_TRIGFUNC_UWCURRENT:
                                snprintf(buf, 128, "   moveToSink(entity_index, %d); \n", operands);
                                strcat(cont_events, buf);
                                break;

                            case TR_FD_TRIGFUNC_FLIPMAP:
                                // FLIPMAP trigger acts two-way for switch cases, so we add FLIPMAP off event to
                                // anti-events array.
                                if(activator == TR_ACTIVATOR_SWITCH)
                                {
                                    snprintf(buf, 128, "   setFlipMap(%d, switch_mask, 1); \n   setFlipState(%d, 1); \n", operands, operands);
                                    strcat(single_events, buf);
                                }
                                else
                                {
                                    snprintf(buf, 128, "   setFlipMap(%d, 0x%02X, 0); \n   setFlipState(%d, 1); \n", operands, trigger_mask, operands);
                                    strcat(single_events, buf);
                                }
                                break;

                            case TR_FD_TRIGFUNC_FLIPON:
                                // FLIP_ON trigger acts one-way even in switch cases, i.e. if you un-pull
                                // the switch with FLIP_ON trigger, room will remain flipped.
                                snprintf(buf, 128, "   setFlipState(%d, 1); \n", operands);
                                strcat(single_events, buf);
                                break;

                            case TR_FD_TRIGFUNC_FLIPOFF:
                                // FLIP_OFF trigger acts one-way even in switch cases, i.e. if you un-pull
                                // the switch with FLIP_OFF trigger, room will remain unflipped.
                                snprintf(buf, 128, "   setFlipState(%d, 0); \n", operands);
                                strcat(single_events, buf);
                                break;

                            case TR_FD_TRIGFUNC_LOOKAT:
                                snprintf(buf, 128, "   setCamTarget(%d, %d); \n", operands, timer_field);
                                strcat(single_events, buf);
                                break;

                            case TR_FD_TRIGFUNC_ENDLEVEL:
                                snprintf(buf, 128, "   setLevel(%d); \n", operands);
                                strcat(single_events, buf);
                                break;

                            case TR_FD_TRIGFUNC_PLAYTRACK:
                                snprintf(buf, 128, "   playStream(%d, 0x%02X); \n", operands, (trigger_mask << 1) + only_once);
                                strcat(single_events, buf);
                                break;

                            case TR_FD_TRIGFUNC_FLIPEFFECT:
                                snprintf(buf, 128, "   doEffect(%d, %d); \n", operands, timer_field);
                                strcat(cont_events, buf);
                                break;

                            case TR_FD_TRIGFUNC_SECRET:
                                snprintf(buf, 128, "   findSecret(%d); \n", operands);
                                strcat(single_events, buf);
                                break;

                            case TR_FD_TRIGFUNC_BODYBAG:
                                snprintf(buf, 128, "   setBodybag(%d); \n", operands);
                                strcat(single_events, buf);
                                break;

                            case TR_FD_TRIGFUNC_FLYBY:
                                snprintf(buf, 128, "   playFlyby(%d); \n", operands);
                                strcat(cont_events, buf);
                                break;

                            case TR_FD_TRIGFUNC_CUTSCENE:
                                snprintf(buf, 128, "   playCutscene(%d); \n", operands);
                                strcat(single_events, buf);
                                break;

                            default: // UNKNOWN!
                                break;
                        };
                    }
                    while(!cont_bit && entry < end_p);

                    if(script[0])
                    {
                        strcat(script, header);

                        if(activator == TR_ACTIVATOR_NORMAL)    // Ordinary trigger cases.
                        {
                            if(single_events[0])
                            {
                                if(condition) strcat(once_condition, " ");
                                strcat(once_condition, " if(getEntitySectorStatus(entity_index) == 0) then \n");
                                strcat(script, once_condition);
                                strcat(script, single_events);
                                strcat(script, "   setEntitySectorStatus(entity_index, 1); \n");

                                if(condition)
                                {
                                    strcat(script, "  end;\n"); // First ENDIF is tabbed for extra condition.
                                }
                                else
                                {
                                    strcat(script, " end;\n");
                                }
                            }

                            // Item commands kind depends on action type. If type is ANTI, then item
                            // antitriggering is engaged. If type is normal, ordinary triggering happens
                            // in cycle with other continous commands. It is needed to prevent timer dispatch
                            // before activator leaves trigger sector.

                            if(action_type == TR_ACTIONTYPE_ANTI)
                            {
                                strcat(script, anti_events);
                            }
                            else
                            {
                                strcat(script, item_events);
                            }

                            strcat(script, cont_events);
                            if(condition) strcat(script, " end;\n"); // Additional ENDIF for extra condition.
                        }
                        else    // SWITCH, KEY and ITEM cases.
                        {
                            strcat(script, single_events);
                            strcat(script, item_events);
                            strcat(script, cont_events);
                            if((action_type == TR_ACTIONTYPE_SWITCH) && (activator == TR_ACTIVATOR_SWITCH))
                            {
                                strcat(script, buf2);
                                if(!only_once)
                                {
                                    strcat(script, single_events);
                                    strcat(script, anti_events);    // Single/continous events are engaged along with
                                    strcat(script, cont_events);    // antitriggered items, as described above.
                                }
                            }
                            strcat(script, " end;\n");
                        }

                        strcat(script, "return 1;\nend }\n");  // Finalize the entry.
                    }

                    if(action_type != TR_ACTIONTYPE_BYPASS)
                    {
                        // Sys_DebugLog("triggers.lua", script);    // Debug!
                        luaL_dostring(engine_lua, script);  // Execute compiled script.
                    }
                }
                break;

            case TR_FD_FUNC_DEATH:
                sector->flags |= SECTOR_FLAG_DEATH;
                break;

            case TR_FD_FUNC_CLIMB:
                // First 4 sector flags are similar to subfunction layout.
                sector->flags |= sub_function;
                break;

            case TR_FD_FUNC_MONKEY:
                sector->flags |= SECTOR_FLAG_CLIMB_CEILING;
                break;

            case TR_FD_FUNC_MINECART_LEFT:
                // Minecart left (TR3) and trigger triggerer mark (TR4-5) has the same flag value.
                // We re-parse them properly here.
                if(tr->game_version < TR_IV)
                {
                    sector->flags |= SECTOR_FLAG_MINECART_LEFT;
                }
                else
                {
                    sector->flags |= SECTOR_FLAG_TRIGGERER_MARK;
                }
                break;

            case TR_FD_FUNC_MINECART_RIGHT:
                // Minecart right (TR3) and beetle mark (TR4-5) has the same flag value.
                // We re-parse them properly here.
                if(tr->game_version < TR_IV)
                {
                    sector->flags |= SECTOR_FLAG_MINECART_RIGHT;
                }
                else
                {
                    sector->flags |= SECTOR_FLAG_BEETLE_MARK;
                }
                break;

            default:
                // Other functions are TR3+ collisional triangle functions.
                if( (function >= TR_FD_FUNC_FLOORTRIANGLE_NW) &&
                    (function <= TR_FD_FUNC_CEILINGTRIANGLE_NE_PORTAL_SE) )
                {
                    entry--;    // Go back, since these functions are parsed differently.

                    end_bit = ((*entry) & 0x8000) >> 15;      // 0b10000000 00000000

                    int16_t  slope_t01  = ((*entry) & 0x7C00) >> 10;      // 0b01111100 00000000
                    int16_t  slope_t00  = ((*entry) & 0x03E0) >> 5;       // 0b00000011 11100000
                    uint16_t slope_func = ((*entry) & 0x001F);            // 0b00000000 00011111

                    // t01/t02 are 5-bit values, where sign is specified by 0x10 mask.

                    if(slope_t01 & 0x10) slope_t01 |= 0xFFF0;
                    if(slope_t00 & 0x10) slope_t00 |= 0xFFF0;

                    entry++;

                    uint16_t slope_t13  = ((*entry) & 0xF000) >> 12;      // 0b11110000 00000000
                    uint16_t slope_t12  = ((*entry) & 0x0F00) >> 8;       // 0b00001111 00000000
                    uint16_t slope_t11  = ((*entry) & 0x00F0) >> 4;       // 0b00000000 11110000
                    uint16_t slope_t10  = ((*entry) & 0x000F);            // 0b00000000 00001111

                    entry++;

                    float overall_adjustment = (float)TR_Sector_BiggestCorner(slope_t10, slope_t11, slope_t12, slope_t13) * TR_METERING_STEP;

                    if( (function == TR_FD_FUNC_FLOORTRIANGLE_NW)           ||
                        (function == TR_FD_FUNC_FLOORTRIANGLE_NW_PORTAL_SW) ||
                        (function == TR_FD_FUNC_FLOORTRIANGLE_NW_PORTAL_NE)  )
                    {
                        sector->floor_diagonal_type = TR_SECTOR_DIAGONAL_TYPE_NW;

                        sector->floor_corners[0].m_floats[2] -= overall_adjustment - ((btScalar)slope_t12 * TR_METERING_STEP);
                        sector->floor_corners[1].m_floats[2] -= overall_adjustment - ((btScalar)slope_t13 * TR_METERING_STEP);
                        sector->floor_corners[2].m_floats[2] -= overall_adjustment - ((btScalar)slope_t10 * TR_METERING_STEP);
                        sector->floor_corners[3].m_floats[2] -= overall_adjustment - ((btScalar)slope_t11 * TR_METERING_STEP);

                        if(function == TR_FD_FUNC_FLOORTRIANGLE_NW_PORTAL_SW)
                        {
                            sector->floor_penetration_config = TR_PENETRATION_CONFIG_DOOR_VERTICAL_A;
                        }
                        else if(function == TR_FD_FUNC_FLOORTRIANGLE_NW_PORTAL_NE)
                        {
                            sector->floor_penetration_config = TR_PENETRATION_CONFIG_DOOR_VERTICAL_B;
                        }
                        else
                        {
                            sector->floor_penetration_config = TR_PENETRATION_CONFIG_SOLID;
                        }
                    }
                    else if( (function == TR_FD_FUNC_FLOORTRIANGLE_NE)           ||
                             (function == TR_FD_FUNC_FLOORTRIANGLE_NE_PORTAL_NW) ||
                             (function == TR_FD_FUNC_FLOORTRIANGLE_NE_PORTAL_SE)  )
                    {
                        sector->floor_diagonal_type = TR_SECTOR_DIAGONAL_TYPE_NE;

                        sector->floor_corners[0].m_floats[2] -= overall_adjustment - ((btScalar)slope_t12 * TR_METERING_STEP);
                        sector->floor_corners[1].m_floats[2] -= overall_adjustment - ((btScalar)slope_t13 * TR_METERING_STEP);
                        sector->floor_corners[2].m_floats[2] -= overall_adjustment - ((btScalar)slope_t10 * TR_METERING_STEP);
                        sector->floor_corners[3].m_floats[2] -= overall_adjustment - ((btScalar)slope_t11 * TR_METERING_STEP);

                        if(function == TR_FD_FUNC_FLOORTRIANGLE_NE_PORTAL_NW)
                        {
                            sector->floor_penetration_config = TR_PENETRATION_CONFIG_DOOR_VERTICAL_A;
                        }
                        else if(function == TR_FD_FUNC_FLOORTRIANGLE_NE_PORTAL_SE)
                        {
                            sector->floor_penetration_config = TR_PENETRATION_CONFIG_DOOR_VERTICAL_B;
                        }
                        else
                        {
                            sector->floor_penetration_config = TR_PENETRATION_CONFIG_SOLID;
                        }
                    }
                    else if( (function == TR_FD_FUNC_CEILINGTRIANGLE_NW)           ||
                             (function == TR_FD_FUNC_CEILINGTRIANGLE_NW_PORTAL_SW) ||
                             (function == TR_FD_FUNC_CEILINGTRIANGLE_NW_PORTAL_NE)  )
                    {
                        sector->ceiling_diagonal_type = TR_SECTOR_DIAGONAL_TYPE_NW;

                        sector->ceiling_corners[0].m_floats[2] += overall_adjustment - (btScalar)(slope_t11 * TR_METERING_STEP);
                        sector->ceiling_corners[1].m_floats[2] += overall_adjustment - (btScalar)(slope_t10 * TR_METERING_STEP);
                        sector->ceiling_corners[2].m_floats[2] += overall_adjustment - (btScalar)(slope_t13 * TR_METERING_STEP);
                        sector->ceiling_corners[3].m_floats[2] += overall_adjustment - (btScalar)(slope_t12 * TR_METERING_STEP);

                        if(function == TR_FD_FUNC_CEILINGTRIANGLE_NW_PORTAL_SW)
                        {
                            sector->ceiling_penetration_config = TR_PENETRATION_CONFIG_DOOR_VERTICAL_A;
                        }
                        else if(function == TR_FD_FUNC_CEILINGTRIANGLE_NW_PORTAL_NE)
                        {
                            sector->ceiling_penetration_config = TR_PENETRATION_CONFIG_DOOR_VERTICAL_B;
                        }
                        else
                        {
                            sector->ceiling_penetration_config = TR_PENETRATION_CONFIG_SOLID;
                        }
                    }
                    else if( (function == TR_FD_FUNC_CEILINGTRIANGLE_NE)           ||
                             (function == TR_FD_FUNC_CEILINGTRIANGLE_NE_PORTAL_NW) ||
                             (function == TR_FD_FUNC_CEILINGTRIANGLE_NE_PORTAL_SE)  )
                    {
                        sector->ceiling_diagonal_type = TR_SECTOR_DIAGONAL_TYPE_NE;

                        sector->ceiling_corners[0].m_floats[2] += overall_adjustment - (btScalar)(slope_t11 * TR_METERING_STEP);
                        sector->ceiling_corners[1].m_floats[2] += overall_adjustment - (btScalar)(slope_t10 * TR_METERING_STEP);
                        sector->ceiling_corners[2].m_floats[2] += overall_adjustment - (btScalar)(slope_t13 * TR_METERING_STEP);
                        sector->ceiling_corners[3].m_floats[2] += overall_adjustment - (btScalar)(slope_t12 * TR_METERING_STEP);

                        if(function == TR_FD_FUNC_CEILINGTRIANGLE_NE_PORTAL_NW)
                        {
                            sector->ceiling_penetration_config = TR_PENETRATION_CONFIG_DOOR_VERTICAL_A;
                        }
                        else if(function == TR_FD_FUNC_CEILINGTRIANGLE_NE_PORTAL_SE)
                        {
                            sector->ceiling_penetration_config = TR_PENETRATION_CONFIG_DOOR_VERTICAL_B;
                        }
                        else
                        {
                            sector->ceiling_penetration_config = TR_PENETRATION_CONFIG_SOLID;
                        }
                    }
                }
                else
                {
                    // Unknown floordata function!
                }
                break;
        };
        ret++;
    }
    while(!end_bit && entry < end_p);

    if(sector->floor == TR_METERING_WALLHEIGHT)
    {
        sector->floor_penetration_config = TR_PENETRATION_CONFIG_WALL;
    }
    if(sector->ceiling == TR_METERING_WALLHEIGHT)
    {
        sector->ceiling_penetration_config = TR_PENETRATION_CONFIG_WALL;
    }

    return ret;
}


void GenerateAnimCommandsTransform(skeletal_model_p model)
{
    if(engine_world.anim_commands_count == 0)
    {
        return;
    }
    //Sys_DebugLog("anim_transform.txt", "MODEL[%d]", model->id);
    for(uint16_t anim = 0;anim < model->animation_count;anim++)
    {
        if(model->animations[anim].num_anim_commands > 255)
        {
            continue;                                                           // If no anim commands or current anim has more than 255 (according to TRosettaStone).
        }

        animation_frame_p af  = model->animations + anim;
        int16_t *pointer      = engine_world.anim_commands + af->anim_command;

        for(uint32_t i = 0; i < af->num_anim_commands; i++, pointer++)
        {
            switch(*pointer)
            {
                case TR_ANIMCOMMAND_SETPOSITION:
                    // This command executes ONLY at the end of animation.
                    af->frames[af->frames_count-1].move[0] = (btScalar)(*++pointer);                          // x = x;
                    af->frames[af->frames_count-1].move[2] =-(btScalar)(*++pointer);                          // z =-y
                    af->frames[af->frames_count-1].move[1] = (btScalar)(*++pointer);                          // y = z
                    af->frames[af->frames_count-1].command |= ANIM_CMD_MOVE;
                    //Sys_DebugLog("anim_transform.txt", "move[anim = %d, frame = %d, frames = %d]", anim, af->frames_count-1, af->frames_count);
                    break;

                case TR_ANIMCOMMAND_JUMPDISTANCE:
                    af->frames[af->frames_count-1].v_Vertical   = *++pointer;
                    af->frames[af->frames_count-1].v_Horizontal = *++pointer;
                    af->frames[af->frames_count-1].command |= ANIM_CMD_JUMP;
                    break;

                case TR_ANIMCOMMAND_EMPTYHANDS:
                    break;

                case TR_ANIMCOMMAND_KILL:
                    break;

                case TR_ANIMCOMMAND_PLAYSOUND:
                    ++pointer;
                    ++pointer;
                    break;

                case TR_ANIMCOMMAND_PLAYEFFECT:
                    {
                        int frame = *++pointer;
                        switch(*++pointer & 0x3FFF)
                        {
                            case TR_EFFECT_CHANGEDIRECTION:
                                af->frames[frame].command |= ANIM_CMD_CHANGE_DIRECTION;
                                //Sys_DebugLog("anim_transform.txt", "dir[anim = %d, frame = %d, frames = %d]", anim, frame, af->frames_count);
                                break;
                        }
                    }
                    break;
            }
        }
    }
}


int TR_IsSectorsIn2SideOfPortal(room_sector_p s1, room_sector_p s2, portal_p p)
{
    if((s1->pos[0] == s2->pos[0]) && (s1->pos[1] != s2->pos[1]) && (fabs(p->norm[1]) > 0.99))
    {
        btScalar min_x, max_x, min_y, max_y, x;
        max_x = min_x = p->vertex[0];
        for(uint16_t i=1;i<p->vertex_count;i++)
        {
            x = p->vertex[3 * i + 0];
            if(x > max_x)
            {
                max_x = x;
            }
            if(x < min_x)
            {
                min_x = x;
            }
        }
        if(s1->pos[1] > s2->pos[1])
        {
            min_y = s2->pos[1];
            max_y = s1->pos[1];
        }
        else
        {
            min_y = s1->pos[1];
            max_y = s2->pos[1];
        }

        if((s1->pos[0] < max_x) && (s1->pos[0] > min_x) && (p->centre[1] < max_y) && (p->centre[1] > min_y))
        {
            return 1;
        }
    }
    else if((s1->pos[0] != s2->pos[0]) && (s1->pos[1] == s2->pos[1]) && (fabs(p->norm[0]) > 0.99))
    {
        btScalar min_x, max_x, min_y, max_y, y;
        max_y = min_y = p->vertex[1];
        for(uint16_t i=1;i<p->vertex_count;i++)
        {
            y = p->vertex[3 * i + 1];
            if(y > max_y)
            {
                max_y = y;
            }
            if(y < min_y)
            {
                min_y = y;
            }
        }
        if(s1->pos[0] > s2->pos[0])
        {
            min_x = s2->pos[0];
            max_x = s1->pos[0];
        }
        else
        {
            min_x = s1->pos[0];
            max_x = s2->pos[0];
        }

        if((p->centre[0] < max_x) && (p->centre[0] > min_x) && (s1->pos[1] < max_y) && (s1->pos[1] > min_y))
        {
            return 1;
        }
    }

    return 0;
}

void TR_Sector_Calculate(struct world_s *world, class VT_Level *tr, long int room_index)
{
    room_sector_p sector;
    room_p room = world->rooms + room_index;
    tr5_room_t *tr_room = &tr->rooms[room_index];

    /*
     * Sectors loading
     */

    sector = room->sectors;
    for(uint32_t i=0;i<room->sectors_count;i++,sector++)
    {
        /*
         * Let us fill pointers to sectors above and sectors below
         */

        uint8_t rp = tr_room->sector_list[i].room_below;
        sector->sector_below = NULL;
        if(rp >= 0 && rp < world->room_count && rp != 255)
        {
            sector->sector_below = Room_GetSectorRaw(world->rooms + rp, sector->pos);
        }
        rp = tr_room->sector_list[i].room_above;
        sector->sector_above = NULL;
        if(rp >= 0 && rp < world->room_count && rp != 255)
        {
            sector->sector_above = Room_GetSectorRaw(world->rooms + rp, sector->pos);
        }

        room_sector_p near_sector = NULL;

        /**** OX *****/
        if((sector->index_y > 0) && (sector->index_y < room->sectors_y - 1) && (sector->index_x == 0))
        {
            near_sector = sector + room->sectors_y;
        }
        if((sector->index_y > 0) && (sector->index_y < room->sectors_y - 1) && (sector->index_x == room->sectors_x - 1))
        {
            near_sector = sector - room->sectors_y;
        }
        /**** OY *****/
        if((sector->index_x > 0) && (sector->index_x < room->sectors_x - 1) && (sector->index_y == 0))
        {
            near_sector = sector + 1;
        }
        if((sector->index_x > 0) && (sector->index_x < room->sectors_x - 1) && (sector->index_y == room->sectors_y - 1))
        {
            near_sector = sector - 1;
        }

        if((near_sector != NULL) && (sector->portal_to_room >= 0))
        {
            portal_p p = room->portals;
            for(uint16_t j=0;j<room->portal_count;j++,p++)
            {
                if((p->norm[2] < 0.01) && ((p->norm[2] > -0.01)))
                {
                    room_sector_p dst = Room_GetSectorRaw(p->dest_room, sector->pos);
                    room_sector_p orig_dst = Room_GetSectorRaw(engine_world.rooms + sector->portal_to_room, sector->pos);
                    if((dst != NULL) && (dst->portal_to_room < 0) && (dst->floor != TR_METERING_WALLHEIGHT) && (dst->ceiling != TR_METERING_WALLHEIGHT) && ((uint32_t)sector->portal_to_room != p->dest_room->id) && (dst->floor < orig_dst->floor) && TR_IsSectorsIn2SideOfPortal(near_sector, dst, p))
                    {
                        sector->portal_to_room = p->dest_room->id;
                        orig_dst = dst;
                    }
                }
            }
        }
    }
}

void TR_vertex_to_arr(btScalar v[3], tr5_vertex_t *tr_v)
{
    v[0] = tr_v->x;
    v[1] =-tr_v->z;
    v[2] = tr_v->y;
}

void TR_color_to_arr(btScalar v[4], tr5_colour_t *tr_c)
{
    v[0] = tr_c->r * 2;
    v[1] = tr_c->g * 2;
    v[2] = tr_c->b * 2;
    v[3] = tr_c->a * 2;
}

room_sector_p TR_GetRoomSector(uint32_t room_id, int sx, int sy)
{
    room_p room;
    if(room_id >= engine_world.room_count)
    {
        return NULL;
    }

    room = engine_world.rooms + room_id;
    if((sx < 0) || (sx >= room->sectors_x) || (sy < 0) || (sy >= room->sectors_y))
    {
        return NULL;
    }

    return room->sectors + sx * room->sectors_y + sy;
}

int lua_SetSectorFloorConfig(lua_State * lua)
{
    int id, sx, sy, top;

    top = lua_gettop(lua);

    if(top < 10)
    {
        Con_AddLine("Wrong arguments number, must be (room_id, index_x, index_y, penetration_config, diagonal_type, floor, z0, z1, z2, z3)", FONTSTYLE_CONSOLE_WARNING);
        return 0;
    }

    id = lua_tointeger(lua, 1);
    sx = lua_tointeger(lua, 2);
    sy = lua_tointeger(lua, 3);
    room_sector_p rs = TR_GetRoomSector(id, sx, sy);
    if(rs == NULL)
    {
        Con_AddLine("wrong sector info", FONTSTYLE_CONSOLE_WARNING);
        return 0;
    }

    if(!lua_isnil(lua, 4))  rs->floor_penetration_config = lua_tointeger(lua, 4);
    if(!lua_isnil(lua, 5))  rs->floor_diagonal_type = lua_tointeger(lua, 5);
    if(!lua_isnil(lua, 6))  rs->floor = lua_tonumber(lua, 6);
    rs->floor_corners[0].m_floats[2] = lua_tonumber(lua, 7);
    rs->floor_corners[1].m_floats[2] = lua_tonumber(lua, 8);
    rs->floor_corners[2].m_floats[2] = lua_tonumber(lua, 9);
    rs->floor_corners[3].m_floats[2] = lua_tonumber(lua, 10);

    return 0;
}

int lua_SetSectorCeilingConfig(lua_State * lua)
{
    int id, sx, sy, top;

    top = lua_gettop(lua);

    if(top < 10)
    {
        Con_AddLine("wrong arguments number, must be (room_id, index_x, index_y, penetration_config, diagonal_type, ceiling, z0, z1, z2, z3)", FONTSTYLE_CONSOLE_WARNING);
        return 0;
    }

    id = lua_tointeger(lua, 1);
    sx = lua_tointeger(lua, 2);
    sy = lua_tointeger(lua, 3);
    room_sector_p rs = TR_GetRoomSector(id, sx, sy);
    if(rs == NULL)
    {
        Con_AddLine("wrong sector info", FONTSTYLE_CONSOLE_WARNING);
        return 0;
    }

    if(!lua_isnil(lua, 4))  rs->ceiling_penetration_config = lua_tointeger(lua, 4);
    if(!lua_isnil(lua, 5))  rs->ceiling_diagonal_type = lua_tointeger(lua, 5);
    if(!lua_isnil(lua, 6))  rs->ceiling = lua_tonumber(lua, 6);
    rs->ceiling_corners[0].m_floats[2] = lua_tonumber(lua, 7);
    rs->ceiling_corners[1].m_floats[2] = lua_tonumber(lua, 8);
    rs->ceiling_corners[2].m_floats[2] = lua_tonumber(lua, 9);
    rs->ceiling_corners[3].m_floats[2] = lua_tonumber(lua, 10);

    return 0;
}

int lua_SetSectorPortal(lua_State * lua)
{
    int id, sx, sy, top;

    top = lua_gettop(lua);

    if(top < 4)
    {
        Con_AddLine("wrong arguments number, must be (room_id, index_x, index_y, portal_room_id)", FONTSTYLE_CONSOLE_WARNING);
        return 0;
    }

    id = lua_tointeger(lua, 1);
    sx = lua_tointeger(lua, 2);
    sy = lua_tointeger(lua, 3);
    room_sector_p rs = TR_GetRoomSector(id, sx, sy);
    if(rs == NULL)
    {
        Con_AddLine("wrong sector info", FONTSTYLE_CONSOLE_WARNING);
        return 0;
    }

    uint32_t p = lua_tointeger(lua, 4);
    if(p < engine_world.room_count)
    {
        rs->portal_to_room = p;
    }

    return 0;
}

int lua_SetSectorFlags(lua_State * lua)
{
    int id, sx, sy, top;

    top = lua_gettop(lua);

    if(top < 7)
    {
        Con_AddLine("wrong arguments number, must be (room_id, index_x, index_y, fp_flag, ft_flag, cp_flag, ct_flag)", FONTSTYLE_CONSOLE_WARNING);
        return 0;
    }

    id = lua_tointeger(lua, 1);
    sx = lua_tointeger(lua, 2);
    sy = lua_tointeger(lua, 3);
    room_sector_p rs = TR_GetRoomSector(id, sx, sy);
    if(rs == NULL)
    {
        Con_AddLine("wrong sector info", FONTSTYLE_CONSOLE_WARNING);
        return 0;
    }

    if(!lua_isnil(lua, 4))  rs->floor_penetration_config = lua_tointeger(lua, 4);
    if(!lua_isnil(lua, 5))  rs->floor_diagonal_type = lua_tointeger(lua, 5);
    if(!lua_isnil(lua, 6))  rs->ceiling_penetration_config = lua_tointeger(lua, 6);
    if(!lua_isnil(lua, 7))  rs->ceiling_diagonal_type = lua_tointeger(lua, 7);

    return 0;
}

void TR_GenWorld(struct world_s *world, class VT_Level *tr)
{
    world->version = tr->game_version;

    // Process configuration scripts.

    char temp_script_name[256];
    Engine_GetLevelScriptName(tr->game_version, temp_script_name);

    level_script = luaL_newstate();
    if(level_script != NULL)
    {
        luaL_openlibs(level_script);
        lua_register(level_script, "setSectorFloorConfig", lua_SetSectorFloorConfig);
        lua_register(level_script, "setSectorCeilingConfig", lua_SetSectorCeilingConfig);
        lua_register(level_script, "setSectorPortal", lua_SetSectorPortal);
        lua_register(level_script, "setSectorFlags", lua_SetSectorFlags);

        luaL_dofile(level_script, "scripts/staticmesh/staticmesh_script.lua");
        int lua_err = luaL_dofile(level_script, temp_script_name);

        if(lua_err)
        {
            Sys_DebugLog("lua_out.txt", "%s", lua_tostring(level_script, -1));
            lua_pop(level_script, 1);
            lua_close(level_script);
            level_script = NULL;
        }
    }

    objects_flags_conf = luaL_newstate();
    if(objects_flags_conf != NULL)
    {
        luaL_openlibs(objects_flags_conf);
        int lua_err = luaL_loadfile(objects_flags_conf, "scripts/entity/entity_properties.lua");
        lua_pcall(objects_flags_conf, 0, 0, 0);
        if(lua_err)
        {
            Sys_DebugLog("lua_out.txt", "%s", lua_tostring(objects_flags_conf, -1));
            lua_pop(objects_flags_conf, 1);
            lua_close(objects_flags_conf);
            objects_flags_conf = NULL;
        }
    }

    ent_ID_override = luaL_newstate();
    if(ent_ID_override != NULL)
    {
        luaL_openlibs(ent_ID_override);
        int lua_err = luaL_loadfile(ent_ID_override, "scripts/entity/entity_model_ID_override.lua");
        lua_pcall(ent_ID_override, 0, 0, 0);
        if(lua_err)
        {
            Sys_DebugLog("lua_out.txt", "%s", lua_tostring(ent_ID_override, -1));
            lua_pop(ent_ID_override, 1);
            lua_close(ent_ID_override);
            ent_ID_override = NULL;
        }
    }

    // Begin generating world.

    Gui_DrawLoadScreen(200);

    TR_GenRBTrees(world);

    Gui_DrawLoadScreen(250);

    TR_GenTextures(world, tr);  // Generate OGL textures

    Gui_DrawLoadScreen(300);

    /*
     * Copy anim commands
     */
    world->anim_commands_count = tr->anim_commands_count;
    world->anim_commands = tr->anim_commands;
    tr->anim_commands = NULL;
    tr->anim_commands_count = 0;

    TR_GenAnimTextures(world, tr);  // Generate animated textures

    Gui_DrawLoadScreen(400);

    TR_GenMeshes(world, tr);        // Generate all meshes

    Gui_DrawLoadScreen(500);

    TR_GenSprites(world, tr);       // Generate all sprites

    Gui_DrawLoadScreen(550);

    // Generate boxes.

    world->room_boxes = NULL;
    world->room_box_count = tr->boxes_count;
    if(world->room_box_count)
    {
        world->room_boxes = (room_box_p)malloc(world->room_box_count * sizeof(room_box_t));
        for(uint32_t i=0;i<world->room_box_count;i++)
        {
            world->room_boxes[i].overlap_index = tr->boxes[i].overlap_index;
            world->room_boxes[i].true_floor =-tr->boxes[i].true_floor;
            world->room_boxes[i].x_min = tr->boxes[i].xmin;
            world->room_boxes[i].x_max = tr->boxes[i].xmax;
            world->room_boxes[i].y_min =-tr->boxes[i].zmax;
            world->room_boxes[i].y_max =-tr->boxes[i].zmin;
        }
    }

    // Generate cameras & sinks.

    world->cameras_sinks = NULL;
    world->cameras_sinks_count = tr->cameras_count;
    if(world->cameras_sinks_count)
    {
        world->cameras_sinks = (stat_camera_sink_p)malloc(world->cameras_sinks_count * sizeof(stat_camera_sink_t));
        for(uint32_t i=0;i<world->cameras_sinks_count;i++)
        {
            world->cameras_sinks[i].x                   =  tr->cameras[i].x;
            world->cameras_sinks[i].y                   =  tr->cameras[i].z;
            world->cameras_sinks[i].z                   = -tr->cameras[i].y;
            world->cameras_sinks[i].room_or_strength    =  tr->cameras[i].room;
            world->cameras_sinks[i].flag_or_zone        =  tr->cameras[i].unknown1;
        }
    }

    TR_GenRooms(world, tr);     // Build all rooms

    TR_GenRoomFlipMap(world);

    Gui_DrawLoadScreen(650);

    // Build all skeletal models. Must be generated before TR_Sector_Calculate() function.
    TR_GenSkeletalModels(world, tr);

    Gui_DrawLoadScreen(700);

    TR_GenEntities(world, tr);  // Build all moveables (entities)

    Gui_DrawLoadScreen(750);

    TR_GenRoomProperties(world, tr);

    Gui_DrawLoadScreen(800);

    TR_GenRoomCollision(world);

    Gui_DrawLoadScreen(900);

    // Initialize audio.

    Audio_Init(TR_AUDIO_MAX_CHANNELS, tr);

    Gui_DrawLoadScreen(950);

    // Find and set skybox.

    world->sky_box = TR_GetSkybox(world, tr->game_version);

    // Load entity collision flags and ID overrides from script.

    if(objects_flags_conf)
    {
        lua_close(objects_flags_conf);
        objects_flags_conf = NULL;
    }

    if(ent_ID_override)
    {
        lua_close(ent_ID_override);
        ent_ID_override = NULL;
    }

    if(level_script)
    {
        lua_close(level_script);
        level_script = NULL;
    }

    // Generate VBOs for meshes.

    for(uint32_t i=0;i<world->meshes_count;i++)
    {
        if(world->meshes[i].vertex_count)
        {
            Mesh_GenVBO(world->meshes + i);
        }
    }

    Gui_DrawLoadScreen(1000);

    for(uint32_t i=0;i<world->room_count;i++)
    {
        if((world->rooms[i].mesh) && (world->rooms[i].mesh->vertex_count))
        {
            Mesh_GenVBO(world->rooms[i].mesh);
        }
    }

    // Process level autoexec loading.

    Engine_GetLevelScriptName(tr->game_version, temp_script_name, "_autoexec");

    luaL_dofile(engine_lua, "scripts/autoexec.lua");    // do standart autoexec
    luaL_dofile(engine_lua, temp_script_name);          // do level-specific autoexec

    if((world->items_tree != NULL) && (world->items_tree->root != NULL))
    {
        Items_CheckEntities(world->items_tree->root);
    }

    room_p r = world->rooms;
    for(uint32_t i=0;i<world->room_count;i++,r++)
    {
        if(r->base_room != NULL)
        {
            Room_Disable(r);                             //Disable current room
        }

        if((r->portal_count == 0) && (world->room_count > 1))
        {
            Room_Disable(r);
        }
    }

    // Set loadscreen fader to fade-in state.
    Gui_FadeStart(FADER_LOADSCREEN, GUI_FADER_DIR_IN);
}


void TR_GenRBTrees(struct world_s *world)
{
    world->entity_tree = RB_Init();
    world->entity_tree->rb_compEQ = compEntityEQ;
    world->entity_tree->rb_compLT = compEntityLT;
    world->entity_tree->rb_free_data = RBEntityFree;

    world->items_tree = RB_Init();
    world->items_tree->rb_compEQ = compEntityEQ;
    world->items_tree->rb_compLT = compEntityLT;
    world->items_tree->rb_free_data = RBItemFree;
}


void TR_GenRooms(struct world_s *world, class VT_Level *tr)
{
    world->room_count = tr->rooms_count;
    room_p r = world->rooms = (room_p)calloc(world->room_count, sizeof(room_t));
    for(uint32_t i=0;i<world->room_count;i++,r++)
    {
        TR_GenRoom(i, r, world, tr);
        r->frustum = Frustum_Create();
    }
}

void TR_GenRoom(size_t room_index, struct room_s *room, struct world_s *world, class VT_Level *tr)
{
    portal_p p;
    room_p r_dest;
    tr5_room_t *tr_room = &tr->rooms[room_index];
    tr_staticmesh_t *tr_static;
    static_mesh_p r_static;
    tr_room_portal_t *tr_portal;
    room_sector_p sector;
    btVector3 localInertia(0, 0, 0);
    btTransform startTransform;
    btCollisionShape *cshape;

    room->id = room_index;
    room->active = 1;
    room->flags = tr->rooms[room_index].flags;
    room->light_mode = tr->rooms[room_index].light_mode;
    room->reverb_info = tr->rooms[room_index].reverb_info;
    room->water_scheme = tr->rooms[room_index].water_scheme;
    room->alternate_group = tr->rooms[room_index].alternate_group;

    Mat4_E_macro(room->transform);
    room->transform[12] = tr->rooms[room_index].offset.x;                       // x = x;
    room->transform[13] =-tr->rooms[room_index].offset.z;                       // y =-z;
    room->transform[14] = tr->rooms[room_index].offset.y;                       // z = y;
    room->ambient_lighting[0] = tr->rooms[room_index].light_colour.r * 2;
    room->ambient_lighting[1] = tr->rooms[room_index].light_colour.g * 2;
    room->ambient_lighting[2] = tr->rooms[room_index].light_colour.b * 2;
    room->self = (engine_container_p)calloc(1, sizeof(engine_container_t));
    room->self->room = room;
    room->self->object = room;
    room->self->object_type = OBJECT_ROOM_BASE;

    TR_GenRoomMesh(world, room_index, room, tr);

    room->bt_body = NULL;
    /*
     *  let us load static room meshes
     */
    room->static_mesh_count = tr_room->num_static_meshes;
    room->static_mesh = NULL;
    if(room->static_mesh_count)
    {
        room->static_mesh = (static_mesh_p)calloc(room->static_mesh_count, sizeof(static_mesh_t));
    }

    r_static = room->static_mesh;
    for(uint16_t i=0;i<tr_room->num_static_meshes;i++)
    {
        tr_static = tr->find_staticmesh_id(tr_room->static_meshes[i].object_id);
        if(tr_static == NULL)
        {
            room->static_mesh_count--;
            continue;
        }
        r_static->self = (engine_container_p)calloc(1, sizeof(engine_container_t));
        r_static->self->room = room;
        r_static->self->object = room->static_mesh + i;
        r_static->self->object_type = OBJECT_STATIC_MESH;
        r_static->object_id = tr_room->static_meshes[i].object_id;
        r_static->mesh = world->meshes + tr->mesh_indices[tr_static->mesh];
        r_static->pos[0] = tr_room->static_meshes[i].pos.x;
        r_static->pos[1] =-tr_room->static_meshes[i].pos.z;
        r_static->pos[2] = tr_room->static_meshes[i].pos.y;
        r_static->rot[0] = tr_room->static_meshes[i].rotation;
        r_static->rot[1] = 0.0;
        r_static->rot[2] = 0.0;
        r_static->tint[0] = tr_room->static_meshes[i].tint.r * 2;
        r_static->tint[1] = tr_room->static_meshes[i].tint.g * 2;
        r_static->tint[2] = tr_room->static_meshes[i].tint.b * 2;
        r_static->tint[3] = tr_room->static_meshes[i].tint.a * 2;
        r_static->obb = OBB_Create();

        r_static->cbb_min[0] = tr_static->collision_box[0].x;
        r_static->cbb_min[1] =-tr_static->collision_box[0].z;
        r_static->cbb_min[2] = tr_static->collision_box[1].y;
        r_static->cbb_max[0] = tr_static->collision_box[1].x;
        r_static->cbb_max[1] =-tr_static->collision_box[1].z;
        r_static->cbb_max[2] = tr_static->collision_box[0].y;
        vec3_copy(r_static->mesh->bb_min, r_static->cbb_min);
        vec3_copy(r_static->mesh->bb_max, r_static->cbb_max);

        r_static->vbb_min[0] = tr_static->visibility_box[0].x;
        r_static->vbb_min[1] =-tr_static->visibility_box[0].z;
        r_static->vbb_min[2] = tr_static->visibility_box[1].y;
        r_static->vbb_max[0] = tr_static->visibility_box[1].x;
        r_static->vbb_max[1] =-tr_static->visibility_box[1].z;
        r_static->vbb_max[2] = tr_static->visibility_box[0].y;

        r_static->obb->transform = room->static_mesh[i].transform;
        r_static->obb->r = room->static_mesh[i].mesh->R;
        Mat4_E(r_static->transform);
        Mat4_Translate(r_static->transform, r_static->pos);
        Mat4_RotateZ(r_static->transform, r_static->rot[0]);
        r_static->was_rendered = 0;
        OBB_Rebuild(r_static->obb, r_static->vbb_min, r_static->vbb_max);
        OBB_Transform(r_static->obb);

        r_static->self->collide_flag = 0x02;  // Still better than ghost collision.
        r_static->bt_body = NULL;
        r_static->hide = 0;

        TR_SetStaticMeshFlags(r_static);
        if(r_static->self->collide_flag != 0x00)
        {
            cshape = BT_CSfromMesh(r_static->mesh, true, true, r_static->self->collide_flag);
            if(cshape)
            {
                startTransform.setFromOpenGLMatrix(r_static->transform);
                btDefaultMotionState* motionState = new btDefaultMotionState(startTransform);
                r_static->bt_body = new btRigidBody(0.0, motionState, cshape, localInertia);
                bt_engine_dynamicsWorld->addRigidBody(r_static->bt_body, COLLISION_GROUP_ALL, COLLISION_MASK_ALL);
                r_static->bt_body->setUserPointer(r_static->self);
            }
        }
        r_static++;
    }
    /*
     * sprites loading section
     */
    room->sprites_count = tr_room->num_sprites;
    if(room->sprites_count != 0)
    {
        room->sprites = (room_sprite_p)calloc(room->sprites_count, sizeof(room_sprite_t));
        for(uint32_t i=0;i<room->sprites_count;i++)
        {
            if((tr_room->sprites[i].texture >= 0) && ((uint32_t)tr_room->sprites[i].texture < world->sprites_count))
            {
                room->sprites[i].sprite = world->sprites + tr_room->sprites[i].texture;
                TR_vertex_to_arr(room->sprites[i].pos, &tr_room->vertices[tr_room->sprites[i].vertex].vertex);
                vec3_add(room->sprites[i].pos, room->sprites[i].pos, room->transform+12);
            }
        }
    }

    /*
     * let us load sectors
     */
    room->sectors_x = tr_room->num_xsectors;
    room->sectors_y = tr_room->num_zsectors;
    room->sectors_count = room->sectors_x * room->sectors_y;
    room->sectors = (room_sector_p)malloc(room->sectors_count * sizeof(room_sector_t));

    /*
     * base sectors information loading and collisional mesh creation
     */

    // To avoid manipulating with unnecessary information, we declare simple
    // heightmap here, which will be operated with sector and floordata parsing,
    // then vertical inbetween polys will be constructed, and Bullet collisional
    // object will be created. Afterwards, this heightmap also can be used to
    // quickly detect slopes for pushable blocks and other entities that rely on
    // floor level.

    sector = room->sectors;
    for(uint32_t i=0;i<room->sectors_count;i++,sector++)
    {
        // Filling base sectors information.

        sector->index_x = i / room->sectors_y;
        sector->index_y = i % room->sectors_y;

        sector->pos[0] = room->transform[12] + sector->index_x * TR_METERING_SECTORSIZE + 0.5 * TR_METERING_SECTORSIZE;
        sector->pos[1] = room->transform[13] + sector->index_y * TR_METERING_SECTORSIZE + 0.5 * TR_METERING_SECTORSIZE;
        sector->pos[2] = 0.5 * (tr_room->y_bottom + tr_room->y_top);

        sector->owner_room = room;
        sector->box_index  = tr_room->sector_list[i].box_index;

        sector->material = tr_room->sector_list[i].box_index & 0x0F;

        sector->flags = 0;  // Clear sector flags.

        if(sector->box_index == 0xFFFF)
        {
            sector->box_index = -1;
        }

        sector->floor      = -TR_METERING_STEP * (int)tr_room->sector_list[i].floor;
        sector->ceiling    = -TR_METERING_STEP * (int)tr_room->sector_list[i].ceiling;
        sector->trig_index = tr_room->sector_list[i].fd_index;

        // BUILDING CEILING HEIGHTMAP.

        // Penetration config is used later to build inbetween vertical collision polys.
        // If sector's penetration config is a wall, we simply build a vertical plane to
        // isolate this sector from top to bottom. Also, this allows to trick out wall
        // sectors inside another wall sectors to be ignored completely when building
        // collisional mesh.
        // Door penetration config means that we should either ignore sector collision
        // completely (classic door) or ignore one of the triangular sector parts (TR3+).

        if(sector->ceiling == TR_METERING_WALLHEIGHT)
        {
            room->sectors[i].ceiling_penetration_config = TR_PENETRATION_CONFIG_WALL;
        }
        else if(tr_room->sector_list[i].room_above != 0xFF)
        {
            room->sectors[i].ceiling_penetration_config = TR_PENETRATION_CONFIG_GHOST;
        }
        else
        {
            room->sectors[i].ceiling_penetration_config = TR_PENETRATION_CONFIG_SOLID;
        }

        // Reset some sector parameters to avoid garbaged memory issues.

        room->sectors[i].portal_to_room = -1;
        room->sectors[i].ceiling_diagonal_type = TR_SECTOR_DIAGONAL_TYPE_NONE;
        room->sectors[i].floor_diagonal_type   = TR_SECTOR_DIAGONAL_TYPE_NONE;

        // Now, we define heightmap cells position and draft (flat) height.
        // Draft height is derived from sector's floor and ceiling values, which are
        // copied into heightmap cells Y coordinates. As result, we receive flat
        // heightmap cell, which will be operated later with floordata.

        room->sectors[i].ceiling_corners[0].m_floats[0] = (btScalar)sector->index_x * TR_METERING_SECTORSIZE;
        room->sectors[i].ceiling_corners[0].m_floats[1] = (btScalar)sector->index_y * TR_METERING_SECTORSIZE + TR_METERING_SECTORSIZE;
        room->sectors[i].ceiling_corners[0].m_floats[2] = (btScalar)sector->ceiling;

        room->sectors[i].ceiling_corners[1].m_floats[0] = (btScalar)sector->index_x * TR_METERING_SECTORSIZE + TR_METERING_SECTORSIZE;
        room->sectors[i].ceiling_corners[1].m_floats[1] = (btScalar)sector->index_y * TR_METERING_SECTORSIZE + TR_METERING_SECTORSIZE;
        room->sectors[i].ceiling_corners[1].m_floats[2] = (btScalar)sector->ceiling;

        room->sectors[i].ceiling_corners[2].m_floats[0] = (btScalar)sector->index_x * TR_METERING_SECTORSIZE + TR_METERING_SECTORSIZE;
        room->sectors[i].ceiling_corners[2].m_floats[1] = (btScalar)sector->index_y * TR_METERING_SECTORSIZE;
        room->sectors[i].ceiling_corners[2].m_floats[2] = (btScalar)sector->ceiling;

        room->sectors[i].ceiling_corners[3].m_floats[0] = (btScalar)sector->index_x * TR_METERING_SECTORSIZE;
        room->sectors[i].ceiling_corners[3].m_floats[1] = (btScalar)sector->index_y * TR_METERING_SECTORSIZE;
        room->sectors[i].ceiling_corners[3].m_floats[2] = (btScalar)sector->ceiling;

        // BUILDING FLOOR HEIGHTMAP.

        // Features same steps as for the ceiling.

        if(sector->floor == TR_METERING_WALLHEIGHT)
        {
            room->sectors[i].floor_penetration_config = TR_PENETRATION_CONFIG_WALL;
        }
        else if(tr_room->sector_list[i].room_below != 0xFF)
        {
            room->sectors[i].floor_penetration_config = TR_PENETRATION_CONFIG_GHOST;
        }
        else
        {
            room->sectors[i].floor_penetration_config = TR_PENETRATION_CONFIG_SOLID;
        }

        room->sectors[i].floor_corners[0].m_floats[0] = (btScalar)sector->index_x * TR_METERING_SECTORSIZE;
        room->sectors[i].floor_corners[0].m_floats[1] = (btScalar)sector->index_y * TR_METERING_SECTORSIZE + TR_METERING_SECTORSIZE;
        room->sectors[i].floor_corners[0].m_floats[2] = (btScalar)sector->floor;

        room->sectors[i].floor_corners[1].m_floats[0] = (btScalar)sector->index_x * TR_METERING_SECTORSIZE + TR_METERING_SECTORSIZE;
        room->sectors[i].floor_corners[1].m_floats[1] = (btScalar)sector->index_y * TR_METERING_SECTORSIZE + TR_METERING_SECTORSIZE;
        room->sectors[i].floor_corners[1].m_floats[2] = (btScalar)sector->floor;

        room->sectors[i].floor_corners[2].m_floats[0] = (btScalar)sector->index_x * TR_METERING_SECTORSIZE + TR_METERING_SECTORSIZE;
        room->sectors[i].floor_corners[2].m_floats[1] = (btScalar)sector->index_y * TR_METERING_SECTORSIZE;
        room->sectors[i].floor_corners[2].m_floats[2] = (btScalar)sector->floor;

        room->sectors[i].floor_corners[3].m_floats[0] = (btScalar)sector->index_x * TR_METERING_SECTORSIZE;
        room->sectors[i].floor_corners[3].m_floats[1] = (btScalar)sector->index_y * TR_METERING_SECTORSIZE;
        room->sectors[i].floor_corners[3].m_floats[2] = (btScalar)sector->floor;
    }

    /*
     *  load lights
     */
    room->light_count = tr_room->num_lights;
    room->lights = NULL;
    if(room->light_count)
    {
        room->lights = (light_p)malloc(room->light_count * sizeof(light_t));
    }

    for(uint16_t i=0;i<tr_room->num_lights;i++)
    {
        switch(tr_room->lights[i].light_type)
        {
        case 0:
            room->lights[i].light_type = LT_SUN;
            break;
        case 1:
            room->lights[i].light_type = LT_POINT;
            break;
        case 2:
            room->lights[i].light_type = LT_SPOTLIGHT;
            break;
        case 3:
            room->lights[i].light_type = LT_SHADOW;
            break;
        default:
            room->lights[i].light_type = LT_NULL;
            break;
        }

        room->lights[i].pos[0] = tr_room->lights[i].pos.x;
        room->lights[i].pos[1] = -tr_room->lights[i].pos.z;
        room->lights[i].pos[2] = tr_room->lights[i].pos.y;
        room->lights[i].pos[3] = 1.0f;

        if(room->lights[i].light_type == LT_SHADOW)
        {
            room->lights[i].colour[0] = -(tr_room->lights[i].color.r / 255.0f) * tr_room->lights[i].intensity;
            room->lights[i].colour[1] = -(tr_room->lights[i].color.g / 255.0f) * tr_room->lights[i].intensity;
            room->lights[i].colour[2] = -(tr_room->lights[i].color.b / 255.0f) * tr_room->lights[i].intensity;
            room->lights[i].colour[3] = 1.0f;
        }
        else
        {
            room->lights[i].colour[0] = (tr_room->lights[i].color.r / 255.0f) * tr_room->lights[i].intensity;
            room->lights[i].colour[1] = (tr_room->lights[i].color.g / 255.0f) * tr_room->lights[i].intensity;
            room->lights[i].colour[2] = (tr_room->lights[i].color.b / 255.0f) * tr_room->lights[i].intensity;
            room->lights[i].colour[3] = 1.0f;
        }

        room->lights[i].inner = tr_room->lights[i].r_inner;
        room->lights[i].outer = tr_room->lights[i].r_outer;
        room->lights[i].length = tr_room->lights[i].length;
        room->lights[i].cutoff = tr_room->lights[i].cutoff;

        room->lights[i].falloff = 0.001f / room->lights[i].outer;
    }


    /*
     * portals loading / calculation!!!
     */
    room->portal_count = tr_room->num_portals;
    p = room->portals = (portal_p)calloc(room->portal_count, sizeof(portal_t));
    tr_portal = tr_room->portals;
    for(uint16_t i=0;i<room->portal_count;i++,p++,tr_portal++)
    {
        r_dest = world->rooms + tr_portal->adjoining_room;
        p->vertex_count = 4;                                                    // in original TR all portals are axis aligned rectangles
        p->vertex = (btScalar*)malloc(3*p->vertex_count*sizeof(btScalar));
        p->flag = 0;
        p->dest_room = r_dest;
        p->current_room = room;
        TR_vertex_to_arr(p->vertex  , &tr_portal->vertices[3]);
        vec3_add(p->vertex, p->vertex, room->transform+12);
        TR_vertex_to_arr(p->vertex+3, &tr_portal->vertices[2]);
        vec3_add(p->vertex+3, p->vertex+3, room->transform+12);
        TR_vertex_to_arr(p->vertex+6, &tr_portal->vertices[1]);
        vec3_add(p->vertex+6, p->vertex+6, room->transform+12);
        TR_vertex_to_arr(p->vertex+9, &tr_portal->vertices[0]);
        vec3_add(p->vertex+9, p->vertex+9, room->transform+12);
        vec3_add(p->centre, p->vertex, p->vertex+3);
        vec3_add(p->centre, p->centre, p->vertex+6);
        vec3_add(p->centre, p->centre, p->vertex+9);
        p->centre[0] /= 4.0;
        p->centre[1] /= 4.0;
        p->centre[2] /= 4.0;
        Portal_GenNormale(p);

        /*
         * Portal position fix...
         */
        // X_MIN
        if((p->norm[0] > 0.999) && (((int)p->centre[0])%2))
        {
            btScalar pos[3] = {1.0, 0.0, 0.0};
            Portal_Move(p, pos);
        }

        // Y_MIN
        if((p->norm[1] > 0.999) && (((int)p->centre[1])%2))
        {
            btScalar pos[3] = {0.0, 1.0, 0.0};
            Portal_Move(p, pos);
        }

        // Z_MAX
        if((p->norm[2] <-0.999) && (((int)p->centre[2])%2))
        {
            btScalar pos[3] = {0.0, 0.0, -1.0};
            Portal_Move(p, pos);
        }
    }

    /*
     * room borders calculation
     */
    room->bb_min[2] = tr_room->y_bottom;
    room->bb_max[2] = tr_room->y_top;

    room->bb_min[0] = room->transform[12] + TR_METERING_SECTORSIZE;
    room->bb_min[1] = room->transform[13] + TR_METERING_SECTORSIZE;
    room->bb_max[0] = room->transform[12] + TR_METERING_SECTORSIZE * room->sectors_x - TR_METERING_SECTORSIZE;
    room->bb_max[1] = room->transform[13] + TR_METERING_SECTORSIZE * room->sectors_y - TR_METERING_SECTORSIZE;

    /*
     * alternate room pointer calculation if one exists.
     */
    room->alternate_room = NULL;
    room->base_room = NULL;

    if((tr_room->alternate_room >= 0) && ((uint32_t)tr_room->alternate_room < tr->rooms_count))
    {
        room->alternate_room = world->rooms + tr_room->alternate_room;
    }
}


void TR_GenRoomCollision(struct world_s *world)
{
    room_p r = world->rooms;

#if TR_MESH_ROOM_COLLISION
    for(uint32_t i=0;i<world->room_count;i++,r++)
    {
        r->bt_body = NULL;

        if(r->mesh)
        {
            cshape = BT_CSfromMesh(r->mesh, true, true, COLLISION_TRIMESH);

            if(cshape)
            {
                startTransform.setFromOpenGLMatrix(r->transform);
                btDefaultMotionState* motionState = new btDefaultMotionState(startTransform);
                r->bt_body = new btRigidBody(0.0, motionState, cshape, localInertia);
                bt_engine_dynamicsWorld->addRigidBody(r->bt_body, COLLISION_GROUP_ALL, COLLISION_MASK_ALL);
                r->bt_body->setUserPointer(room->self);
                r->self->collide_flag = COLLISION_TRIMESH;                   // meshtree
                if(!r->active)
                {
                    Room_Disable(r);
                }
            }
        }
    }

#else

    if(level_script != NULL)
    {
        int top = lua_gettop(level_script);
        lua_getglobal(level_script, "doTuneSector");
        lua_pcall(level_script, 0, 0, 0);
        lua_settop(level_script, top);
    }

    for(uint32_t i=0;i<world->room_count;i++,r++)
    {
        // Inbetween polygons array is later filled by loop which scans adjacent
        // sector heightmaps and fills the gaps between them, thus creating inbetween
        // polygon. Inbetweens can be either quad (if all four corner heights are
        // different), triangle (if one corner height is similar to adjacent) or
        // ghost (if corner heights are completely similar). In case of quad inbetween,
        // two triangles are added to collisional trimesh, in case of triangle inbetween,
        // we add only one, and in case of ghost inbetween, we ignore it.

        int num_heightmaps = (r->sectors_x * r->sectors_y);
        int num_tweens = (num_heightmaps * 4);
        sector_tween_s *room_tween   = new sector_tween_s[num_tweens];

        // Clear tween array.

        for(int j=0;j<num_tweens;j++)
        {
            room_tween[j].ceiling_tween_type = TR_SECTOR_TWEEN_TYPE_NONE;
            room_tween[j].floor_tween_type   = TR_SECTOR_TWEEN_TYPE_NONE;
        }

        // Most difficult task with converting floordata collision to trimesh collision is
        // building inbetween polygons which will block out gaps between sector heights.
        TR_Sector_GenTweens(r, room_tween);

        // Final step is sending actual sectors to Bullet collision model. We do it here.

        btCollisionShape *cshape = BT_CSfromHeightmap(r->sectors, room_tween, num_tweens, true, true);

        if(cshape)
        {
            btVector3 localInertia(0, 0, 0);
            btTransform tr;
            tr.setFromOpenGLMatrix(r->transform);
            btDefaultMotionState* motionState = new btDefaultMotionState(tr);
            r->bt_body = new btRigidBody(0.0, motionState, cshape, localInertia);
            bt_engine_dynamicsWorld->addRigidBody(r->bt_body, COLLISION_GROUP_ALL, COLLISION_MASK_ALL);
            r->bt_body->setUserPointer(r->self);
            r->self->collide_flag = COLLISION_TRIMESH;                          // meshtree
        }

        delete[] room_tween;
    }

#endif
}


void TR_GenRoomProperties(struct world_s *world, class VT_Level *tr)
{
    room_p r = world->rooms;

    for(uint32_t i=0;i<world->room_count;i++,r++)
    {
        if(r->alternate_room != NULL)
        {
            r->alternate_room->base_room = r;   // Refill base room pointer.
        }

        // Fill heightmap and translate floordata.
        for(uint32_t j=0;j<r->sectors_count;j++)
        {
            TR_Sector_TranslateFloorData(r->sectors + j, tr);
        }

        // Generate links to the near rooms.
        Room_BuildNearRoomsList(r);

        // Basic sector calculations.
        TR_Sector_Calculate(world, tr, i);
    }
}


void TR_GenRoomFlipMap(struct world_s *world)
{
    // Flipmap count is hardcoded, as no original levels contain such info.

    world->flip_count = FLIPMAP_MAX_NUMBER;

    world->flip_map   = (uint8_t*)malloc(world->flip_count * sizeof(uint8_t));
    world->flip_state = (uint8_t*)malloc(world->flip_count * sizeof(uint8_t));

    memset(world->flip_map,   0, world->flip_count);
    memset(world->flip_state, 0, world->flip_count);
}

/**
 * sprites loading, works correct in TR1 - TR5
 */
void TR_GenSprites(struct world_s *world, class VT_Level *tr)
{
    sprite_p s;
    tr_sprite_texture_t *tr_st;

    if(tr->sprite_textures_count == 0)
    {
        world->sprites = NULL;
        world->sprites_count = 0;
        return;
    }

    world->sprites_count = tr->sprite_textures_count;
    s = world->sprites = (sprite_p)calloc(world->sprites_count, sizeof(sprite_t));

    for(uint32_t i=0;i<world->sprites_count;i++,s++)
    {
        tr_st = &tr->sprite_textures[i];

        s->left = tr_st->left_side;
        s->right = tr_st->right_side;
        s->top = tr_st->top_side;
        s->bottom = tr_st->bottom_side;

        world->tex_atlas->getSpriteCoordinates(i, s->texture, s->tex_coord);
    }

    for(uint32_t i=0;i<tr->sprite_sequences_count;i++)
    {
        if((tr->sprite_sequences[i].offset >= 0) && ((uint32_t)tr->sprite_sequences[i].offset < world->sprites_count))
        {
            world->sprites[tr->sprite_sequences[i].offset].id = tr->sprite_sequences[i].object_id;
        }
    }
}

void TR_GenTextures(struct world_s* world, class VT_Level *tr)
{
    int border_size = renderer.settings.texture_border;
    border_size = (border_size < 0)?(0):(border_size);
    border_size = (border_size > 128)?(128):(border_size);
    world->tex_atlas = new bordered_texture_atlas(border_size,
                                                  tr->textile32_count,
                                                  tr->textile32,
                                                  tr->object_textures_count,
                                                  tr->object_textures,
                                                  tr->sprite_textures_count,
                                                  tr->sprite_textures);

    world->tex_count = (uint32_t) world->tex_atlas->getNumAtlasPages() + 1;
    world->textures = (GLuint*)malloc(world->tex_count * sizeof(GLuint));

    glPixelStorei(GL_UNPACK_ALIGNMENT, 1);
    glPixelZoom(1, 1);
    world->tex_atlas->createTextures(world->textures, 1);

    // white texture data for coloured polygons and debug lines.
    GLubyte whtx[] = {0xff, 0xff, 0xff, 0xff, 0xff, 0xff, 0xff, 0xff, 0xff, 0xff, 0xff, 0xff, 0xff, 0xff, 0xff, 0xff,
                      0xff, 0xff, 0xff, 0xff, 0xff, 0xff, 0xff, 0xff, 0xff, 0xff, 0xff, 0xff, 0xff, 0xff, 0xff, 0xff,
                      0xff, 0xff, 0xff, 0xff, 0xff, 0xff, 0xff, 0xff, 0xff, 0xff, 0xff, 0xff, 0xff, 0xff, 0xff, 0xff,
                      0xff, 0xff, 0xff, 0xff, 0xff, 0xff, 0xff, 0xff, 0xff, 0xff, 0xff, 0xff, 0xff, 0xff, 0xff, 0xff};

    glTexParameteri(GL_TEXTURE_2D, GL_TEXTURE_MAG_FILTER, GL_LINEAR);   // Mag filter is always linear.

    // Select mipmap mode
    switch(renderer.settings.mipmap_mode)
    {
        case 0:
            glTexParameteri(GL_TEXTURE_2D, GL_TEXTURE_MIN_FILTER, GL_NEAREST_MIPMAP_NEAREST);
            break;

        case 1:
            glTexParameteri(GL_TEXTURE_2D, GL_TEXTURE_MIN_FILTER, GL_LINEAR_MIPMAP_NEAREST);
            break;

        case 2:
            glTexParameteri(GL_TEXTURE_2D, GL_TEXTURE_MIN_FILTER, GL_NEAREST_MIPMAP_LINEAR);
            break;

        case 3:
        default:
            glTexParameteri(GL_TEXTURE_2D, GL_TEXTURE_MIN_FILTER, GL_LINEAR_MIPMAP_LINEAR);
            break;
    };

    // Set mipmaps number
    glTexParameteri(GL_TEXTURE_2D, GL_TEXTURE_MAX_LEVEL, renderer.settings.mipmaps);

    // Set anisotropy degree
    glTexParameteri(GL_TEXTURE_2D, GL_TEXTURE_MAX_ANISOTROPY_EXT, renderer.settings.anisotropy);

    // Read lod bias
    glTexParameterf(GL_TEXTURE_2D, GL_TEXTURE_LOD_BIAS, renderer.settings.lod_bias);


    glBindTexture(GL_TEXTURE_2D, world->textures[world->tex_count-1]);          // solid color =)
    glTexParameteri(GL_TEXTURE_2D, GL_TEXTURE_MAG_FILTER, GL_LINEAR);

    glTexImage2D(GL_TEXTURE_2D, 0, GL_RGBA, 4, 4, 0, GL_RGBA, GL_UNSIGNED_BYTE, whtx);
    glTexImage2D(GL_TEXTURE_2D, 1, GL_RGBA, 2, 2, 0, GL_RGBA, GL_UNSIGNED_BYTE, whtx);
    glTexImage2D(GL_TEXTURE_2D, 2, GL_RGBA, 1, 1, 0, GL_RGBA, GL_UNSIGNED_BYTE, whtx);
    //glDisable(GL_TEXTURE_2D); // Why it is here? It is blocking loading screen.

}

/**   Animated textures loading.
  *   Natively, animated textures stored as a stream of bitu16s, which
  *   is then parsed on the fly. What we do is parse this stream to the
  *   proper structures to be used later within renderer.
  */
void TR_GenAnimTextures(struct world_s *world, class VT_Level *tr)
{
    uint16_t *pointer;
    uint16_t  num_sequences, num_uvrotates;
    int32_t   uvrotate_script = 0;
    polygon_t p0, p;

    p0.vertex_count = 0;
    p0.vertices = NULL;
    p.vertex_count = 0;
    p.vertices = NULL;
    Polygon_Resize(&p0, 3);
    Polygon_Resize(&p, 3);

    pointer       = tr->animated_textures;
    num_uvrotates = tr->animated_textures_uv_count;

    num_sequences = *(pointer++);   // First word in a stream is sequence count.

    world->anim_sequences_count = num_sequences;
    world->anim_sequences = (anim_seq_p)calloc(num_sequences, sizeof(anim_seq_t));

    anim_seq_p seq = world->anim_sequences;
    for(uint16_t i = 0; i < num_sequences; i++,seq++)
    {
        seq->frames_count = *(pointer++) + 1;
        seq->frame_list   =  (uint32_t*)malloc(seq->frames_count * sizeof(uint32_t));

        // Fill up new sequence with frame list.
        seq->anim_type         = TR_ANIMTEXTURE_FORWARD;
        seq->frame_lock        = false; // by default anim is playing
        seq->uvrotate          = false; // by default uvrotate
        seq->reverse_direction = false; // Needed for proper reverse-type start-up.
        seq->frame_rate        = 0.05;  // Should be passed as 1 / FPS.
        seq->frame_time        = 0.0;   // Reset frame time to initial state.
        seq->current_frame     = 0;     // Reset current frame to zero.

        for(uint16_t j = 0; j < seq->frames_count; j++)
        {
            seq->frame_list[j] = *(pointer++);  // Add one frame.
        }

        // UVRotate textures case.
        // In TR4-5, it is possible to define special UVRotate animation mode.
        // It is specified by num_uvrotates variable. If sequence belongs to
        // UVRotate range, each frame will be divided in half and continously
        // scrolled from one part to another by shifting UV coordinates.
        // In OpenTomb, we can have BOTH UVRotate and classic frames mode
        // applied to the same sequence, but there we specify compatibility
        // method for TR4-5.

        if(level_script)
        {
            int top = lua_gettop(level_script);
            lua_getglobal(level_script, "UVRotate");
            uvrotate_script = lua_tointeger(level_script, -1);
            lua_settop(level_script, top);
        }

        if(i < num_uvrotates)
        {
            seq->uvrotate = true;
            // Get texture height and divide it in half.
            // This way, we get a reference value which is used to identify
            // if scrolling is completed or not.
            seq->frames_count = 8;
            seq->uvrotate_max   = world->tex_atlas->getTextureHeight(seq->frame_list[0]) / 2;
            seq->uvrotate_speed = seq->uvrotate_max / (btScalar)seq->frames_count;
            seq->frames = (tex_frame_p)malloc(seq->frames_count * sizeof(tex_frame_t));

            if(uvrotate_script > 0)
            {
                seq->anim_type        = TR_ANIMTEXTURE_FORWARD;
            }
            else if(uvrotate_script < 0)
            {
                seq->anim_type        = TR_ANIMTEXTURE_BACKWARD;
            }

            engine_world.tex_atlas->getCoordinates(seq->frame_list[0], false, &p, 0.0, true);
            for(uint16_t j=0;j<seq->frames_count;j++)
            {
                engine_world.tex_atlas->getCoordinates(seq->frame_list[0], false, &p, (GLfloat)j * seq->uvrotate_speed, true);
                seq->frames[j].tex_ind = p.tex_index;

                GLfloat A0[2], B0[2], A[2], B[2], d;                            ///@PARANOID: texture transformation may be not only move
                A0[0] = p0.vertices[1].tex_coord[0] - p0.vertices[0].tex_coord[0];
                A0[1] = p0.vertices[1].tex_coord[1] - p0.vertices[0].tex_coord[1];
                B0[0] = p0.vertices[2].tex_coord[0] - p0.vertices[0].tex_coord[0];
                B0[1] = p0.vertices[2].tex_coord[1] - p0.vertices[0].tex_coord[1];

                A[0] = p.vertices[1].tex_coord[0] - p.vertices[0].tex_coord[0];
                A[1] = p.vertices[1].tex_coord[1] - p.vertices[0].tex_coord[1];
                B[0] = p.vertices[2].tex_coord[0] - p.vertices[0].tex_coord[0];
                B[1] = p.vertices[2].tex_coord[1] - p.vertices[0].tex_coord[1];

                d = A0[0] * B0[1] - A0[1] * B0[0];
                seq->frames[j].mat[0 + 0 * 2] = (A[0] * B0[1] - A0[1] * B[0]) / d;
                seq->frames[j].mat[1 + 0 * 2] =-(A[1] * B0[1] - A0[1] * B[1]) / d;
                seq->frames[j].mat[0 + 1 * 2] =-(A0[0] * B[0] - A[0] * B0[0]) / d;
                seq->frames[j].mat[1 + 1 * 2] = (A0[0] * B[1] - A[1] * B0[0]) / d;

                seq->frames[j].move[0] = p.vertices[0].tex_coord[0] - (p0.vertices[0].tex_coord[0] * seq->frames[j].mat[0 + 0 * 2] + p0.vertices[0].tex_coord[1] * seq->frames[j].mat[0 + 1 * 2]);
                seq->frames[j].move[1] = p.vertices[0].tex_coord[1] - (p0.vertices[0].tex_coord[0] * seq->frames[j].mat[1 + 0 * 2] + p0.vertices[0].tex_coord[1] * seq->frames[j].mat[1 + 1 * 2]);
            }
        }
        else
        {
            seq->frames = (tex_frame_p)malloc(seq->frames_count * sizeof(tex_frame_t));
            engine_world.tex_atlas->getCoordinates(seq->frame_list[0], 0, &p0);
            for(uint16_t j=0;j<seq->frames_count;j++)
            {
                engine_world.tex_atlas->getCoordinates(seq->frame_list[j], 0, &p);
                seq->frames[j].tex_ind = p.tex_index;

                GLfloat A0[2], B0[2], A[2], B[2], d;                            ///@PARANOID: texture transformation may be not only move
                A0[0] = p0.vertices[1].tex_coord[0] - p0.vertices[0].tex_coord[0];
                A0[1] = p0.vertices[1].tex_coord[1] - p0.vertices[0].tex_coord[1];
                B0[0] = p0.vertices[2].tex_coord[0] - p0.vertices[0].tex_coord[0];
                B0[1] = p0.vertices[2].tex_coord[1] - p0.vertices[0].tex_coord[1];

                A[0] = p.vertices[1].tex_coord[0] - p.vertices[0].tex_coord[0];
                A[1] = p.vertices[1].tex_coord[1] - p.vertices[0].tex_coord[1];
                B[0] = p.vertices[2].tex_coord[0] - p.vertices[0].tex_coord[0];
                B[1] = p.vertices[2].tex_coord[1] - p.vertices[0].tex_coord[1];

                d = A0[0] * B0[1] - A0[1] * B0[0];
                seq->frames[j].mat[0 + 0 * 2] = (A[0] * B0[1] - A0[1] * B[0]) / d;
                seq->frames[j].mat[1 + 0 * 2] =-(A[1] * B0[1] - A0[1] * B[1]) / d;
                seq->frames[j].mat[0 + 1 * 2] =-(A0[0] * B[0] - A[0] * B0[0]) / d;
                seq->frames[j].mat[1 + 1 * 2] = (A0[0] * B[1] - A[1] * B0[0]) / d;

                seq->frames[j].move[0] = p.vertices[0].tex_coord[0] - (p0.vertices[0].tex_coord[0] * seq->frames[j].mat[0 + 0 * 2] + p0.vertices[0].tex_coord[1] * seq->frames[j].mat[0 + 1 * 2]);
                seq->frames[j].move[1] = p.vertices[0].tex_coord[1] - (p0.vertices[0].tex_coord[0] * seq->frames[j].mat[1 + 0 * 2] + p0.vertices[0].tex_coord[1] * seq->frames[j].mat[1 + 1 * 2]);
            }

        }
    }
    Polygon_Clear(&p0);
    Polygon_Clear(&p);
}

/**   Assign animated texture to a polygon.
  *   While in original TRs we had TexInfo abstraction layer to refer texture,
  *   in OpenTomb we need to re-think animated texture concept to work on a
  *   per-polygon basis. For this, we scan all animated texture lists for
  *   same TexInfo index that is applied to polygon, and if corresponding
  *   animation list is found, we assign it to polygon.
  */
bool SetAnimTexture(struct polygon_s *polygon, uint32_t tex_index, struct world_s *world)
{
    polygon->anim_id = 0;                           // Reset to 0 by default.

    for(uint32_t i = 0; i < world->anim_sequences_count; i++)
    {
        for(uint16_t j = 0; j < world->anim_sequences[i].frames_count; j++)
        {
            if(world->anim_sequences[i].frame_list[j] == tex_index)
            {
                // If we have found assigned texture ID in animation texture lists,
                // we assign corresponding animation sequence to this polygon,
                // additionally specifying frame offset.
                polygon->anim_id      = i + 1;  // Animation sequence ID.
                polygon->frame_offset  = j;     // Animation frame offset.
                return true;
            }
        }
    }

    return false;   // No such TexInfo found in animation textures lists.
}

static void addPolygonCopyToList(const polygon_p polygon, polygon_s *&list)
{
    polygon_p np = (polygon_p)calloc(1, sizeof(polygon_t));
    Polygon_Copy(np, polygon);
    np->next = list;
    list = np;
}

void SortPolygonsInMesh(struct base_mesh_s *mesh)
{
    polygon_p p = mesh->polygons;
    for(uint32_t i=0;i<mesh->polygons_count;i++,p++)
    {
        if((p->anim_id > 0) && (p->anim_id <= engine_world.anim_sequences_count))
        {
            anim_seq_p seq = engine_world.anim_sequences + (p->anim_id - 1);
            // set tex coordinates to the first frame for correct texture transform in renderer
            engine_world.tex_atlas->getCoordinates(seq->frame_list[0], false, p, 0, seq->uvrotate);
        }

        if(p->transparency >= 2)
        {
            addPolygonCopyToList(p, mesh->transparency_polygons);
        }
        else if((p->anim_id > 0) && (p->anim_id <= engine_world.anim_sequences_count))
        {
            addPolygonCopyToList(p, mesh->animated_polygons);
        }
    }
}


void TR_GenMeshes(struct world_s *world, class VT_Level *tr)
{
    base_mesh_p base_mesh;

    world->meshes_count = tr->meshes_count;
    base_mesh = world->meshes = (base_mesh_p)calloc(world->meshes_count, sizeof(base_mesh_t));
    for(uint32_t i=0;i<world->meshes_count;i++,base_mesh++)
    {
        TR_GenMesh(world, i, base_mesh, tr);
    }
}

static void tr_copyNormals(const polygon_p polygon, base_mesh_p mesh, const uint16_t *mesh_vertex_indices)
{
    for (int i = 0; i < polygon->vertex_count; i++)
    {
        vec3_copy(polygon->vertices[i].normal, mesh->vertices[mesh_vertex_indices[i]].normal);
    }
}

void tr_accumulateNormals(tr4_mesh_t *tr_mesh, base_mesh_p mesh, int numCorners, const uint16_t *vertex_indices, polygon_p p)
{
    Polygon_Resize(p, numCorners);

    for (int i = 0; i < numCorners; i++)
    {
        TR_vertex_to_arr(p->vertices[i].position, &tr_mesh->vertices[vertex_indices[i]]);
    }
    Polygon_FindNormale(p);

    for (int i = 0; i < numCorners; i++)
    {
        vec3_add(mesh->vertices[vertex_indices[i]].normal, mesh->vertices[vertex_indices[i]].normal, p->plane);
    }
}

void tr_setupColoredFace(tr4_mesh_t *tr_mesh, VT_Level *tr, base_mesh_p mesh, const uint16_t *vertex_indices, unsigned color, polygon_p p)
{
    for (int i = 0; i < p->vertex_count; i++)
    {
        p->vertices[i].color[0] = tr->palette.colour[color].r / 255.0f;
        p->vertices[i].color[1] = tr->palette.colour[color].g / 255.0f;
        p->vertices[i].color[2] = tr->palette.colour[color].b / 255.0f;
        if(tr_mesh->num_lights == tr_mesh->num_vertices)
        {
            p->vertices[i].color[0] = p->vertices[i].color[0] * 1.0f - (tr_mesh->lights[vertex_indices[i]] / (8192.0f));
            p->vertices[i].color[1] = p->vertices[i].color[1] * 1.0f - (tr_mesh->lights[vertex_indices[i]] / (8192.0f));
            p->vertices[i].color[2] = p->vertices[i].color[2] * 1.0f - (tr_mesh->lights[vertex_indices[i]] / (8192.0f));
        }
        p->vertices[i].color[3] = 1.0f;

        p->vertices[i].tex_coord[0] = i & 2 ? 1.0 : 0.0;
        p->vertices[i].tex_coord[1] = i >= 2 ? 1.0 : 0.0;
    }
    mesh->uses_vertex_colors = 1;
}

void tr_setupTexturedFace(tr4_mesh_t *tr_mesh, base_mesh_p mesh, const uint16_t *vertex_indices, polygon_p p)
{
    for (int i = 0; i < p->vertex_count; i++)
    {
        if(tr_mesh->num_lights == tr_mesh->num_vertices)
        {
            p->vertices[i].color[0] = 1.0f - (tr_mesh->lights[vertex_indices[i]] / (8192.0f));
            p->vertices[i].color[1] = 1.0f - (tr_mesh->lights[vertex_indices[i]] / (8192.0f));
            p->vertices[i].color[2] = 1.0f - (tr_mesh->lights[vertex_indices[i]] / (8192.0f));
            p->vertices[i].color[3] = 1.0f;

            mesh->uses_vertex_colors = 1;
        }
        else
        {
            vec4_set_one(p->vertices[i].color);
        }
    }
}

void TR_GenMesh(struct world_s *world, size_t mesh_index, struct base_mesh_s *mesh, class VT_Level *tr)
{
    uint16_t col;
    tr4_mesh_t *tr_mesh;
    tr4_face4_t *face4;
    tr4_face3_t *face3;
    tr4_object_texture_t *tex;
    polygon_p p;
    btScalar n;
    vertex_p vertex;
    uint32_t tex_mask = (world->version == TR_IV)?(TR_TEXTURE_INDEX_MASK_TR4):(TR_TEXTURE_INDEX_MASK);

    /* TR WAD FORMAT DOCUMENTATION!
     * tr4_face[3,4]_t:
     * flipped texture & 0x8000 (1 bit  ) - horizontal flipping.
     * shape texture   & 0x7000 (3 bits ) - texture sample shape.
     * index texture   & $0FFF  (12 bits) - texture sample index.
     *
     * if bit [15] is set, as in ( texture and $8000 ), it indicates that the texture
     * sample must be flipped horizontally prior to be used.
     * Bits [14..12] as in ( texture and $7000 ), are used to store the texture
     * shape, given by: ( texture and $7000 ) shr 12.
     * The valid values are: 0, 2, 4, 6, 7, as assigned to a square starting from
     * the top-left corner and going clockwise: 0, 2, 4, 6 represent the positions
     * of the square angle of the triangles, 7 represents a quad.
     */

    tr_mesh = &tr->meshes[mesh_index];
    mesh->id = mesh_index;
    mesh->centre[0] = tr_mesh->centre.x;
    mesh->centre[1] =-tr_mesh->centre.z;
    mesh->centre[2] = tr_mesh->centre.y;
    mesh->R = tr_mesh->collision_size;
    mesh->num_texture_pages = (uint32_t)world->tex_atlas->getNumAtlasPages() + 1;

    mesh->vertex_count = tr_mesh->num_vertices;
    vertex = mesh->vertices = (vertex_p)calloc(mesh->vertex_count, sizeof(vertex_t));
    for(uint32_t i=0;i<mesh->vertex_count;i++,vertex++)
    {
        TR_vertex_to_arr(vertex->position, &tr_mesh->vertices[i]);
        vec3_set_zero(vertex->normal);                                          // paranoid
    }

    mesh->polygons_count = tr_mesh->num_textured_triangles + tr_mesh->num_coloured_triangles + tr_mesh->num_textured_rectangles + tr_mesh->num_coloured_rectangles;
    p = mesh->polygons = Polygon_CreateArray(mesh->polygons_count);

    /*
     * textured triangles
     */
    for(int16_t i=0;i<tr_mesh->num_textured_triangles;i++,p++)
    {
        face3 = &tr_mesh->textured_triangles[i];
        tex = &tr->object_textures[face3->texture & tex_mask];

        p->double_side = (bool)(face3->texture >> 15);    // CORRECT, BUT WRONG IN TR3-5

        SetAnimTexture(p, face3->texture & tex_mask, world);

        if(face3->lighting & 0x01)
        {
            p->transparency = BM_MULTIPLY;
        }
        else
        {
            p->transparency = tex->transparency_flags;
        }

        tr_accumulateNormals(tr_mesh, mesh, 3, face3->vertices, p);
        tr_setupTexturedFace(tr_mesh, mesh, face3->vertices, p);

        world->tex_atlas->getCoordinates(face3->texture & tex_mask, 0, p);
    }

    /*
     * coloured triangles
     */
    for(int16_t i=0;i<tr_mesh->num_coloured_triangles;i++,p++)
    {
        face3 = &tr_mesh->coloured_triangles[i];
        col = face3->texture & 0xff;
        p->tex_index = (uint32_t)world->tex_atlas->getNumAtlasPages();
        p->transparency = 0;
        p->anim_id = 0;

        tr_accumulateNormals(tr_mesh, mesh, 3, face3->vertices, p);
        tr_setupColoredFace(tr_mesh, tr, mesh, face3->vertices, col, p);
    }

    /*
     * textured rectangles
     */
    for(int16_t i=0;i<tr_mesh->num_textured_rectangles;i++,p++)
    {
        face4 = &tr_mesh->textured_rectangles[i];
        tex = &tr->object_textures[face4->texture & tex_mask];

        p->double_side = (bool)(face4->texture >> 15);    // CORRECT, BUT WRONG IN TR3-5

        SetAnimTexture(p, face4->texture & tex_mask, world);

        if(face4->lighting & 0x01)
        {
            p->transparency = BM_MULTIPLY;
        }
        else
        {
            p->transparency = tex->transparency_flags;
        }

        tr_accumulateNormals(tr_mesh, mesh, 4, face4->vertices, p);
        tr_setupTexturedFace(tr_mesh, mesh, face4->vertices, p);

        world->tex_atlas->getCoordinates(face4->texture & tex_mask, 0, p);
    }

    /*
     * coloured rectangles
     */
    for(int16_t i=0;i<tr_mesh->num_coloured_rectangles;i++,p++)
    {
        face4 = &tr_mesh->coloured_rectangles[i];
        col = face4->texture & 0xff;
        Polygon_Resize(p, 4);
        p->tex_index = (uint32_t)world->tex_atlas->getNumAtlasPages();
        p->transparency = 0;
        p->anim_id = 0;

        tr_accumulateNormals(tr_mesh, mesh, 4, face4->vertices, p);
        tr_setupColoredFace(tr_mesh, tr, mesh, face4->vertices, col, p);
    }

    /*
     * let us normalise normales %)
     */
    p = mesh->polygons;
    for(uint32_t i=0;i<mesh->vertex_count;i++)
    {
        vec3_norm(mesh->vertices[i].normal, n);
    }

    /*
     * triangles
     */
    for(int16_t i=0;i<tr_mesh->num_textured_triangles;i++,p++)
    {
        tr_copyNormals(p, mesh, tr_mesh->textured_triangles[i].vertices);
    }

    for(int16_t i=0;i<tr_mesh->num_coloured_triangles;i++,p++)
    {
        tr_copyNormals(p, mesh, tr_mesh->coloured_triangles[i].vertices);
    }

    /*
     * rectangles
     */
    for(int16_t i=0;i<tr_mesh->num_textured_rectangles;i++,p++)
    {
        tr_copyNormals(p, mesh, tr_mesh->textured_rectangles[i].vertices);
    }

    for(int16_t i=0;i<tr_mesh->num_coloured_rectangles;i++,p++)
    {
        tr_copyNormals(p, mesh, tr_mesh->coloured_rectangles[i].vertices);
    }

    BaseMesh_FindBB(mesh);
    if(mesh->vertex_count > 0)
    {
        mesh->vertex_count = 0;
        free(mesh->vertices);
        mesh->vertices = NULL;
    }
    Mesh_GenFaces(mesh);
    SortPolygonsInMesh(mesh);
}

void tr_setupRoomVertices(struct world_s *world, class VT_Level *tr, const tr5_room_t *tr_room, base_mesh_p mesh, int numCorners, const uint16_t *vertices, uint16_t masked_texture, polygon_p p)
{
    Polygon_Resize(p, numCorners);

    for (int i = 0; i < numCorners; i++)
    {
        TR_vertex_to_arr(p->vertices[i].position, &tr_room->vertices[vertices[i]].vertex);
    }
    Polygon_FindNormale(p);

    for (int i = 0; i < numCorners; i++)
    {
        vec3_add(mesh->vertices[vertices[i]].normal, mesh->vertices[vertices[i]].normal, p->plane);
        vec3_copy(p->vertices[i].normal, p->plane);
        TR_color_to_arr(p->vertices[i].color, &tr_room->vertices[vertices[i]].colour);
    }

    tr4_object_texture_t *tex = &tr->object_textures[masked_texture];
    SetAnimTexture(p, masked_texture, world);
    p->transparency = tex->transparency_flags;

    world->tex_atlas->getCoordinates(masked_texture, 0, p);

}

void TR_GenRoomMesh(struct world_s *world, size_t room_index, struct room_s *room, class VT_Level *tr)
{
    tr5_room_t *tr_room;
    polygon_p p;
    base_mesh_p mesh;
    btScalar n;
    vertex_p vertex;
    uint32_t tex_mask = (world->version == TR_IV)?(TR_TEXTURE_INDEX_MASK_TR4):(TR_TEXTURE_INDEX_MASK);

    tr_room = &tr->rooms[room_index];

    if(tr_room->num_triangles + tr_room->num_rectangles == 0)
    {
        room->mesh = NULL;
        return;
    }

    mesh = room->mesh = (base_mesh_p)calloc(1, sizeof(base_mesh_t));
    mesh->id = room_index;
    mesh->num_texture_pages = (uint32_t)world->tex_atlas->getNumAtlasPages() + 1;
    mesh->uses_vertex_colors = 1; // This is implicitly true on room meshes

    mesh->vertex_count = tr_room->num_vertices;
    vertex = mesh->vertices = (vertex_p)calloc(mesh->vertex_count, sizeof(vertex_t));
    for(uint32_t i=0;i<mesh->vertex_count;i++,vertex++)
    {
        TR_vertex_to_arr(vertex->position, &tr_room->vertices[i].vertex);
        vec3_set_zero(vertex->normal);                                          // paranoid
    }

    mesh->polygons_count = tr_room->num_triangles + tr_room->num_rectangles;
    p = mesh->polygons = Polygon_CreateArray(mesh->polygons_count);

    /*
     * triangles
     */
    for(uint32_t i=0;i<tr_room->num_triangles;i++,p++)
    {
        tr_setupRoomVertices(world, tr, tr_room, mesh, 3, tr_room->triangles[i].vertices, tr_room->triangles[i].texture & tex_mask, p);
    }

    /*
     * rectangles
     */
    for(uint32_t i=0;i<tr_room->num_rectangles;i++,p++)
    {
        tr_setupRoomVertices(world, tr, tr_room, mesh, 4, tr_room->rectangles[i].vertices, tr_room->rectangles[i].texture & tex_mask, p);
    }

    /*
     * let us normalise normales %)
     */
    for(uint32_t i=0;i<mesh->vertex_count;i++)
    {
        vec3_norm(mesh->vertices[i].normal, n);
    }

    /*
     * triangles
     */
    p = mesh->polygons;
    for(uint32_t i=0;i<tr_room->num_triangles;i++,p++)
    {
        tr_copyNormals(p, mesh, tr_room->triangles[i].vertices);
    }

    /*
     * rectangles
     */
    for(uint32_t i=0;i<tr_room->num_rectangles;i++,p++)
    {
        tr_copyNormals(p, mesh, tr_room->rectangles[i].vertices);
    }

    BaseMesh_FindBB(mesh);
    if(mesh->vertex_count > 0)
    {
        mesh->vertex_count = 0;
        free(mesh->vertices);
        mesh->vertices = NULL;
    }
    Mesh_GenFaces(mesh);
    SortPolygonsInMesh(mesh);
}


long int TR_GetOriginalAnimationFrameOffset(uint32_t offset, uint32_t anim, class VT_Level *tr)
{
    tr_animation_t *tr_animation;

    if(anim >= tr->animations_count)
    {
        return -1;
    }

    tr_animation = &tr->animations[anim];
    if(anim + 1 == tr->animations_count)
    {
        if(offset < tr_animation->frame_offset)
        {
            return -2;
        }
    }
    else
    {
        if((offset < tr_animation->frame_offset) && (offset >= (tr_animation+1)->frame_offset))
        {
            return -2;
        }
    }

    return tr_animation->frame_offset;
}

struct skeletal_model_s* TR_GetSkybox(struct world_s *world, uint32_t engine_version)
{
    switch(engine_version)
    {
        case TR_II:
        case TR_II_DEMO:
            return World_GetModelByID(world, TR_ITEM_SKYBOX_TR2);

        case TR_III:
            return World_GetModelByID(world, TR_ITEM_SKYBOX_TR3);

        case TR_IV:
        case TR_IV_DEMO:
            return World_GetModelByID(world, TR_ITEM_SKYBOX_TR4);

        case TR_V:
            return World_GetModelByID(world, TR_ITEM_SKYBOX_TR5);

        default:
            return NULL;
    }
}


void TR_GenSkeletalModel(struct world_s *world, size_t model_num, struct skeletal_model_s *model, class VT_Level *tr)
{
    tr_moveable_t *tr_moveable;
    tr_animation_t *tr_animation;

    uint32_t frame_offset, frame_step;
    uint16_t temp1, temp2;
    float ang;
    btScalar rot[3];

    bone_tag_p bone_tag;
    bone_frame_p bone_frame;
    mesh_tree_tag_p tree_tag;
    animation_frame_p anim;

    tr_moveable = &tr->moveables[model_num];                                    // original tr structure
    model->collision_map = (uint16_t*)malloc(model->mesh_count * sizeof(uint16_t));
    model->collision_map_size = model->mesh_count;
    for(uint16_t i=0;i<model->mesh_count;i++)
    {
        model->collision_map[i] = i;
    }

    model->mesh_tree = (mesh_tree_tag_p)calloc(model->mesh_count, sizeof(mesh_tree_tag_t));
    tree_tag = model->mesh_tree;

    uint32_t *mesh_index = tr->mesh_indices + tr_moveable->starting_mesh;

    for(uint16_t k=0;k<model->mesh_count;k++,tree_tag++)
    {
        tree_tag->mesh_base = world->meshes + (mesh_index[k]);
        if(k == 0)
        {
            tree_tag->flag = 0x02;
        }
        else
        {
            uint32_t *tr_mesh_tree = tr->mesh_tree_data + tr_moveable->mesh_tree_index + (k-1)*4;
            tree_tag->flag = (tr_mesh_tree[0] & 0xFF);
            tree_tag->offset[0] = (float)((int32_t)tr_mesh_tree[1]);
            tree_tag->offset[1] = (float)((int32_t)tr_mesh_tree[3]);
            tree_tag->offset[2] =-(float)((int32_t)tr_mesh_tree[2]);
        }
    }

    /*
     * =================    now, animation loading    ========================
     */

    if(tr_moveable->animation_index < 0 || tr_moveable->animation_index >= tr->animations_count)
    {
        /*
         * model has no start offset and any animation
         */
        model->animation_count = 1;
        model->animations = (animation_frame_p)malloc(sizeof(animation_frame_t));
        model->animations->frames_count = 1;
        model->animations->frames = (bone_frame_p)malloc(model->animations->frames_count * sizeof(bone_frame_t));
        bone_frame = model->animations->frames;

        model->animations->id = 0;
        model->animations->next_anim = NULL;
        model->animations->next_frame = 0;
        model->animations->state_change = NULL;
        model->animations->state_change_count = 0;
        model->animations->original_frame_rate = 1;

        bone_frame->bone_tag_count = model->mesh_count;
        bone_frame->bone_tags = (bone_tag_p)malloc(bone_frame->bone_tag_count * sizeof(bone_tag_t));

        vec3_set_zero(bone_frame->pos);
        vec3_set_zero(bone_frame->move);
        bone_frame->v_Horizontal = 0.0;
        bone_frame->v_Vertical = 0.0;
        bone_frame->command = 0x00;
        for(uint16_t k=0;k<bone_frame->bone_tag_count;k++)
        {
            tree_tag = model->mesh_tree + k;
            bone_tag = bone_frame->bone_tags + k;

            rot[0] = 0.0;
            rot[1] = 0.0;
            rot[2] = 0.0;
            vec4_SetTRRotations(bone_tag->qrotate, rot);
            vec3_copy(bone_tag->offset, tree_tag->offset);
        }
        return;
    }
    //Sys_DebugLog(LOG_FILENAME, "model = %d, anims = %d", tr_moveable->object_id, GetNumAnimationsForMoveable(tr, model_num));
    model->animation_count = TR_GetNumAnimationsForMoveable(tr, model_num);
    if(model->animation_count <= 0)
    {
        /*
         * the animation count must be >= 1
         */
        model->animation_count = 1;
    }

    /*
     *   Ok, let us calculate animations;
     *   there is no difficult:
     * - first 9 words are bounding box and frame offset coordinates.
     * - 10's word is a rotations count, must be equal to number of meshes in model.
     *   BUT! only in TR1. In TR2 - TR5 after first 9 words begins next section.
     * - in the next follows rotation's data. one word - one rotation, if rotation is one-axis (one angle).
     *   two words in 3-axis rotations (3 angles). angles are calculated with bit mask.
     */
    model->animations = (animation_frame_p)calloc(model->animation_count, sizeof(animation_frame_t));
    anim = model->animations;
    for(uint16_t i=0;i<model->animation_count;i++,anim++)
    {
        tr_animation = &tr->animations[tr_moveable->animation_index+i];
        frame_offset = tr_animation->frame_offset / 2;
        uint16_t l_start = 0x09;
        if(tr->game_version == TR_I || tr->game_version == TR_I_DEMO || tr->game_version == TR_I_UB)
        {
            l_start = 0x0A;
        }
        frame_step = tr_animation->frame_size;

        //Sys_DebugLog(LOG_FILENAME, "frame_step = %d", frame_step);
        anim->id = i;
        anim->original_frame_rate = tr_animation->frame_rate;
        anim->accel_hi = tr_animation->accel_hi;
        anim->accel_hi2 = tr_animation->accel_hi2;
        anim->accel_lo = tr_animation->accel_lo;
        anim->accel_lo2 = tr_animation->accel_lo2;
        anim->speed = tr_animation->speed;
        anim->speed2 = tr_animation->speed2;
        anim->anim_command = tr_animation->anim_command;
        anim->num_anim_commands = tr_animation->num_anim_commands;
        anim->state_id = tr_animation->state_id;
        anim->unknown = tr_animation->unknown;
        anim->unknown2 = tr_animation->unknown2;
        anim->frames_count = TR_GetNumFramesForAnimation(tr, tr_moveable->animation_index+i);
        //Sys_DebugLog(LOG_FILENAME, "Anim[%d], %d", tr_moveable->animation_index, TR_GetNumFramesForAnimation(tr, tr_moveable->animation_index));

        // Parse AnimCommands
        // Max. amount of AnimCommands is 255, larger numbers are considered as 0.
        // See http://evpopov.com/dl/TR4format.html#Animations for details.

        if( (anim->num_anim_commands > 0) && (anim->num_anim_commands <= 255) )
        {
            // Calculate current animation anim command block offset.
            int16_t *pointer = world->anim_commands + anim->anim_command;

            for(uint32_t count = 0; count < anim->num_anim_commands; count++, pointer++)
            {
                switch(*pointer)
                {
                    case TR_ANIMCOMMAND_PLAYEFFECT:
                    case TR_ANIMCOMMAND_PLAYSOUND:
                        // Recalculate absolute frame number to relative.
                        ///@FIXED: was unpredictable behavior.
                        *(pointer + 1) -= tr_animation->frame_start;
                        pointer += 2;
                        break;

                    case TR_ANIMCOMMAND_SETPOSITION:
                        // Parse through 3 operands.
                        pointer += 3;
                        break;

                    case TR_ANIMCOMMAND_JUMPDISTANCE:
                        // Parse through 2 operands.
                        pointer += 2;
                        break;

                    default:
                        // All other commands have no operands.
                        break;
                }
            }
        }


        if(anim->frames_count <= 0)
        {
            /*
             * number of animations must be >= 1, because frame contains base model offset
             */
            anim->frames_count = 1;
        }
        anim->frames = (bone_frame_p)calloc(anim->frames_count, sizeof(bone_frame_t));

        /*
         * let us begin to load animations
         */
        bone_frame = anim->frames;
        for(uint16_t j=0;j<anim->frames_count;j++,bone_frame++,frame_offset+=frame_step)
        {
            bone_frame->bone_tag_count = model->mesh_count;
            bone_frame->bone_tags = (bone_tag_p)malloc(model->mesh_count * sizeof(bone_tag_t));
            vec3_set_zero(bone_frame->pos);
            vec3_set_zero(bone_frame->move);
            TR_GetBFrameBB_Pos(tr, frame_offset, bone_frame);

            if(frame_offset >= tr->frame_data_size)
            {
                //Con_Printf("Bad frame offset");
                for(uint16_t k=0;k<bone_frame->bone_tag_count;k++)
                {
                    tree_tag = model->mesh_tree + k;
                    bone_tag = bone_frame->bone_tags + k;
                    rot[0] = 0.0;
                    rot[1] = 0.0;
                    rot[2] = 0.0;
                    vec4_SetTRRotations(bone_tag->qrotate, rot);
                    vec3_copy(bone_tag->offset, tree_tag->offset);
                }
            }
            else
            {
                uint16_t l = l_start;
                for(uint16_t k=0;k<bone_frame->bone_tag_count;k++)
                {
                    tree_tag = model->mesh_tree + k;
                    bone_tag = bone_frame->bone_tags + k;
                    rot[0] = 0.0;
                    rot[1] = 0.0;
                    rot[2] = 0.0;
                    vec4_SetTRRotations(bone_tag->qrotate, rot);
                    vec3_copy(bone_tag->offset, tree_tag->offset);

                    switch(tr->game_version)
                    {
                        case TR_I:                                              /* TR_I */
                        case TR_I_UB:
                        case TR_I_DEMO:
                            temp2 = tr->frame_data[frame_offset + l];
                            l ++;
                            temp1 = tr->frame_data[frame_offset + l];
                            l ++;
                            rot[0] = (float)((temp1 & 0x3ff0) >> 4);
                            rot[2] =-(float)(((temp1 & 0x000f) << 6) | ((temp2 & 0xfc00) >> 10));
                            rot[1] = (float)(temp2 & 0x03ff);
                            rot[0] *= 360.0 / 1024.0;
                            rot[1] *= 360.0 / 1024.0;
                            rot[2] *= 360.0 / 1024.0;
                            vec4_SetTRRotations(bone_tag->qrotate, rot);
                            break;

                        default:                                                /* TR_II + */
                            temp1 = tr->frame_data[frame_offset + l];
                            l ++;
                            if(tr->game_version >= TR_IV)
                            {
                                ang = (float)(temp1 & 0x0fff);
                                ang *= 360.0 / 4096.0;
                            }
                            else
                            {
                                ang = (float)(temp1 & 0x03ff);
                                ang *= 360.0 / 1024.0;
                            }

                            switch (temp1 & 0xc000)
                            {
                                case 0x4000:    // x only
                                    rot[0] = ang;
                                    rot[1] = 0;
                                    rot[2] = 0;
                                    vec4_SetTRRotations(bone_tag->qrotate, rot);
                                    break;

                                case 0x8000:    // y only
                                    rot[0] = 0;
                                    rot[1] = 0;
                                    rot[2] =-ang;
                                    vec4_SetTRRotations(bone_tag->qrotate, rot);
                                    break;

                                case 0xc000:    // z only
                                    rot[0] = 0;
                                    rot[1] = ang;
                                    rot[2] = 0;
                                    vec4_SetTRRotations(bone_tag->qrotate, rot);
                                    break;

                                default:        // all three
                                    temp2 = tr->frame_data[frame_offset + l];
                                    rot[0] = (float)((temp1 & 0x3ff0) >> 4);
                                    rot[2] =-(float)(((temp1 & 0x000f) << 6) | ((temp2 & 0xfc00) >> 10));
                                    rot[1] = (float)(temp2 & 0x03ff);
                                    rot[0] *= 360.0 / 1024.0;
                                    rot[1] *= 360.0 / 1024.0;
                                    rot[2] *= 360.0 / 1024.0;
                                    vec4_SetTRRotations(bone_tag->qrotate, rot);
                                    l ++;
                                    break;
                            };
                            break;
                    };
                }
            }
        }
    }

    /*
     * Animations interpolation to 1/30 sec like in original. Needed for correct state change works.
     */
    SkeletalModel_InterpolateFrames(model);
    GenerateAnimCommandsTransform(model);
    /*
     * state change's loading
     */

#if LOG_ANIM_DISPATCHES
    if(model->animation_count > 1)
    {
        Sys_DebugLog(LOG_FILENAME, "MODEL[%d], anims = %d", model_num, model->animation_count);
    }
#endif
    anim = model->animations;
    for(uint16_t i=0;i<model->animation_count;i++,anim++)
    {
        anim->state_change_count = 0;
        anim->state_change = NULL;

        tr_animation = &tr->animations[tr_moveable->animation_index+i];
        int16_t j = tr_animation->next_animation - tr_moveable->animation_index;
        j &= 0x7fff;
        if((j >= 0) && (j < model->animation_count))
        {
            anim->next_anim = model->animations + j;
            anim->next_frame = tr_animation->next_frame - tr->animations[tr_animation->next_animation].frame_start;
            anim->next_frame %= anim->next_anim->frames_count;
            if(anim->next_frame < 0)
            {
                anim->next_frame = 0;
            }
#if LOG_ANIM_DISPATCHES
            Sys_DebugLog(LOG_FILENAME, "ANIM[%d], next_anim = %d, next_frame = %d", i, anim->next_anim->id, anim->next_frame);
#endif
        }
        else
        {
            anim->next_anim = NULL;
            anim->next_frame = 0;
        }

        anim->state_change_count = 0;
        anim->state_change = NULL;

        if((tr_animation->num_state_changes > 0) && (model->animation_count > 1))
        {
            state_change_p sch_p;
#if LOG_ANIM_DISPATCHES
            Sys_DebugLog(LOG_FILENAME, "ANIM[%d], next_anim = %d, next_frame = %d", i, (anim->next_anim)?(anim->next_anim->id):(-1), anim->next_frame);
#endif
            anim->state_change_count = tr_animation->num_state_changes;
            sch_p = anim->state_change = (state_change_p)malloc(tr_animation->num_state_changes * sizeof(state_change_t));

            for(uint16_t j=0;j<tr_animation->num_state_changes;j++,sch_p++)
            {
                tr_state_change_t *tr_sch;
                tr_sch = &tr->state_changes[j+tr_animation->state_change_offset];
                sch_p->id = tr_sch->state_id;
                sch_p->anim_dispatch = NULL;
                sch_p->anim_dispatch_count = 0;
                for(uint16_t l=0;l<tr_sch->num_anim_dispatches;l++)
                {
                    tr_anim_dispatch_t *tr_adisp = &tr->anim_dispatches[tr_sch->anim_dispatch+l];
                    uint16_t next_anim = tr_adisp->next_animation & 0x7fff;
                    uint16_t next_anim_ind = next_anim - (tr_moveable->animation_index & 0x7fff);
                    if((next_anim_ind >= 0) &&(next_anim_ind < model->animation_count))
                    {
                        sch_p->anim_dispatch_count++;
                        sch_p->anim_dispatch = (anim_dispatch_p)realloc(sch_p->anim_dispatch, sch_p->anim_dispatch_count * sizeof(anim_dispatch_t));

                        anim_dispatch_p adsp = sch_p->anim_dispatch + sch_p->anim_dispatch_count - 1;
                        uint16_t next_frames_count = model->animations[next_anim - tr_moveable->animation_index].frames_count;
                        uint16_t next_frame = tr_adisp->next_frame - tr->animations[next_anim].frame_start;

                        uint16_t low  = tr_adisp->low  - tr_animation->frame_start;
                        uint16_t high = tr_adisp->high - tr_animation->frame_start;

                        adsp->frame_low  = low  % anim->frames_count;
                        adsp->frame_high = (high - 1) % anim->frames_count;
                        adsp->next_anim = next_anim - tr_moveable->animation_index;
                        adsp->next_frame = next_frame % next_frames_count;

#if LOG_ANIM_DISPATCHES
                        Sys_DebugLog(LOG_FILENAME, "anim_disp[%d], frames_count = %d: interval[%d.. %d], next_anim = %d, next_frame = %d", l,
                                    anim->frames_count, adsp->frame_low, adsp->frame_high,
                                    adsp->next_anim, adsp->next_frame);
#endif
                    }
                }
            }
        }
    }
}

int TR_GetNumAnimationsForMoveable(class VT_Level *tr, size_t moveable_ind)
{
    int ret;
    tr_moveable_t *curr_moveable, *next_moveable;

    curr_moveable = &tr->moveables[moveable_ind];

    if(curr_moveable->animation_index == 0xFFFF)
    {
        return 0;
    }

    if(moveable_ind == tr->moveables_count-1)
    {
        ret = (int32_t)tr->animations_count - (int32_t)curr_moveable->animation_index;
        if(ret < 0)
        {
            return 1;
        }
        else
        {
            return ret;
        }
    }

    next_moveable = &tr->moveables[moveable_ind+1];
    if(next_moveable->animation_index == 0xFFFF)
    {
        if(moveable_ind + 2 < tr->moveables_count)                              // I hope there is no two neighboard movables with animation_index'es == 0xFFFF
        {
            next_moveable = &tr->moveables[moveable_ind+2];
        }
        else
        {
            return 1;
        }
    }

    ret = (next_moveable->animation_index <= tr->animations_count)?(next_moveable->animation_index):(tr->animations_count);
    ret -= (int32_t)curr_moveable->animation_index;

    return ret;
}


/*
 * It returns real animation count
 */
int TR_GetNumFramesForAnimation(class VT_Level *tr, size_t animation_ind)
{
    tr_animation_t *curr_anim, *next_anim;
    int ret;

    curr_anim = &tr->animations[animation_ind];
    if(curr_anim->frame_size <= 0)
    {
        return 1;                                                               // impossible!
    }

    if(animation_ind == tr->animations_count - 1)
    {
        ret = 2 * tr->frame_data_size - curr_anim->frame_offset;
        ret /= curr_anim->frame_size * 2;                                       /// it is fully correct!
        return ret;
    }

    next_anim = tr->animations + animation_ind + 1;
    ret = next_anim->frame_offset - curr_anim->frame_offset;
    ret /= curr_anim->frame_size * 2;

    return ret;
}

void TR_GetBFrameBB_Pos(class VT_Level *tr, size_t frame_offset, bone_frame_p bone_frame)
{
    unsigned short int *frame;

    if(frame_offset < tr->frame_data_size)
    {
        frame = tr->frame_data + frame_offset;
        bone_frame->bb_min[0] = (short int)frame[0];                            // x_min
        bone_frame->bb_min[1] = (short int)frame[4];                            // y_min
        bone_frame->bb_min[2] =-(short int)frame[3];                            // z_min

        bone_frame->bb_max[0] = (short int)frame[1];                            // x_max
        bone_frame->bb_max[1] = (short int)frame[5];                            // y_max
        bone_frame->bb_max[2] =-(short int)frame[2];                            // z_max

        bone_frame->pos[0] = (short int)frame[6];
        bone_frame->pos[1] = (short int)frame[8];
        bone_frame->pos[2] =-(short int)frame[7];
    }
    else
    {
        bone_frame->bb_min[0] = 0.0;
        bone_frame->bb_min[1] = 0.0;
        bone_frame->bb_min[2] = 0.0;

        bone_frame->bb_max[0] = 0.0;
        bone_frame->bb_max[1] = 0.0;
        bone_frame->bb_max[2] = 0.0;

        bone_frame->pos[0] = 0.0;
        bone_frame->pos[1] = 0.0;
        bone_frame->pos[2] = 0.0;
    }

    bone_frame->centre[0] = (bone_frame->bb_min[0] + bone_frame->bb_max[0]) / 2.0;
    bone_frame->centre[1] = (bone_frame->bb_min[1] + bone_frame->bb_max[1]) / 2.0;
    bone_frame->centre[2] = (bone_frame->bb_min[2] + bone_frame->bb_max[2]) / 2.0;
}

void TR_GenSkeletalModels(struct world_s *world, class VT_Level *tr)
{
    skeletal_model_p smodel;
    tr_moveable_t *tr_moveable;

    world->skeletal_model_count = tr->moveables_count;
    smodel = world->skeletal_models = (skeletal_model_p)calloc(world->skeletal_model_count, sizeof(skeletal_model_t));

    for(uint32_t i=0;i<world->skeletal_model_count;i++,smodel++)
    {
        tr_moveable = &tr->moveables[i];
        smodel->id = tr_moveable->object_id;
        smodel->mesh_count = tr_moveable->num_meshes;
        TR_GenSkeletalModel(world, i, smodel, tr);
        SkeletonModel_FillTransparancy(smodel);
    }
}


void TR_GenEntities(struct world_s *world, class VT_Level *tr)
{
    int top;

    tr2_item_t *tr_item;
    entity_p entity;

    for(uint32_t i=0;i<tr->items_count;i++)
    {
        tr_item = &tr->items[i];
        entity = Entity_Create();
        entity->id = i;
        entity->transform[12] = tr_item->pos.x;
        entity->transform[13] =-tr_item->pos.z;
        entity->transform[14] = tr_item->pos.y;
        entity->angles[0] = tr_item->rotation;
        entity->angles[1] = 0.0;
        entity->angles[2] = 0.0;
        Entity_UpdateRotation(entity);
        if((tr_item->room >= 0) && ((uint32_t)tr_item->room < world->room_count))
        {
            entity->self->room = world->rooms + tr_item->room;
        }
        else
        {
            entity->self->room = NULL;
        }

        entity->activation_mask  = (tr_item->flags & 0x3E00) >> 9;              ///@FIXME: Ignore INVISIBLE and CLEAR BODY flags for a moment.
        entity->OCB              =  tr_item->ocb;

        entity->locked = 0;
        entity->timer  = 0.0;

        entity->self->collide_flag = 0x00;
        entity->move_type = 0x0000;
        entity->bf.animations.anim_flags = 0x0000;
        entity->bf.animations.current_animation = 0;
        entity->bf.animations.current_frame = 0;
        entity->bf.animations.frame_time = 0.0;
        entity->inertia = 0.0;
        entity->move_type = 0;

        entity->bf.animations.model = World_GetModelByID(world, tr_item->object_id);

        if(ent_ID_override != NULL)
        {
            if(entity->bf.animations.model == NULL)
            {
                top = lua_gettop(ent_ID_override);                                         // save LUA stack
                lua_getglobal(ent_ID_override, "getOverridedID");                          // add to the up of stack LUA's function
                lua_pushinteger(ent_ID_override, tr->game_version);                        // add to stack first argument
                lua_pushinteger(ent_ID_override, tr_item->object_id);                      // add to stack second argument
                lua_pcall(ent_ID_override, 2, 1, 0);                                       // call that function
                entity->bf.animations.model = World_GetModelByID(world, lua_tointeger(ent_ID_override, -1));
                lua_settop(ent_ID_override, top);                                          // restore LUA stack
            }

            top = lua_gettop(ent_ID_override);                                         // save LUA stack
            lua_getglobal(ent_ID_override, "getOverridedAnim");                        // add to the up of stack LUA's function
            lua_pushinteger(ent_ID_override, tr->game_version);                        // add to stack first argument
            lua_pushinteger(ent_ID_override, tr_item->object_id);                      // add to stack second argument
            lua_pcall(ent_ID_override, 2, 1, 0);                                       // call that function

            int replace_anim_id = lua_tointeger(ent_ID_override, -1);
            lua_settop(ent_ID_override, top);                                          // restore LUA stack

            if(replace_anim_id > 0)
            {
                skeletal_model_s* replace_anim_model = World_GetModelByID(world, replace_anim_id);
                animation_frame_p ta;
                uint16_t tc;
                SWAPT(entity->bf.animations.model->animations, replace_anim_model->animations, ta);
                SWAPT(entity->bf.animations.model->animation_count, replace_anim_model->animation_count, tc);
            }
        }

        if(entity->bf.animations.model == NULL)
        {
            // SPRITE LOADING
            sprite_p sp = World_GetSpriteByID(tr_item->object_id, world);
            if(sp && entity->self->room)
            {
                room_sprite_p rsp;
                int sz = ++entity->self->room->sprites_count;
                entity->self->room->sprites = (room_sprite_p)realloc(entity->self->room->sprites, sz * sizeof(room_sprite_t));
                rsp = entity->self->room->sprites + sz - 1;
                rsp->sprite = sp;
                rsp->pos[0] = entity->transform[12];
                rsp->pos[1] = entity->transform[13];
                rsp->pos[2] = entity->transform[14];
                rsp->was_rendered = 0;
            }

            Entity_Clear(entity);
            free(entity);
            continue;                                                           // that entity has no model. may be it is a some trigger or look at object
        }

        if(tr->game_version < TR_II && tr_item->object_id == 83)
        {
            Entity_Clear(entity);                                               // skip PSX save model
            free(entity);
            continue;
        }

        entity->bf.bone_tag_count = entity->bf.animations.model->mesh_count;
        entity->bf.bone_tags = (ss_bone_tag_p)malloc(entity->bf.bone_tag_count * sizeof(ss_bone_tag_t));
        for(uint16_t j=0;j<entity->bf.bone_tag_count;j++)
        {
            entity->bf.bone_tags[j].flag = entity->bf.animations.model->mesh_tree[j].flag;
            entity->bf.bone_tags[j].mesh_base = entity->bf.animations.model->mesh_tree[j].mesh_base;
            entity->bf.bone_tags[j].mesh_skin = entity->bf.animations.model->mesh_tree[j].mesh_skin;
            entity->bf.bone_tags[j].mesh_slot = NULL;

            vec3_copy(entity->bf.bone_tags[j].offset, entity->bf.animations.model->mesh_tree[j].offset);
            vec4_set_zero(entity->bf.bone_tags[j].qrotate);
            Mat4_E_macro(entity->bf.bone_tags[j].transform);
            Mat4_E_macro(entity->bf.bone_tags[j].full_transform);
        }

        if(0 == tr_item->object_id)                                             // Lara is unical model
        {
            skeletal_model_p tmp, LM;                                           // LM - Lara Model

            entity->move_type = MOVE_ON_FLOOR;
            world->Character = entity;
            entity->self->collide_flag = ENTITY_ACTOR_COLLISION;
            entity->bf.animations.model->hide = 0;
            entity->type_flags |= ENTITY_TYPE_TRIGGER_ACTIVATOR;
            LM = (skeletal_model_p)entity->bf.animations.model;

            top = lua_gettop(engine_lua);
            lua_pushinteger(engine_lua, entity->id);
            lua_setglobal(engine_lua, "player");
            lua_settop(engine_lua, top);

            switch(tr->game_version)
            {
                case TR_I:
                    if(gameflow_manager.CurrentLevelID == 0)
                    {
                        LM = World_GetModelByID(world, TR_ITEM_LARA_SKIN_ALTERNATE_TR1);
                        if(LM)
                        {
                            // In TR1, Lara has unified head mesh for all her alternate skins.
                            // Hence, we copy all meshes except head, to prevent Potato Raider bug.
                            SkeletonCopyMeshes(world->skeletal_models[0].mesh_tree, LM->mesh_tree, world->skeletal_models[0].mesh_count - 1);
                        }
                    }
                    break;

                case TR_III:
                    LM = World_GetModelByID(world, TR_ITEM_LARA_SKIN_TR3);
                    if(LM)
                    {
                        SkeletonCopyMeshes(world->skeletal_models[0].mesh_tree, LM->mesh_tree, world->skeletal_models[0].mesh_count);
                        tmp = World_GetModelByID(world, 11);                   // moto / quadro cycle animations
                        if(tmp)
                        {
                            SkeletonCopyMeshes(tmp->mesh_tree, LM->mesh_tree, world->skeletal_models[0].mesh_count);
                        }
                    }
                    break;

                case TR_IV:
                case TR_IV_DEMO:
                case TR_V:
                    LM = World_GetModelByID(world, TR_ITEM_LARA_SKIN_TR45);                         // base skeleton meshes
                    if(LM)
                    {
                        SkeletonCopyMeshes(world->skeletal_models[0].mesh_tree, LM->mesh_tree, world->skeletal_models[0].mesh_count);
                    }
                    LM = World_GetModelByID(world, TR_ITEM_LARA_SKIN_JOINTS_TR45);                         // skin skeleton meshes
                    if(LM)
                    {
                        SkeletonCopyMeshes2(world->skeletal_models[0].mesh_tree, LM->mesh_tree, world->skeletal_models[0].mesh_count);
                    }
                    FillSkinnedMeshMap(&world->skeletal_models[0]);
                    break;
            };

            for(uint16_t j=0;j<entity->bf.bone_tag_count;j++)
            {
                entity->bf.bone_tags[j].mesh_base = entity->bf.animations.model->mesh_tree[j].mesh_base;
                entity->bf.bone_tags[j].mesh_skin = entity->bf.animations.model->mesh_tree[j].mesh_skin;
                entity->bf.bone_tags[j].mesh_slot = NULL;
            }
            Entity_SetAnimation(world->Character, TR_ANIMATION_LARA_STAY_IDLE, 0);
            BT_GenEntityRigidBody(entity);
            Character_Create(entity, 128.0, 60.0, 780.0);
            entity->character->state_func = State_Control_Lara;

            continue;
        }

        Entity_SetAnimation(entity, 0, 0);                                      // Set zero animation and zero frame
        BT_GenEntityRigidBody(entity);

        Entity_RebuildBV(entity);
        Room_AddEntity(entity->self->room, entity);
        World_AddEntity(world, entity);

        TR_SetEntityModelProperties(entity);
        if(entity->self->collide_flag == 0x00)
        {
            Entity_DisableCollision(entity);
        }
    }
}


void Items_CheckEntities(RedBlackNode_p n)
{
    base_item_p item = (base_item_p)n->data;

    for(uint32_t i=0;i<engine_world.room_count;i++)
    {
        engine_container_p cont = engine_world.rooms[i].containers;
        for(;cont;cont=cont->next)
        {
            if(cont->object_type == OBJECT_ENTITY)
            {
                entity_p ent = (entity_p)cont->object;
                if(ent->bf.animations.model->id == item->world_model_id)
                {
                    char buf[64] = {0};
                    snprintf(buf, 64, "if(entity_funcs[%d]==nil) then entity_funcs[%d]={} end", ent->id, ent->id);
                    luaL_dostring(engine_lua, buf);
                    snprintf(buf, 32, "pickup_init(%d, %d);", ent->id, item->id);
                    luaL_dostring(engine_lua, buf);
                    Entity_DisableCollision(ent);
                }
            }
        }
    }

    if(n->right)
    {
        Items_CheckEntities(n->right);
    }

    if(n->left)
    {
        Items_CheckEntities(n->left);
    }
}
<|MERGE_RESOLUTION|>--- conflicted
+++ resolved
@@ -1,4014 +1,4007 @@
-
-#include <stdio.h>
-#include <stdint.h>
-#include <stdlib.h>
-#include <SDL2/SDL.h>
-#include "gl_util.h"
-
-extern "C" {
-#include "lua/lua.h"
-#include "lua/lualib.h"
-#include "lua/lauxlib.h"
-}
-
-#include "bullet/btBulletCollisionCommon.h"
-#include "bullet/btBulletDynamicsCommon.h"
-
-#include "vt/vt_level.h"
-#include "audio.h"
-#include "world.h"
-#include "mesh.h"
-#include "entity.h"
-#include "gameflow.h"
-#include "resource.h"
-#include "vmath.h"
-#include "polygon.h"
-#include "portal.h"
-#include "console.h"
-#include "frustum.h"
-#include "system.h"
-#include "game.h"
-#include "gui.h"
-#include "anim_state_control.h"
-#include "character_controller.h"
-#include "obb.h"
-#include "engine.h"
-#include "bordered_texture_atlas.h"
-#include "render.h"
-#include "redblack.h"
-#include "bsp_tree.h"
-
-lua_State *objects_flags_conf = NULL;
-lua_State *ent_ID_override = NULL;
-lua_State *level_script = NULL;
-
-
-void TR_SetEntityModelProperties(struct entity_s *ent)
-{
-    if((objects_flags_conf != NULL) && (ent->bf.animations.model != NULL))
+
+#include <stdio.h>
+#include <stdint.h>
+#include <stdlib.h>
+#include <SDL2/SDL.h>
+#include "gl_util.h"
+
+extern "C" {
+#include "lua/lua.h"
+#include "lua/lualib.h"
+#include "lua/lauxlib.h"
+}
+
+#include "bullet/btBulletCollisionCommon.h"
+#include "bullet/btBulletDynamicsCommon.h"
+
+#include "vt/vt_level.h"
+#include "audio.h"
+#include "world.h"
+#include "mesh.h"
+#include "entity.h"
+#include "gameflow.h"
+#include "resource.h"
+#include "vmath.h"
+#include "polygon.h"
+#include "portal.h"
+#include "console.h"
+#include "frustum.h"
+#include "system.h"
+#include "game.h"
+#include "gui.h"
+#include "anim_state_control.h"
+#include "character_controller.h"
+#include "obb.h"
+#include "engine.h"
+#include "bordered_texture_atlas.h"
+#include "render.h"
+#include "redblack.h"
+#include "bsp_tree.h"
+
+lua_State *objects_flags_conf = NULL;
+lua_State *ent_ID_override = NULL;
+lua_State *level_script = NULL;
+
+
+void TR_SetEntityModelProperties(struct entity_s *ent)
+{
+    if((objects_flags_conf != NULL) && (ent->bf.animations.model != NULL))
+    {
+        int top = lua_gettop(objects_flags_conf);
+        lua_getglobal(objects_flags_conf, "getEntityProperties");
+        if(lua_isfunction(objects_flags_conf, -1))
+        {
+            lua_pushinteger(objects_flags_conf, engine_world.version);              // engine version
+            lua_pushinteger(objects_flags_conf, ent->bf.animations.model->id);      // model id
+            lua_pcall(objects_flags_conf, 2, 4, 0);
+            ent->self->collide_flag = 0xff & lua_tointeger(objects_flags_conf, -4); // get collision flag
+            ent->bf.animations.model->hide = lua_tointeger(objects_flags_conf, -3); // get info about model visibility
+            ent->type_flags |= lua_tointeger(objects_flags_conf, -2);               // get traverse information
+
+            if(!lua_isnil(objects_flags_conf, -1))
+            {
+                size_t string_length;
+                CreateEntityFunc(engine_lua, lua_tolstring(objects_flags_conf, -1, &string_length), ent->id);
+            }
+        }
+        lua_settop(objects_flags_conf, top);
+    }
+
+    if((level_script != NULL) && (ent->bf.animations.model != NULL))
+    {
+        int top = lua_gettop(level_script);
+        lua_getglobal(level_script, "getEntityProperties");
+        if(lua_isfunction(level_script, -1))
+        {
+            lua_pushinteger(level_script, engine_world.version);                // engine version
+            lua_pushinteger(level_script, ent->bf.animations.model->id);        // model id
+            lua_pcall(level_script, 2, 4, 0);                                   // call that function
+            if(!lua_isnil(level_script, -4))
+            {
+                ent->self->collide_flag = 0xff & lua_tointeger(level_script, -3);   // get collision flag
+            }
+            if(!lua_isnil(level_script, -3))
+            {
+                ent->bf.animations.model->hide = lua_tointeger(level_script, -2);   // get info about model visibility
+            }
+            if(!lua_isnil(level_script, -2))
+            {
+                ent->type_flags &= ~(ENTITY_TYPE_TRAVERSE | ENTITY_TYPE_TRAVERSE_FLOOR);
+                ent->type_flags |= lua_tointeger(level_script, -1);                 // get traverse information
+            }
+            if(!lua_isnil(level_script, -1))
+            {
+                size_t string_length;
+                CreateEntityFunc(engine_lua, lua_tolstring(level_script, -1, &string_length), ent->id);
+            }
+        }
+        lua_settop(level_script, top);
+    }
+}
+
+bool CreateEntityFunc(lua_State *lua, const char* func_name, int entity_id)
+{
+    if(lua)
     {
-        int top = lua_gettop(objects_flags_conf);
-        lua_getglobal(objects_flags_conf, "getEntityProperties");
-        if(lua_isfunction(objects_flags_conf, -1))
-        {
-            lua_pushinteger(objects_flags_conf, engine_world.version);              // engine version
-            lua_pushinteger(objects_flags_conf, ent->bf.animations.model->id);      // model id
-            lua_pcall(objects_flags_conf, 2, 4, 0);
-            ent->self->collide_flag = 0xff & lua_tointeger(objects_flags_conf, -4); // get collision flag
-            ent->bf.animations.model->hide = lua_tointeger(objects_flags_conf, -3); // get info about model visibility
-            ent->type_flags |= lua_tointeger(objects_flags_conf, -2);               // get traverse information
-
-            if(!lua_isnil(objects_flags_conf, -1))
-            {
-                size_t string_length;
-                CreateEntityFunc(engine_lua, lua_tolstring(objects_flags_conf, -1, &string_length), ent->id);
-            }
-        }
-        lua_settop(objects_flags_conf, top);
-    }
-
-    if((level_script != NULL) && (ent->bf.animations.model != NULL))
-    {
-        int top = lua_gettop(level_script);
-        lua_getglobal(level_script, "getEntityProperties");
-        if(lua_isfunction(level_script, -1))
-        {
-            lua_pushinteger(level_script, engine_world.version);                // engine version
-            lua_pushinteger(level_script, ent->bf.animations.model->id);        // model id
-            lua_pcall(level_script, 2, 4, 0);                                   // call that function
-            if(!lua_isnil(level_script, -4))
-            {
-                ent->self->collide_flag = 0xff & lua_tointeger(level_script, -3);   // get collision flag
-            }
-            if(!lua_isnil(level_script, -3))
-            {
-                ent->bf.animations.model->hide = lua_tointeger(level_script, -2);   // get info about model visibility
-            }
-            if(!lua_isnil(level_script, -2))
-            {
-                ent->type_flags &= ~(ENTITY_TYPE_TRAVERSE | ENTITY_TYPE_TRAVERSE_FLOOR);
-                ent->type_flags |= lua_tointeger(level_script, -1);                 // get traverse information
-            }
-            if(!lua_isnil(level_script, -1))
-            {
-                size_t string_length;
-                CreateEntityFunc(engine_lua, lua_tolstring(level_script, -1, &string_length), ent->id);
-            }
-        }
-        lua_settop(level_script, top);
-    }
-}
-
-bool CreateEntityFunc(lua_State *lua, const char* func_name, int entity_id)
-{
-    if(lua)
-    {
-<<<<<<< HEAD
-        const char* func_template = "%s_init";
+        const char* func_template = "%s_init";
         char buf[64] = {0};
-        
-=======
-        const char* func_template = "%s_func";
-        char buf[64];
-
->>>>>>> 5ca58520
-        snprintf(buf, 64, func_template, func_name);
-        lua_getglobal(lua, buf);
-
-        if(lua_isfunction(lua, -1))
-        {
-            snprintf(buf, 64, "if(entity_funcs[%d]==nil) then entity_funcs[%d]={} end", entity_id, entity_id);
-            luaL_dostring(lua, buf);
-            lua_pushinteger(lua, entity_id);
-            lua_pcall(lua, 1, 0, 0);
-            return true;
-        }
-        else
-        {
-            return false;
-        }
-    }
-    return false;
-}
-
-void TR_SetStaticMeshFlags(struct static_mesh_s *r_static)
-{
-    if(level_script != NULL)
-    {
-        int top = lua_gettop(level_script);
-        lua_getglobal(level_script, "getStaticMeshFlags");
-        if(lua_isfunction(level_script, -1))
-        {
-            lua_pushinteger(level_script, engine_world.version);
-            lua_pushinteger(level_script, r_static->object_id);
-            lua_pcall(level_script, 1, 2, 0);
-            if(!lua_isnil(level_script, -2))
-            {
-                r_static->self->collide_flag = lua_tointeger(level_script, -2);
-            }
-            if(!lua_isnil(level_script, -1))
-            {
-                r_static->hide = lua_tointeger(level_script, -1);
-            }
-        }
-        lua_settop(level_script, top);
-    }
-}
-
-/*
- * BASIC SECTOR COLLISION LAYOUT
- *
- *
- *  OY                            OZ
- *  ^   0 ___________ 1            ^  1  ___________  2
- *  |    |           |             |    |           |
- *  |    |           |             |    |   tween   |
- *  |    |   SECTOR  |             |    |  corners  |
- *  |    |           |             |    |           |
- *  |   3|___________|2            |  0 |___________| 3
- *  |-------------------> OX       |--------------------> OXY
- */
-
-
-void TR_Sector_SetTweenFloorConfig(struct sector_tween_s *tween)
-{
-    if(tween->floor_corners[0].m_floats[2] > tween->floor_corners[1].m_floats[2])
-    {
-        btScalar t;
-        SWAPT(tween->floor_corners[0].m_floats[2], tween->floor_corners[1].m_floats[2], t);
-        SWAPT(tween->floor_corners[2].m_floats[2], tween->floor_corners[3].m_floats[2], t);
-    }
-
-    if(tween->floor_corners[3].m_floats[2] > tween->floor_corners[2].m_floats[2])
-    {
-        tween->floor_tween_type = TR_SECTOR_TWEEN_TYPE_2TRIANGLES;              // like a butterfly
-    }
-    else if((tween->floor_corners[0].m_floats[2] != tween->floor_corners[1].m_floats[2]) &&
-       (tween->floor_corners[2].m_floats[2] != tween->floor_corners[3].m_floats[2]))
-    {
-        tween->floor_tween_type = TR_SECTOR_TWEEN_TYPE_QUAD;
-    }
-    else if(tween->floor_corners[0].m_floats[2] != tween->floor_corners[1].m_floats[2])
-    {
-        tween->floor_tween_type = TR_SECTOR_TWEEN_TYPE_TRIANGLE_LEFT;
-    }
-    else if(tween->floor_corners[2].m_floats[2] != tween->floor_corners[3].m_floats[2])
-    {
-        tween->floor_tween_type = TR_SECTOR_TWEEN_TYPE_TRIANGLE_RIGHT;
-    }
-    else
-    {
-        tween->floor_tween_type = TR_SECTOR_TWEEN_TYPE_NONE;
-    }
-}
-
-void TR_Sector_SetTweenCeilingConfig(struct sector_tween_s *tween)
-{
-    if(tween->ceiling_corners[0].m_floats[2] > tween->ceiling_corners[1].m_floats[2])
-    {
-        btScalar t;
-        SWAPT(tween->ceiling_corners[0].m_floats[2], tween->ceiling_corners[1].m_floats[2], t);
-        SWAPT(tween->ceiling_corners[2].m_floats[2], tween->ceiling_corners[3].m_floats[2], t);
-    }
-
-    if(tween->ceiling_corners[3].m_floats[2] > tween->ceiling_corners[2].m_floats[2])
-    {
-        tween->ceiling_tween_type = TR_SECTOR_TWEEN_TYPE_2TRIANGLES;            // like a butterfly
-    }
-    else if((tween->ceiling_corners[0].m_floats[2] != tween->ceiling_corners[1].m_floats[2]) &&
-       (tween->ceiling_corners[2].m_floats[2] != tween->ceiling_corners[3].m_floats[2]))
-    {
-        tween->ceiling_tween_type = TR_SECTOR_TWEEN_TYPE_QUAD;
-    }
-    else if(tween->ceiling_corners[0].m_floats[2] != tween->ceiling_corners[1].m_floats[2])
-    {
-        tween->ceiling_tween_type = TR_SECTOR_TWEEN_TYPE_TRIANGLE_LEFT;
-    }
-    else if(tween->ceiling_corners[2].m_floats[2] != tween->ceiling_corners[3].m_floats[2])
-    {
-        tween->ceiling_tween_type = TR_SECTOR_TWEEN_TYPE_TRIANGLE_RIGHT;
-    }
-    else
-    {
-        tween->ceiling_tween_type = TR_SECTOR_TWEEN_TYPE_NONE;
-    }
-}
-
-int TR_Sector_IsWall(room_sector_p ws, room_sector_p ns)
-{
-    if((ws->portal_to_room < 0) && (ns->portal_to_room < 0) && (ws->floor_penetration_config == TR_PENETRATION_CONFIG_WALL))
-    {
-        return 1;
-    }
-
-    if((ns->portal_to_room < 0) && (ns->floor_penetration_config != TR_PENETRATION_CONFIG_WALL) && (ws->portal_to_room >= 0))
-    {
-        ws = TR_Sector_CheckPortalPointer(ws);
-        if((ws->floor_penetration_config == TR_PENETRATION_CONFIG_WALL) || (0 == Sectors_Is2SidePortals(ns, ws)))
-        {
-            return 1;
-        }
-    }
-
-    return 0;
-}
-
-///@TODO: resolve floor >> ceiling case
-void TR_Sector_GenTweens(struct room_s *room, struct sector_tween_s *room_tween)
-{
-    for(uint16_t h = 0; h < room->sectors_y-1; h++)
-    {
-        for(uint16_t w = 0; w < room->sectors_x-1; w++)
-        {
-            // Init X-plane tween [ | ]
-
-            room_sector_p current_heightmap = room->sectors + (w * room->sectors_y + h);
-            room_sector_p next_heightmap    = current_heightmap + 1;
-            char joined_floors = 0;
-            char joined_ceilings = 0;
-
-            /* XY corners coordinates must be calculated from native room sector */
-            room_tween->floor_corners[0].m_floats[1] = current_heightmap->floor_corners[0].m_floats[1];
-            room_tween->floor_corners[1].m_floats[1] = room_tween->floor_corners[0].m_floats[1];
-            room_tween->floor_corners[2].m_floats[1] = room_tween->floor_corners[0].m_floats[1];
-            room_tween->floor_corners[3].m_floats[1] = room_tween->floor_corners[0].m_floats[1];
-            room_tween->floor_corners[0].m_floats[0] = current_heightmap->floor_corners[0].m_floats[0];
-            room_tween->floor_corners[1].m_floats[0] = room_tween->floor_corners[0].m_floats[0];
-            room_tween->floor_corners[2].m_floats[0] = current_heightmap->floor_corners[1].m_floats[0];
-            room_tween->floor_corners[3].m_floats[0] = room_tween->floor_corners[2].m_floats[0];
-
-            room_tween->ceiling_corners[0].m_floats[1] = current_heightmap->ceiling_corners[0].m_floats[1];
-            room_tween->ceiling_corners[1].m_floats[1] = room_tween->ceiling_corners[0].m_floats[1];
-            room_tween->ceiling_corners[2].m_floats[1] = room_tween->ceiling_corners[0].m_floats[1];
-            room_tween->ceiling_corners[3].m_floats[1] = room_tween->ceiling_corners[0].m_floats[1];
-            room_tween->ceiling_corners[0].m_floats[0] = current_heightmap->ceiling_corners[0].m_floats[0];
-            room_tween->ceiling_corners[1].m_floats[0] = room_tween->ceiling_corners[0].m_floats[0];
-            room_tween->ceiling_corners[2].m_floats[0] = current_heightmap->ceiling_corners[1].m_floats[0];
-            room_tween->ceiling_corners[3].m_floats[0] = room_tween->ceiling_corners[2].m_floats[0];
-
-            if(w > 0)
-            {
-                if((next_heightmap->floor_penetration_config != TR_PENETRATION_CONFIG_WALL) || (current_heightmap->floor_penetration_config != TR_PENETRATION_CONFIG_WALL))                                                           // Init X-plane tween [ | ]
-                {
-                    if(TR_Sector_IsWall(next_heightmap, current_heightmap))
-                    {
-                        room_tween->floor_corners[0].m_floats[2] = current_heightmap->floor_corners[0].m_floats[2];
-                        room_tween->floor_corners[1].m_floats[2] = current_heightmap->ceiling_corners[0].m_floats[2];
-                        room_tween->floor_corners[2].m_floats[2] = current_heightmap->ceiling_corners[1].m_floats[2];
-                        room_tween->floor_corners[3].m_floats[2] = current_heightmap->floor_corners[1].m_floats[2];
-                        TR_Sector_SetTweenFloorConfig(room_tween);
-                        room_tween->ceiling_tween_type = TR_SECTOR_TWEEN_TYPE_NONE;
-                        joined_floors = 1;
-                        joined_ceilings = 1;
-                    }
-                    else if(TR_Sector_IsWall(current_heightmap, next_heightmap))
-                    {
-                        room_tween->floor_corners[0].m_floats[2] = next_heightmap->floor_corners[3].m_floats[2];
-                        room_tween->floor_corners[1].m_floats[2] = next_heightmap->ceiling_corners[3].m_floats[2];
-                        room_tween->floor_corners[2].m_floats[2] = next_heightmap->ceiling_corners[2].m_floats[2];
-                        room_tween->floor_corners[3].m_floats[2] = next_heightmap->floor_corners[2].m_floats[2];
-                        TR_Sector_SetTweenFloorConfig(room_tween);
-                        room_tween->ceiling_tween_type = TR_SECTOR_TWEEN_TYPE_NONE;
-                        joined_floors = 1;
-                        joined_ceilings = 1;
-                    }
-                    else
-                    {
-                        /************************** SECTION WITH DROPS CALCULATIONS **********************/
-                        if(((current_heightmap->portal_to_room < 0) && ((next_heightmap->portal_to_room < 0))) || Sectors_Is2SidePortals(current_heightmap, next_heightmap))
-                        {
-                            current_heightmap = TR_Sector_CheckPortalPointer(current_heightmap);
-                            next_heightmap    = TR_Sector_CheckPortalPointer(next_heightmap);
-                            if((current_heightmap->portal_to_room < 0) && (next_heightmap->portal_to_room < 0) && (current_heightmap->floor_penetration_config != TR_PENETRATION_CONFIG_WALL) && (next_heightmap->floor_penetration_config != TR_PENETRATION_CONFIG_WALL))
-                            {
-                                if((current_heightmap->floor_penetration_config == TR_PENETRATION_CONFIG_SOLID) || (next_heightmap->floor_penetration_config == TR_PENETRATION_CONFIG_SOLID))
-                                {
-                                    room_tween->floor_corners[0].m_floats[2] = current_heightmap->floor_corners[0].m_floats[2];
-                                    room_tween->floor_corners[1].m_floats[2] = next_heightmap->floor_corners[3].m_floats[2];
-                                    room_tween->floor_corners[2].m_floats[2] = next_heightmap->floor_corners[2].m_floats[2];
-                                    room_tween->floor_corners[3].m_floats[2] = current_heightmap->floor_corners[1].m_floats[2];
-                                    TR_Sector_SetTweenFloorConfig(room_tween);
-                                    joined_floors = 1;
-                                }
-                                if((current_heightmap->ceiling_penetration_config == TR_PENETRATION_CONFIG_SOLID) || (next_heightmap->ceiling_penetration_config == TR_PENETRATION_CONFIG_SOLID))
-                                {
-                                    room_tween->ceiling_corners[0].m_floats[2] = current_heightmap->ceiling_corners[0].m_floats[2];
-                                    room_tween->ceiling_corners[1].m_floats[2] = next_heightmap->ceiling_corners[3].m_floats[2];
-                                    room_tween->ceiling_corners[2].m_floats[2] = next_heightmap->ceiling_corners[2].m_floats[2];
-                                    room_tween->ceiling_corners[3].m_floats[2] = current_heightmap->ceiling_corners[1].m_floats[2];
-                                    TR_Sector_SetTweenCeilingConfig(room_tween);
-                                    joined_ceilings = 1;
-                                }
-                            }
-                        }
-                    }
-                }
-
-                current_heightmap = room->sectors + (w * room->sectors_y + h);
-                next_heightmap    = current_heightmap + 1;
-                if((joined_floors == 0) && ((current_heightmap->portal_to_room < 0) || (next_heightmap->portal_to_room < 0)))
-                {
-                    char valid = 0;
-                    if((next_heightmap->portal_to_room >= 0) && (current_heightmap->sector_above != NULL) && (current_heightmap->floor_penetration_config == TR_PENETRATION_CONFIG_SOLID))
-                    {
-                        next_heightmap = TR_Sector_CheckPortalPointer(next_heightmap);
-                        if(next_heightmap->owner_room->id == current_heightmap->sector_above->owner_room->id)
-                        {
-                            valid = 1;
-                        }
-                        if(valid == 0)
-                        {
-                            room_sector_p rs = Room_GetSectorRaw(current_heightmap->sector_above->owner_room, next_heightmap->pos);
-                            if(rs && ((uint32_t)rs->portal_to_room == next_heightmap->owner_room->id))
-                            {
-                                valid = 1;
-                            }
-                        }
-                    }
-
-                    if((current_heightmap->portal_to_room >= 0) && (next_heightmap->sector_above != NULL) && (next_heightmap->floor_penetration_config == TR_PENETRATION_CONFIG_SOLID))
-                    {
-                        current_heightmap = TR_Sector_CheckPortalPointer(current_heightmap);
-                        if(current_heightmap->owner_room->id == next_heightmap->sector_above->owner_room->id)
-                        {
-                            valid = 1;
-                        }
-                        if(valid == 0)
-                        {
-                            room_sector_p rs = Room_GetSectorRaw(next_heightmap->sector_above->owner_room, current_heightmap->pos);
-                            if(rs && ((uint32_t)rs->portal_to_room == current_heightmap->owner_room->id))
-                            {
-                                valid = 1;
-                            }
-                        }
-                    }
-
-                    if((valid == 1) && (current_heightmap->floor_penetration_config != TR_PENETRATION_CONFIG_WALL) && (next_heightmap->floor_penetration_config != TR_PENETRATION_CONFIG_WALL))
-                    {
-                        room_tween->floor_corners[0].m_floats[2] = current_heightmap->floor_corners[0].m_floats[2];
-                        room_tween->floor_corners[1].m_floats[2] = next_heightmap->floor_corners[3].m_floats[2];
-                        room_tween->floor_corners[2].m_floats[2] = next_heightmap->floor_corners[2].m_floats[2];
-                        room_tween->floor_corners[3].m_floats[2] = current_heightmap->floor_corners[1].m_floats[2];
-                        TR_Sector_SetTweenFloorConfig(room_tween);
-                    }
-                }
-
-                current_heightmap = room->sectors + (w * room->sectors_y + h);
-                next_heightmap    = current_heightmap + 1;
-                if((joined_ceilings == 0) && ((current_heightmap->portal_to_room < 0) || (next_heightmap->portal_to_room < 0)))
-                {
-                    char valid = 0;
-                    if((next_heightmap->portal_to_room >= 0) && (current_heightmap->sector_below != NULL) && (current_heightmap->ceiling_penetration_config == TR_PENETRATION_CONFIG_SOLID))
-                    {
-                        next_heightmap = TR_Sector_CheckPortalPointer(next_heightmap);
-                        if(next_heightmap->owner_room->id == current_heightmap->sector_below->owner_room->id)
-                        {
-                            valid = 1;
-                        }
-                        if(valid == 0)
-                        {
-                            room_sector_p rs = Room_GetSectorRaw(current_heightmap->sector_below->owner_room, next_heightmap->pos);
-                            if(rs && ((uint32_t)rs->portal_to_room == next_heightmap->owner_room->id))
-                            {
-                                valid = 1;
-                            }
-                        }
-                    }
-
-                    if((current_heightmap->portal_to_room >= 0) && (next_heightmap->sector_below != NULL) && (next_heightmap->floor_penetration_config == TR_PENETRATION_CONFIG_SOLID))
-                    {
-                        current_heightmap = TR_Sector_CheckPortalPointer(current_heightmap);
-                        if(current_heightmap->owner_room->id == next_heightmap->sector_below->owner_room->id)
-                        {
-                            valid = 1;
-                        }
-                        if(valid == 0)
-                        {
-                            room_sector_p rs = Room_GetSectorRaw(next_heightmap->sector_below->owner_room, current_heightmap->pos);
-                            if(rs && ((uint32_t)rs->portal_to_room == current_heightmap->owner_room->id))
-                            {
-                                valid = 1;
-                            }
-                        }
-                    }
-
-                    if((valid == 1) && (current_heightmap->floor_penetration_config != TR_PENETRATION_CONFIG_WALL) && (next_heightmap->floor_penetration_config != TR_PENETRATION_CONFIG_WALL))
-                    {
-                        room_tween->ceiling_corners[0].m_floats[2] = current_heightmap->ceiling_corners[0].m_floats[2];
-                        room_tween->ceiling_corners[1].m_floats[2] = next_heightmap->ceiling_corners[3].m_floats[2];
-                        room_tween->ceiling_corners[2].m_floats[2] = next_heightmap->ceiling_corners[2].m_floats[2];
-                        room_tween->ceiling_corners[3].m_floats[2] = current_heightmap->ceiling_corners[1].m_floats[2];
-                        TR_Sector_SetTweenCeilingConfig(room_tween);
-                    }
-                }
-            }
-
-            /*****************************************************************************************************
-             ********************************   CENTRE  OF  THE  ALGORITHM   *************************************
-             *****************************************************************************************************/
-
-            room_tween++;
-            current_heightmap = room->sectors + (w * room->sectors_y + h);
-            next_heightmap    = room->sectors + ((w + 1) * room->sectors_y + h);
-            room_tween->floor_corners[0].m_floats[0] = current_heightmap->floor_corners[1].m_floats[0];
-            room_tween->floor_corners[1].m_floats[0] = room_tween->floor_corners[0].m_floats[0];
-            room_tween->floor_corners[2].m_floats[0] = room_tween->floor_corners[0].m_floats[0];
-            room_tween->floor_corners[3].m_floats[0] = room_tween->floor_corners[0].m_floats[0];
-            room_tween->floor_corners[0].m_floats[1] = current_heightmap->floor_corners[1].m_floats[1];
-            room_tween->floor_corners[1].m_floats[1] = room_tween->floor_corners[0].m_floats[1];
-            room_tween->floor_corners[2].m_floats[1] = current_heightmap->floor_corners[2].m_floats[1];
-            room_tween->floor_corners[3].m_floats[1] = room_tween->floor_corners[2].m_floats[1];
-
-            room_tween->ceiling_corners[0].m_floats[0] = current_heightmap->ceiling_corners[1].m_floats[0];
-            room_tween->ceiling_corners[1].m_floats[0] = room_tween->ceiling_corners[0].m_floats[0];
-            room_tween->ceiling_corners[2].m_floats[0] = room_tween->ceiling_corners[0].m_floats[0];
-            room_tween->ceiling_corners[3].m_floats[0] = room_tween->ceiling_corners[0].m_floats[0];
-            room_tween->ceiling_corners[0].m_floats[1] = current_heightmap->ceiling_corners[1].m_floats[1];
-            room_tween->ceiling_corners[1].m_floats[1] = room_tween->ceiling_corners[0].m_floats[1];
-            room_tween->ceiling_corners[2].m_floats[1] = current_heightmap->ceiling_corners[2].m_floats[1];
-            room_tween->ceiling_corners[3].m_floats[1] = room_tween->ceiling_corners[2].m_floats[1];
-
-            joined_floors = 0;
-            joined_ceilings = 0;
-
-            if(h > 0)
-            {
-                if((next_heightmap->floor_penetration_config != TR_PENETRATION_CONFIG_WALL) || (current_heightmap->floor_penetration_config != TR_PENETRATION_CONFIG_WALL))
-                {
-                    // Init Y-plane tween  [ - ]
-                    if(TR_Sector_IsWall(next_heightmap, current_heightmap))
-                    {
-                        room_tween->floor_corners[0].m_floats[2] = current_heightmap->floor_corners[1].m_floats[2];
-                        room_tween->floor_corners[1].m_floats[2] = current_heightmap->ceiling_corners[1].m_floats[2];
-                        room_tween->floor_corners[2].m_floats[2] = current_heightmap->ceiling_corners[2].m_floats[2];
-                        room_tween->floor_corners[3].m_floats[2] = current_heightmap->floor_corners[2].m_floats[2];
-                        TR_Sector_SetTweenFloorConfig(room_tween);
-                        room_tween->ceiling_tween_type = TR_SECTOR_TWEEN_TYPE_NONE;
-                        joined_floors = 1;
-                        joined_ceilings = 1;
-                    }
-                    else if(TR_Sector_IsWall(current_heightmap, next_heightmap))
-                    {
-                        room_tween->floor_corners[0].m_floats[2] = next_heightmap->floor_corners[0].m_floats[2];
-                        room_tween->floor_corners[1].m_floats[2] = next_heightmap->ceiling_corners[0].m_floats[2];
-                        room_tween->floor_corners[2].m_floats[2] = next_heightmap->ceiling_corners[3].m_floats[2];
-                        room_tween->floor_corners[3].m_floats[2] = next_heightmap->floor_corners[3].m_floats[2];
-                        TR_Sector_SetTweenFloorConfig(room_tween);
-                        room_tween->ceiling_tween_type = TR_SECTOR_TWEEN_TYPE_NONE;
-                        joined_floors = 1;
-                        joined_ceilings = 1;
-                    }
-                    else
-                    {
-                        /************************** BIG SECTION WITH DROPS CALCULATIONS **********************/
-                        if(((current_heightmap->portal_to_room < 0) && ((next_heightmap->portal_to_room < 0))) || Sectors_Is2SidePortals(current_heightmap, next_heightmap))
-                        {
-                            current_heightmap = TR_Sector_CheckPortalPointer(current_heightmap);
-                            next_heightmap    = TR_Sector_CheckPortalPointer(next_heightmap);
-                            if((current_heightmap->portal_to_room < 0) && (next_heightmap->portal_to_room < 0) && (current_heightmap->floor_penetration_config != TR_PENETRATION_CONFIG_WALL) && (next_heightmap->floor_penetration_config != TR_PENETRATION_CONFIG_WALL))
-                            {
-                                if((current_heightmap->floor_penetration_config == TR_PENETRATION_CONFIG_SOLID) || (next_heightmap->floor_penetration_config == TR_PENETRATION_CONFIG_SOLID))
-                                {
-                                    room_tween->floor_corners[0].m_floats[2] = current_heightmap->floor_corners[1].m_floats[2];
-                                    room_tween->floor_corners[1].m_floats[2] = next_heightmap->floor_corners[0].m_floats[2];
-                                    room_tween->floor_corners[2].m_floats[2] = next_heightmap->floor_corners[3].m_floats[2];
-                                    room_tween->floor_corners[3].m_floats[2] = current_heightmap->floor_corners[2].m_floats[2];
-                                    TR_Sector_SetTweenFloorConfig(room_tween);
-                                    joined_floors = 1;
-                                }
-                                if((current_heightmap->ceiling_penetration_config == TR_PENETRATION_CONFIG_SOLID) || (next_heightmap->ceiling_penetration_config == TR_PENETRATION_CONFIG_SOLID))
-                                {
-                                    room_tween->ceiling_corners[0].m_floats[2] = current_heightmap->ceiling_corners[1].m_floats[2];
-                                    room_tween->ceiling_corners[1].m_floats[2] = next_heightmap->ceiling_corners[0].m_floats[2];
-                                    room_tween->ceiling_corners[2].m_floats[2] = next_heightmap->ceiling_corners[3].m_floats[2];
-                                    room_tween->ceiling_corners[3].m_floats[2] = current_heightmap->ceiling_corners[2].m_floats[2];
-                                    TR_Sector_SetTweenCeilingConfig(room_tween);
-                                    joined_ceilings = 1;
-                                }
-                            }
-                        }
-                    }
-                }
-
-                current_heightmap = room->sectors + (w * room->sectors_y + h);
-                next_heightmap    = room->sectors + ((w + 1) * room->sectors_y + h);
-                if((joined_floors == 0) && ((current_heightmap->portal_to_room < 0) || (next_heightmap->portal_to_room < 0)))
-                {
-                    char valid = 0;
-                    if((next_heightmap->portal_to_room >= 0) && (current_heightmap->sector_above != NULL) && (current_heightmap->floor_penetration_config == TR_PENETRATION_CONFIG_SOLID))
-                    {
-                        next_heightmap = TR_Sector_CheckPortalPointer(next_heightmap);
-                        if(next_heightmap->owner_room->id == current_heightmap->sector_above->owner_room->id)
-                        {
-                            valid = 1;
-                        }
-                        if(valid == 0)
-                        {
-                            room_sector_p rs = Room_GetSectorRaw(current_heightmap->sector_above->owner_room, next_heightmap->pos);
-                            if(rs && ((uint32_t)rs->portal_to_room == next_heightmap->owner_room->id))
-                            {
-                                valid = 1;
-                            }
-                        }
-                    }
-
-                    if((current_heightmap->portal_to_room >= 0) && (next_heightmap->sector_above != NULL) && (next_heightmap->floor_penetration_config == TR_PENETRATION_CONFIG_SOLID))
-                    {
-                        current_heightmap = TR_Sector_CheckPortalPointer(current_heightmap);
-                        if(current_heightmap->owner_room->id == next_heightmap->sector_above->owner_room->id)
-                        {
-                            valid = 1;
-                        }
-                        if(valid == 0)
-                        {
-                            room_sector_p rs = Room_GetSectorRaw(next_heightmap->sector_above->owner_room, current_heightmap->pos);
-                            if(rs && ((uint32_t)rs->portal_to_room == current_heightmap->owner_room->id))
-                            {
-                                valid = 1;
-                            }
-                        }
-                    }
-
-                    if((valid == 1) && (current_heightmap->floor_penetration_config != TR_PENETRATION_CONFIG_WALL) && (next_heightmap->floor_penetration_config != TR_PENETRATION_CONFIG_WALL))
-                    {
-                        room_tween->floor_corners[0].m_floats[2] = current_heightmap->floor_corners[1].m_floats[2];
-                        room_tween->floor_corners[1].m_floats[2] = next_heightmap->floor_corners[0].m_floats[2];
-                        room_tween->floor_corners[2].m_floats[2] = next_heightmap->floor_corners[3].m_floats[2];
-                        room_tween->floor_corners[3].m_floats[2] = current_heightmap->floor_corners[2].m_floats[2];
-                        TR_Sector_SetTweenFloorConfig(room_tween);
-                    }
-                }
-
-                current_heightmap = room->sectors + (w * room->sectors_y + h);
-                next_heightmap    = room->sectors + ((w + 1) * room->sectors_y + h);
-                if((joined_ceilings == 0) && ((current_heightmap->portal_to_room < 0) || (next_heightmap->portal_to_room < 0)))
-                {
-                    char valid = 0;
-                    if((next_heightmap->portal_to_room >= 0) && (current_heightmap->sector_below != NULL) && (current_heightmap->ceiling_penetration_config == TR_PENETRATION_CONFIG_SOLID))
-                    {
-                        next_heightmap = TR_Sector_CheckPortalPointer(next_heightmap);
-                        if(next_heightmap->owner_room->id == current_heightmap->sector_below->owner_room->id)
-                        {
-                            valid = 1;
-                        }
-                        if(valid == 0)
-                        {
-                            room_sector_p rs = Room_GetSectorRaw(current_heightmap->sector_below->owner_room, next_heightmap->pos);
-                            if(rs && ((uint32_t)rs->portal_to_room == next_heightmap->owner_room->id))
-                            {
-                                valid = 1;
-                            }
-                        }
-                    }
-
-                    if((current_heightmap->portal_to_room >= 0) && (next_heightmap->sector_below != NULL) && (next_heightmap->floor_penetration_config == TR_PENETRATION_CONFIG_SOLID))
-                    {
-                        current_heightmap = TR_Sector_CheckPortalPointer(current_heightmap);
-                        if(current_heightmap->owner_room->id == next_heightmap->sector_below->owner_room->id)
-                        {
-                            valid = 1;
-                        }
-                        if(valid == 0)
-                        {
-                            room_sector_p rs = Room_GetSectorRaw(next_heightmap->sector_below->owner_room, current_heightmap->pos);
-                            if(rs && ((uint32_t)rs->portal_to_room == current_heightmap->owner_room->id))
-                            {
-                                valid = 1;
-                            }
-                        }
-                    }
-
-                    if((valid == 1) && (current_heightmap->floor_penetration_config != TR_PENETRATION_CONFIG_WALL) && (next_heightmap->floor_penetration_config != TR_PENETRATION_CONFIG_WALL))
-                    {
-                        room_tween->ceiling_corners[0].m_floats[2] = current_heightmap->ceiling_corners[1].m_floats[2];
-                        room_tween->ceiling_corners[1].m_floats[2] = next_heightmap->ceiling_corners[0].m_floats[2];
-                        room_tween->ceiling_corners[2].m_floats[2] = next_heightmap->ceiling_corners[3].m_floats[2];
-                        room_tween->ceiling_corners[3].m_floats[2] = current_heightmap->ceiling_corners[2].m_floats[2];
-                        TR_Sector_SetTweenCeilingConfig(room_tween);
-                    }
-                }
-            }
-            room_tween++;
-        }    ///END for
-    }    ///END for
-}
-
-uint32_t TR_Sector_BiggestCorner(uint32_t v1,uint32_t v2,uint32_t v3,uint32_t v4)
-{
-    v1 = (v1 > v2)?(v1):(v2);
-    v2 = (v3 > v4)?(v3):(v4);
-    return (v1 > v2)?(v1):(v2);
-}
-
-bool IsEntityProcessed(int32_t *lookup_table, uint16_t entity_index)
-{
-    // Fool-proof check for entity existence. Fixes LOTS of stray non-existent
-    // entity #256 occurences in original games (primarily TR4-5).
-
-    if(!World_GetEntityByID(&engine_world, entity_index)) return true;
-
-    int32_t *curr_table_index = lookup_table;
-
-    while(*curr_table_index != -1)
-    {
-        if(*curr_table_index == (int32_t)entity_index) return true;
-        curr_table_index++;
-    }
-
-    *curr_table_index = (int32_t)entity_index;
-    return false;
-}
-
-int TR_Sector_TranslateFloorData(room_sector_p sector, class VT_Level *tr)
-{
-    if(!sector || (sector->trig_index <= 0) || (sector->trig_index >= tr->floor_data_size) || !engine_lua)
-    {
-        return 0;
-    }
-
-    sector->flags = 0;  // Clear sector flags before parsing.
-
-    /*
-     * PARSE FUNCTIONS
-     */
-
-    uint16_t *end_p = tr->floor_data + tr->floor_data_size - 1;
-    uint16_t *entry = tr->floor_data + sector->trig_index;
-
-    int ret = 0;
-    uint16_t end_bit = 0;
-
-    do
-    {
-        // TR_I - TR_II
-        //function = (*entry) & 0x00FF;                   // 0b00000000 11111111
-        //sub_function = ((*entry) & 0x7F00) >> 8;        // 0b01111111 00000000
-
-        //TR_III+, but works with TR_I - TR_II
-        uint16_t function       = ((*entry) & 0x001F);             // 0b00000000 00011111
-        uint16_t function_value = ((*entry) & 0x00E0) >> 5;        // 0b00000000 11100000  TR_III+
-        uint16_t sub_function   = ((*entry) & 0x7F00) >> 8;        // 0b01111111 00000000
-
-        end_bit = ((*entry) & 0x8000) >> 15;       // 0b10000000 00000000
-
-        entry++;
-
-        switch(function)
-        {
-            case TR_FD_FUNC_PORTALSECTOR:          // PORTAL DATA
-                if(sub_function == 0x00)
-                {
-                    if((*entry >= 0) && (*entry < engine_world.room_count))
-                    {
-                        sector->portal_to_room = *entry;
-                        sector->floor_penetration_config   = TR_PENETRATION_CONFIG_GHOST;
-                        sector->ceiling_penetration_config = TR_PENETRATION_CONFIG_GHOST;
-                    }
-                    entry ++;
-                }
-                break;
-
-            case TR_FD_FUNC_FLOORSLANT:          // FLOOR SLANT
-                if(sub_function == 0x00)
-                {
-                    int8_t raw_y_slant =  (*entry & 0x00FF);
-                    int8_t raw_x_slant = ((*entry & 0xFF00) >> 8);
-
-                    sector->floor_diagonal_type = TR_SECTOR_DIAGONAL_TYPE_NONE;
-                    sector->floor_penetration_config = TR_PENETRATION_CONFIG_SOLID;
-
-                    if(raw_x_slant > 0)
-                    {
-                        sector->floor_corners[2].m_floats[2] -= ((btScalar)raw_x_slant * TR_METERING_STEP);
-                        sector->floor_corners[3].m_floats[2] -= ((btScalar)raw_x_slant * TR_METERING_STEP);
-                    }
-                    else if(raw_x_slant < 0)
-                    {
-                        sector->floor_corners[0].m_floats[2] -= (abs((btScalar)raw_x_slant) * TR_METERING_STEP);
-                        sector->floor_corners[1].m_floats[2] -= (abs((btScalar)raw_x_slant) * TR_METERING_STEP);
-                    }
-
-                    if(raw_y_slant > 0)
-                    {
-                        sector->floor_corners[0].m_floats[2] -= ((btScalar)raw_y_slant * TR_METERING_STEP);
-                        sector->floor_corners[3].m_floats[2] -= ((btScalar)raw_y_slant * TR_METERING_STEP);
-                    }
-                    else if(raw_y_slant < 0)
-                    {
-                        sector->floor_corners[1].m_floats[2] -= (abs((btScalar)raw_y_slant) * TR_METERING_STEP);
-                        sector->floor_corners[2].m_floats[2] -= (abs((btScalar)raw_y_slant) * TR_METERING_STEP);
-                    }
-
-                    entry++;
-                }
-                break;
-
-            case TR_FD_FUNC_CEILINGSLANT:          // CEILING SLANT
-                if(sub_function == 0x00)
-                {
-                    int8_t raw_y_slant =  (*entry & 0x00FF);
-                    int8_t raw_x_slant = ((*entry & 0xFF00) >> 8);
-
-                    sector->ceiling_diagonal_type = TR_SECTOR_DIAGONAL_TYPE_NONE;
-                    sector->ceiling_penetration_config = TR_PENETRATION_CONFIG_SOLID;
-
-                    if(raw_x_slant > 0)
-                    {
-                        sector->ceiling_corners[3].m_floats[2] += ((btScalar)raw_x_slant * TR_METERING_STEP);
-                        sector->ceiling_corners[2].m_floats[2] += ((btScalar)raw_x_slant * TR_METERING_STEP);
-                    }
-                    else if(raw_x_slant < 0)
-                    {
-                        sector->ceiling_corners[1].m_floats[2] += (abs((btScalar)raw_x_slant) * TR_METERING_STEP);
-                        sector->ceiling_corners[0].m_floats[2] += (abs((btScalar)raw_x_slant) * TR_METERING_STEP);
-                    }
-
-                    if(raw_y_slant > 0)
-                    {
-                        sector->ceiling_corners[1].m_floats[2] += ((btScalar)raw_y_slant * TR_METERING_STEP);
-                        sector->ceiling_corners[2].m_floats[2] += ((btScalar)raw_y_slant * TR_METERING_STEP);
-                    }
-                    else if(raw_y_slant < 0)
-                    {
-                        sector->ceiling_corners[0].m_floats[2] += (abs((btScalar)raw_y_slant) * TR_METERING_STEP);
-                        sector->ceiling_corners[3].m_floats[2] += (abs((btScalar)raw_y_slant) * TR_METERING_STEP);
-                    }
-
-                    entry++;
-                }
-                break;
-
-            case TR_FD_FUNC_TRIGGER:          // TRIGGERS
-                {
-                    char header[128];               header[0]            = 0;   // Header condition
-                    char once_condition[128];       once_condition[0]    = 0;   // One-shot condition
-                    char cont_events[2048];         cont_events[0]       = 0;   // Continous trigger events
-                    char single_events[2048];       single_events[0]     = 0;   // One-shot trigger events
-                    char item_events[2048];         item_events[0]       = 0;   // Item activation events
-                    char anti_events[2048];         anti_events[0]       = 0;   // Item deactivation events, if needed
-
-                    char script[4096];              script[0]            = 0;   // Final script compile
-
-                    char buf[512];                  buf[0]  = 0;    // Stream buffer
-                    char buf2[512];                 buf2[0] = 0;    // Conditional pre-buffer for SWITCH triggers
-
-                    int activator   = TR_ACTIVATOR_NORMAL;      // Activator is normal by default.
-                    int action_type = TR_ACTIONTYPE_NORMAL;     // Action type is normal by default.
-                    int condition   = 0;                        // No condition by default.
-                    int mask_mode   = AMASK_OP_OR;              // Activation mask by default.
-
-                    int8_t  timer_field  =  (*entry) & 0x00FF;          // Used as common parameter for some commands.
-                    uint8_t trigger_mask = ((*entry) & 0x3E00) >> 9;
-                    uint8_t only_once    = ((*entry) & 0x0100) >> 8;    // Lock out triggered items after activation.
-
-                    // Processed entities lookup array initialization.
-
-                    int32_t ent_lookup_table[64];
-                    memset(ent_lookup_table, 0xFF, sizeof(int32_t)*64);
-
-                    // Activator type is LARA for all triggers except HEAVY ones, which are triggered by
-                    // some specific entity classes.
-
-                    int activator_type = ( (sub_function == TR_FD_TRIGTYPE_HEAVY)            ||
-                                           (sub_function == TR_FD_TRIGTYPE_HEAVYANTITRIGGER) ||
-                                           (sub_function == TR_FD_TRIGTYPE_HEAVYSWITCH) )     ? TR_ACTIVATORTYPE_MISC : TR_ACTIVATORTYPE_LARA;
-
-                    // Table cell header.
-
-                    snprintf(buf, 256, "trigger_list[%d] = {activator_type = %d, func = function(entity_index) \n",
-                                         sector->trig_index, activator_type);
-
-                    strcat(script, buf);
-                    buf[0] = 0;     // Zero out buffer to prevent further trashing.
-
-                    switch(sub_function)
-                    {
-                        case TR_FD_TRIGTYPE_TRIGGER:
-                        case TR_FD_TRIGTYPE_HEAVY:
-                            activator = TR_ACTIVATOR_NORMAL;
-                            break;
-
-                        case TR_FD_TRIGTYPE_PAD:
-                        case TR_FD_TRIGTYPE_ANTIPAD:
-                            // Check move type for triggering entity.
-                            snprintf(buf, 128, " if(getEntityMoveType(entity_index) == %d) then \n", MOVE_ON_FLOOR);
-                            if(sub_function == TR_FD_TRIGTYPE_ANTIPAD) action_type = TR_ACTIONTYPE_ANTI;
-                            condition = 1;  // Set additional condition.
-                            break;
-
-                        case TR_FD_TRIGTYPE_SWITCH:
-                            // Set activator and action type for now; conditions are linked with first item in operand chain.
-                            activator = TR_ACTIVATOR_SWITCH;
-                            action_type = TR_ACTIONTYPE_SWITCH;
-                            mask_mode = AMASK_OP_XOR;
-                            break;
-
-                        case TR_FD_TRIGTYPE_HEAVYSWITCH:
-                            // Action type remains normal, as HEAVYSWITCH acts as "heavy trigger" with activator mask filter.
-                            activator = TR_ACTIVATOR_SWITCH;
-                            mask_mode = AMASK_OP_XOR;
-                            break;
-
-                        case TR_FD_TRIGTYPE_KEY:
-                            // Action type remains normal, as key acts one-way (no need in switch routines).
-                            activator = TR_ACTIVATOR_KEY;
-                            break;
-
-                        case TR_FD_TRIGTYPE_PICKUP:
-                            // Action type remains normal, as pick-up acts one-way (no need in switch routines).
-                            activator = TR_ACTIVATOR_PICKUP;
-                            break;
-
-                        case TR_FD_TRIGTYPE_COMBAT:
-                            // Check weapon status for triggering entity.
-                            snprintf(buf, 128, " if(getCharacterCombatMode(entity_index) > 0) then \n");
-                            condition = 1;  // Set additional condition.
-                            break;
-
-                        case TR_FD_TRIGTYPE_DUMMY:
-                        case TR_FD_TRIGTYPE_SKELETON:   ///@FIXME: Find the meaning later!!!
-                            // These triggers are being parsed, but not added to trigger script!
-                            action_type = TR_ACTIONTYPE_BYPASS;
-                            break;
-
-                        case TR_FD_TRIGTYPE_ANTITRIGGER:
-                        case TR_FD_TRIGTYPE_HEAVYANTITRIGGER:
-                            action_type = TR_ACTIONTYPE_ANTI;
-                            break;
-
-                        case TR_FD_TRIGTYPE_MONKEY:
-                        case TR_FD_TRIGTYPE_CLIMB:
-                            // Check move type for triggering entity.
-                            snprintf(buf, 128, " if(getEntityMoveType(entity_index) == %d) then \n", (sub_function == TR_FD_TRIGTYPE_MONKEY)?MOVE_MONKEYSWING:MOVE_CLIMBING);
-                            condition = 1;  // Set additional condition.
-                            break;
-
-                        case TR_FD_TRIGTYPE_TIGHTROPE:
-                            // Check state range for triggering entity.
-                            snprintf(buf, 128, " local state = getEntityState(entity_index) \n if((state >= %d) and (state <= %d)) then \n", TR_STATE_LARA_TIGHTROPE_IDLE, TR_STATE_LARA_TIGHTROPE_EXIT);
-                            condition = 1;  // Set additional condition.
-                            break;
-                        case TR_FD_TRIGTYPE_CRAWLDUCK:
-                            // Check state range for triggering entity.
-                            snprintf(buf, 128, " local state = getEntityState(entity_index) \n if((state >= %d) and (state <= %d)) then \n", TR_ANIMATION_LARA_CROUCH_ROLL_FORWARD_BEGIN, TR_ANIMATION_LARA_CRAWL_SMASH_LEFT);
-                            condition = 1;  // Set additional condition.
-                            break;
-                    }
-
-                    strcat(header, buf);    // Add condition to header.
-
-                    uint16_t cont_bit = 0;
-                    uint16_t argn = 0;
-
-                    // Now parse operand chain for trigger function!
-
-                    do
-                    {
-                        entry++;
-
-                        uint16_t trigger_function = (((*entry) & 0x7C00)) >> 10;    // 0b01111100 00000000
-                        uint16_t operands = (*entry) & 0x03FF;                      // 0b00000011 11111111
-                                 cont_bit = ((*entry) & 0x8000) >> 15;              // 0b10000000 00000000
-
-                        switch(trigger_function)
-                        {
-                            case TR_FD_TRIGFUNC_OBJECT:         // ACTIVATE / DEACTIVATE object
-                                // If activator is specified, first item operand counts as activator index (except
-                                // heavy switch case, which is ordinary heavy trigger case with certain differences).
-                                if((argn == 0) && (activator))
-                                {
-                                    switch(activator)
-                                    {
-                                        case TR_ACTIVATOR_SWITCH:
-                                            if(action_type == TR_ACTIONTYPE_SWITCH)
-                                            {
-                                                // Switch action type case.
-                                                snprintf(buf, 256, " local switch_state = getEntityState(%d); \n local switch_sectorstatus = getEntitySectorStatus(%d); \n local switch_mask = getEntityActivationMask(%d); \n\n", operands, operands, operands);
-                                            }
-                                            else
-                                            {
-                                                // Ordinary type case (e.g. heavy switch).
-                                                snprintf(buf, 256, " local switch_sectorstatus = getEntitySectorStatus(entity_index); \n local switch_mask = getEntityActivationMask(entity_index); \n\n");
-                                            }
-                                            strcat(script, buf);
-
-                                            // Trigger activation mask is here filtered through activator's own mask.
-                                            snprintf(buf, 256, " if(switch_mask == 0) then switch_mask = 0x1F end; \n switch_mask = bit32.band(switch_mask, 0x%02X); \n\n", trigger_mask);
-                                            strcat(script, buf);
-                                            if(action_type == TR_ACTIONTYPE_SWITCH)
-                                            {
-                                                // Switch action type case.
-                                                snprintf(buf, 256, " if((switch_state == 0) and (switch_sectorstatus == 1)) then \n   setEntitySectorStatus(%d, 0); \n   setEntityTimer(%d, %d); \n", operands, operands, timer_field);
-                                                if(only_once)
-                                                {
-                                                    // Just lock out activator, no anti-action needed.
-                                                    snprintf(buf2, 128, " setEntityActivityLock(%d, 1) \n", operands);
-                                                }
-                                                else
-                                                {
-                                                    // Create statement for antitriggering a switch.
-                                                    snprintf(buf2, 256, " elseif((switch_state == 1) and (switch_sectorstatus == 1)) then\n   setEntitySectorStatus(%d, 0); \n   setEntityTimer(%d, 0); \n", operands, operands, operands);
-                                                }
-                                            }
-                                            else
-                                            {
-                                                // Ordinary type case (e.g. heavy switch).
-                                                snprintf(buf, 128, "   activateEntity(%d, entity_index, switch_mask, %d, %d, %d); \n", operands, mask_mode, only_once, timer_field);
-                                                strcat(item_events, buf);
-                                                snprintf(buf, 128, " if(switch_sectorstatus == 0) then \n   setEntitySectorStatus(entity_index, 1) \n");
-                                            }
-                                            break;
-
-                                        case TR_ACTIVATOR_KEY:
-                                            snprintf(buf, 256, " if((getEntityActivityLock(%d) == 1) and (getEntitySectorStatus(%d) == 0)) then \n   setEntitySectorStatus(%d, 1); \n", operands, operands, operands);
-                                            break;
-
-                                        case TR_ACTIVATOR_PICKUP:
-                                            snprintf(buf, 256, " if((getEntityActivity(%d) == 0) and (getEntitySectorStatus(%d) == 0)) then \n   setEntitySectorStatus(%d, 1); \n", operands, operands, operands);
-                                            break;
-                                    }
-
-                                    strcat(script, buf);
-                                }
-                                else
-                                {
-                                    // In many original Core Design levels, level designers left dublicated entity activation operands.
-                                    // This results in setting same activation mask twice, effectively blocking entity from activation.
-                                    // To prevent this, a lookup table was implemented to know if entity already had its activation
-                                    // command added.
-                                    if(!IsEntityProcessed(ent_lookup_table, operands))
-                                    {
-                                        // Other item operands are simply parsed as activation functions. Switch case is special, because
-                                        // function is fed with activation mask argument derived from activator mask filter (switch_mask),
-                                        // and also we need to process deactivation in a same way as activation, excluding resetting timer
-                                        // field. This is needed for two-way switch combinations (e.g. Palace Midas).
-                                        if(activator == TR_ACTIVATOR_SWITCH)
-                                        {
-                                            snprintf(buf, 128, "   activateEntity(%d, entity_index, switch_mask, %d, %d, %d); \n", operands, mask_mode, only_once, timer_field);
-                                            strcat(item_events, buf);
-                                            snprintf(buf, 128, "   activateEntity(%d, entity_index, switch_mask, %d, %d, 0); \n", operands, mask_mode, only_once);
-                                            strcat(anti_events, buf);
-                                        }
-                                        else
-                                        {
-                                            snprintf(buf, 128, "   activateEntity(%d, entity_index, 0x%02X, %d, %d, %d); \n", operands, trigger_mask, mask_mode, only_once, timer_field);
-                                            strcat(item_events, buf);
-                                            snprintf(buf, 128, "   deactivateEntity(%d, entity_index); \n", operands);
-                                            strcat(anti_events, buf);
-                                        }
-                                    }
-                                }
-                                argn++;
-                                break;
-
-                            case TR_FD_TRIGFUNC_CAMERATARGET:
-                                {
-                                    uint8_t cam_index = (*entry) & 0x007F;
-                                    entry++;
-                                    uint8_t cam_timer = ((*entry) & 0x00FF);
-                                    uint8_t cam_once  = ((*entry) & 0x0100) >> 8;
-                                    uint8_t cam_zoom  = ((*entry) & 0x1000) >> 12;
-                                    cont_bit  = ((*entry) & 0x8000) >> 15;                       // 0b10000000 00000000
-
-                                    snprintf(buf, 128, "   setCamera(%d, %d, %d, %d); \n", cam_index, cam_timer, cam_once, cam_zoom);
-                                    strcat(single_events, buf);
-                                }
-                                break;
-
-                            case TR_FD_TRIGFUNC_UWCURRENT:
-                                snprintf(buf, 128, "   moveToSink(entity_index, %d); \n", operands);
-                                strcat(cont_events, buf);
-                                break;
-
-                            case TR_FD_TRIGFUNC_FLIPMAP:
-                                // FLIPMAP trigger acts two-way for switch cases, so we add FLIPMAP off event to
-                                // anti-events array.
-                                if(activator == TR_ACTIVATOR_SWITCH)
-                                {
-                                    snprintf(buf, 128, "   setFlipMap(%d, switch_mask, 1); \n   setFlipState(%d, 1); \n", operands, operands);
-                                    strcat(single_events, buf);
-                                }
-                                else
-                                {
-                                    snprintf(buf, 128, "   setFlipMap(%d, 0x%02X, 0); \n   setFlipState(%d, 1); \n", operands, trigger_mask, operands);
-                                    strcat(single_events, buf);
-                                }
-                                break;
-
-                            case TR_FD_TRIGFUNC_FLIPON:
-                                // FLIP_ON trigger acts one-way even in switch cases, i.e. if you un-pull
-                                // the switch with FLIP_ON trigger, room will remain flipped.
-                                snprintf(buf, 128, "   setFlipState(%d, 1); \n", operands);
-                                strcat(single_events, buf);
-                                break;
-
-                            case TR_FD_TRIGFUNC_FLIPOFF:
-                                // FLIP_OFF trigger acts one-way even in switch cases, i.e. if you un-pull
-                                // the switch with FLIP_OFF trigger, room will remain unflipped.
-                                snprintf(buf, 128, "   setFlipState(%d, 0); \n", operands);
-                                strcat(single_events, buf);
-                                break;
-
-                            case TR_FD_TRIGFUNC_LOOKAT:
-                                snprintf(buf, 128, "   setCamTarget(%d, %d); \n", operands, timer_field);
-                                strcat(single_events, buf);
-                                break;
-
-                            case TR_FD_TRIGFUNC_ENDLEVEL:
-                                snprintf(buf, 128, "   setLevel(%d); \n", operands);
-                                strcat(single_events, buf);
-                                break;
-
-                            case TR_FD_TRIGFUNC_PLAYTRACK:
-                                snprintf(buf, 128, "   playStream(%d, 0x%02X); \n", operands, (trigger_mask << 1) + only_once);
-                                strcat(single_events, buf);
-                                break;
-
-                            case TR_FD_TRIGFUNC_FLIPEFFECT:
-                                snprintf(buf, 128, "   doEffect(%d, %d); \n", operands, timer_field);
-                                strcat(cont_events, buf);
-                                break;
-
-                            case TR_FD_TRIGFUNC_SECRET:
-                                snprintf(buf, 128, "   findSecret(%d); \n", operands);
-                                strcat(single_events, buf);
-                                break;
-
-                            case TR_FD_TRIGFUNC_BODYBAG:
-                                snprintf(buf, 128, "   setBodybag(%d); \n", operands);
-                                strcat(single_events, buf);
-                                break;
-
-                            case TR_FD_TRIGFUNC_FLYBY:
-                                snprintf(buf, 128, "   playFlyby(%d); \n", operands);
-                                strcat(cont_events, buf);
-                                break;
-
-                            case TR_FD_TRIGFUNC_CUTSCENE:
-                                snprintf(buf, 128, "   playCutscene(%d); \n", operands);
-                                strcat(single_events, buf);
-                                break;
-
-                            default: // UNKNOWN!
-                                break;
-                        };
-                    }
-                    while(!cont_bit && entry < end_p);
-
-                    if(script[0])
-                    {
-                        strcat(script, header);
-
-                        if(activator == TR_ACTIVATOR_NORMAL)    // Ordinary trigger cases.
-                        {
-                            if(single_events[0])
-                            {
-                                if(condition) strcat(once_condition, " ");
-                                strcat(once_condition, " if(getEntitySectorStatus(entity_index) == 0) then \n");
-                                strcat(script, once_condition);
-                                strcat(script, single_events);
-                                strcat(script, "   setEntitySectorStatus(entity_index, 1); \n");
-
-                                if(condition)
-                                {
-                                    strcat(script, "  end;\n"); // First ENDIF is tabbed for extra condition.
-                                }
-                                else
-                                {
-                                    strcat(script, " end;\n");
-                                }
-                            }
-
-                            // Item commands kind depends on action type. If type is ANTI, then item
-                            // antitriggering is engaged. If type is normal, ordinary triggering happens
-                            // in cycle with other continous commands. It is needed to prevent timer dispatch
-                            // before activator leaves trigger sector.
-
-                            if(action_type == TR_ACTIONTYPE_ANTI)
-                            {
-                                strcat(script, anti_events);
-                            }
-                            else
-                            {
-                                strcat(script, item_events);
-                            }
-
-                            strcat(script, cont_events);
-                            if(condition) strcat(script, " end;\n"); // Additional ENDIF for extra condition.
-                        }
-                        else    // SWITCH, KEY and ITEM cases.
-                        {
-                            strcat(script, single_events);
-                            strcat(script, item_events);
-                            strcat(script, cont_events);
-                            if((action_type == TR_ACTIONTYPE_SWITCH) && (activator == TR_ACTIVATOR_SWITCH))
-                            {
-                                strcat(script, buf2);
-                                if(!only_once)
-                                {
-                                    strcat(script, single_events);
-                                    strcat(script, anti_events);    // Single/continous events are engaged along with
-                                    strcat(script, cont_events);    // antitriggered items, as described above.
-                                }
-                            }
-                            strcat(script, " end;\n");
-                        }
-
-                        strcat(script, "return 1;\nend }\n");  // Finalize the entry.
-                    }
-
-                    if(action_type != TR_ACTIONTYPE_BYPASS)
-                    {
-                        // Sys_DebugLog("triggers.lua", script);    // Debug!
-                        luaL_dostring(engine_lua, script);  // Execute compiled script.
-                    }
-                }
-                break;
-
-            case TR_FD_FUNC_DEATH:
-                sector->flags |= SECTOR_FLAG_DEATH;
-                break;
-
-            case TR_FD_FUNC_CLIMB:
-                // First 4 sector flags are similar to subfunction layout.
-                sector->flags |= sub_function;
-                break;
-
-            case TR_FD_FUNC_MONKEY:
-                sector->flags |= SECTOR_FLAG_CLIMB_CEILING;
-                break;
-
-            case TR_FD_FUNC_MINECART_LEFT:
-                // Minecart left (TR3) and trigger triggerer mark (TR4-5) has the same flag value.
-                // We re-parse them properly here.
-                if(tr->game_version < TR_IV)
-                {
-                    sector->flags |= SECTOR_FLAG_MINECART_LEFT;
-                }
-                else
-                {
-                    sector->flags |= SECTOR_FLAG_TRIGGERER_MARK;
-                }
-                break;
-
-            case TR_FD_FUNC_MINECART_RIGHT:
-                // Minecart right (TR3) and beetle mark (TR4-5) has the same flag value.
-                // We re-parse them properly here.
-                if(tr->game_version < TR_IV)
-                {
-                    sector->flags |= SECTOR_FLAG_MINECART_RIGHT;
-                }
-                else
-                {
-                    sector->flags |= SECTOR_FLAG_BEETLE_MARK;
-                }
-                break;
-
-            default:
-                // Other functions are TR3+ collisional triangle functions.
-                if( (function >= TR_FD_FUNC_FLOORTRIANGLE_NW) &&
-                    (function <= TR_FD_FUNC_CEILINGTRIANGLE_NE_PORTAL_SE) )
-                {
-                    entry--;    // Go back, since these functions are parsed differently.
-
-                    end_bit = ((*entry) & 0x8000) >> 15;      // 0b10000000 00000000
-
-                    int16_t  slope_t01  = ((*entry) & 0x7C00) >> 10;      // 0b01111100 00000000
-                    int16_t  slope_t00  = ((*entry) & 0x03E0) >> 5;       // 0b00000011 11100000
-                    uint16_t slope_func = ((*entry) & 0x001F);            // 0b00000000 00011111
-
-                    // t01/t02 are 5-bit values, where sign is specified by 0x10 mask.
-
-                    if(slope_t01 & 0x10) slope_t01 |= 0xFFF0;
-                    if(slope_t00 & 0x10) slope_t00 |= 0xFFF0;
-
-                    entry++;
-
-                    uint16_t slope_t13  = ((*entry) & 0xF000) >> 12;      // 0b11110000 00000000
-                    uint16_t slope_t12  = ((*entry) & 0x0F00) >> 8;       // 0b00001111 00000000
-                    uint16_t slope_t11  = ((*entry) & 0x00F0) >> 4;       // 0b00000000 11110000
-                    uint16_t slope_t10  = ((*entry) & 0x000F);            // 0b00000000 00001111
-
-                    entry++;
-
-                    float overall_adjustment = (float)TR_Sector_BiggestCorner(slope_t10, slope_t11, slope_t12, slope_t13) * TR_METERING_STEP;
-
-                    if( (function == TR_FD_FUNC_FLOORTRIANGLE_NW)           ||
-                        (function == TR_FD_FUNC_FLOORTRIANGLE_NW_PORTAL_SW) ||
-                        (function == TR_FD_FUNC_FLOORTRIANGLE_NW_PORTAL_NE)  )
-                    {
-                        sector->floor_diagonal_type = TR_SECTOR_DIAGONAL_TYPE_NW;
-
-                        sector->floor_corners[0].m_floats[2] -= overall_adjustment - ((btScalar)slope_t12 * TR_METERING_STEP);
-                        sector->floor_corners[1].m_floats[2] -= overall_adjustment - ((btScalar)slope_t13 * TR_METERING_STEP);
-                        sector->floor_corners[2].m_floats[2] -= overall_adjustment - ((btScalar)slope_t10 * TR_METERING_STEP);
-                        sector->floor_corners[3].m_floats[2] -= overall_adjustment - ((btScalar)slope_t11 * TR_METERING_STEP);
-
-                        if(function == TR_FD_FUNC_FLOORTRIANGLE_NW_PORTAL_SW)
-                        {
-                            sector->floor_penetration_config = TR_PENETRATION_CONFIG_DOOR_VERTICAL_A;
-                        }
-                        else if(function == TR_FD_FUNC_FLOORTRIANGLE_NW_PORTAL_NE)
-                        {
-                            sector->floor_penetration_config = TR_PENETRATION_CONFIG_DOOR_VERTICAL_B;
-                        }
-                        else
-                        {
-                            sector->floor_penetration_config = TR_PENETRATION_CONFIG_SOLID;
-                        }
-                    }
-                    else if( (function == TR_FD_FUNC_FLOORTRIANGLE_NE)           ||
-                             (function == TR_FD_FUNC_FLOORTRIANGLE_NE_PORTAL_NW) ||
-                             (function == TR_FD_FUNC_FLOORTRIANGLE_NE_PORTAL_SE)  )
-                    {
-                        sector->floor_diagonal_type = TR_SECTOR_DIAGONAL_TYPE_NE;
-
-                        sector->floor_corners[0].m_floats[2] -= overall_adjustment - ((btScalar)slope_t12 * TR_METERING_STEP);
-                        sector->floor_corners[1].m_floats[2] -= overall_adjustment - ((btScalar)slope_t13 * TR_METERING_STEP);
-                        sector->floor_corners[2].m_floats[2] -= overall_adjustment - ((btScalar)slope_t10 * TR_METERING_STEP);
-                        sector->floor_corners[3].m_floats[2] -= overall_adjustment - ((btScalar)slope_t11 * TR_METERING_STEP);
-
-                        if(function == TR_FD_FUNC_FLOORTRIANGLE_NE_PORTAL_NW)
-                        {
-                            sector->floor_penetration_config = TR_PENETRATION_CONFIG_DOOR_VERTICAL_A;
-                        }
-                        else if(function == TR_FD_FUNC_FLOORTRIANGLE_NE_PORTAL_SE)
-                        {
-                            sector->floor_penetration_config = TR_PENETRATION_CONFIG_DOOR_VERTICAL_B;
-                        }
-                        else
-                        {
-                            sector->floor_penetration_config = TR_PENETRATION_CONFIG_SOLID;
-                        }
-                    }
-                    else if( (function == TR_FD_FUNC_CEILINGTRIANGLE_NW)           ||
-                             (function == TR_FD_FUNC_CEILINGTRIANGLE_NW_PORTAL_SW) ||
-                             (function == TR_FD_FUNC_CEILINGTRIANGLE_NW_PORTAL_NE)  )
-                    {
-                        sector->ceiling_diagonal_type = TR_SECTOR_DIAGONAL_TYPE_NW;
-
-                        sector->ceiling_corners[0].m_floats[2] += overall_adjustment - (btScalar)(slope_t11 * TR_METERING_STEP);
-                        sector->ceiling_corners[1].m_floats[2] += overall_adjustment - (btScalar)(slope_t10 * TR_METERING_STEP);
-                        sector->ceiling_corners[2].m_floats[2] += overall_adjustment - (btScalar)(slope_t13 * TR_METERING_STEP);
-                        sector->ceiling_corners[3].m_floats[2] += overall_adjustment - (btScalar)(slope_t12 * TR_METERING_STEP);
-
-                        if(function == TR_FD_FUNC_CEILINGTRIANGLE_NW_PORTAL_SW)
-                        {
-                            sector->ceiling_penetration_config = TR_PENETRATION_CONFIG_DOOR_VERTICAL_A;
-                        }
-                        else if(function == TR_FD_FUNC_CEILINGTRIANGLE_NW_PORTAL_NE)
-                        {
-                            sector->ceiling_penetration_config = TR_PENETRATION_CONFIG_DOOR_VERTICAL_B;
-                        }
-                        else
-                        {
-                            sector->ceiling_penetration_config = TR_PENETRATION_CONFIG_SOLID;
-                        }
-                    }
-                    else if( (function == TR_FD_FUNC_CEILINGTRIANGLE_NE)           ||
-                             (function == TR_FD_FUNC_CEILINGTRIANGLE_NE_PORTAL_NW) ||
-                             (function == TR_FD_FUNC_CEILINGTRIANGLE_NE_PORTAL_SE)  )
-                    {
-                        sector->ceiling_diagonal_type = TR_SECTOR_DIAGONAL_TYPE_NE;
-
-                        sector->ceiling_corners[0].m_floats[2] += overall_adjustment - (btScalar)(slope_t11 * TR_METERING_STEP);
-                        sector->ceiling_corners[1].m_floats[2] += overall_adjustment - (btScalar)(slope_t10 * TR_METERING_STEP);
-                        sector->ceiling_corners[2].m_floats[2] += overall_adjustment - (btScalar)(slope_t13 * TR_METERING_STEP);
-                        sector->ceiling_corners[3].m_floats[2] += overall_adjustment - (btScalar)(slope_t12 * TR_METERING_STEP);
-
-                        if(function == TR_FD_FUNC_CEILINGTRIANGLE_NE_PORTAL_NW)
-                        {
-                            sector->ceiling_penetration_config = TR_PENETRATION_CONFIG_DOOR_VERTICAL_A;
-                        }
-                        else if(function == TR_FD_FUNC_CEILINGTRIANGLE_NE_PORTAL_SE)
-                        {
-                            sector->ceiling_penetration_config = TR_PENETRATION_CONFIG_DOOR_VERTICAL_B;
-                        }
-                        else
-                        {
-                            sector->ceiling_penetration_config = TR_PENETRATION_CONFIG_SOLID;
-                        }
-                    }
-                }
-                else
-                {
-                    // Unknown floordata function!
-                }
-                break;
-        };
-        ret++;
-    }
-    while(!end_bit && entry < end_p);
-
-    if(sector->floor == TR_METERING_WALLHEIGHT)
-    {
-        sector->floor_penetration_config = TR_PENETRATION_CONFIG_WALL;
-    }
-    if(sector->ceiling == TR_METERING_WALLHEIGHT)
-    {
-        sector->ceiling_penetration_config = TR_PENETRATION_CONFIG_WALL;
-    }
-
-    return ret;
-}
-
-
-void GenerateAnimCommandsTransform(skeletal_model_p model)
-{
-    if(engine_world.anim_commands_count == 0)
-    {
-        return;
-    }
-    //Sys_DebugLog("anim_transform.txt", "MODEL[%d]", model->id);
-    for(uint16_t anim = 0;anim < model->animation_count;anim++)
-    {
-        if(model->animations[anim].num_anim_commands > 255)
-        {
-            continue;                                                           // If no anim commands or current anim has more than 255 (according to TRosettaStone).
-        }
-
-        animation_frame_p af  = model->animations + anim;
-        int16_t *pointer      = engine_world.anim_commands + af->anim_command;
-
-        for(uint32_t i = 0; i < af->num_anim_commands; i++, pointer++)
-        {
-            switch(*pointer)
-            {
-                case TR_ANIMCOMMAND_SETPOSITION:
-                    // This command executes ONLY at the end of animation.
-                    af->frames[af->frames_count-1].move[0] = (btScalar)(*++pointer);                          // x = x;
-                    af->frames[af->frames_count-1].move[2] =-(btScalar)(*++pointer);                          // z =-y
-                    af->frames[af->frames_count-1].move[1] = (btScalar)(*++pointer);                          // y = z
-                    af->frames[af->frames_count-1].command |= ANIM_CMD_MOVE;
-                    //Sys_DebugLog("anim_transform.txt", "move[anim = %d, frame = %d, frames = %d]", anim, af->frames_count-1, af->frames_count);
-                    break;
-
-                case TR_ANIMCOMMAND_JUMPDISTANCE:
-                    af->frames[af->frames_count-1].v_Vertical   = *++pointer;
-                    af->frames[af->frames_count-1].v_Horizontal = *++pointer;
-                    af->frames[af->frames_count-1].command |= ANIM_CMD_JUMP;
-                    break;
-
-                case TR_ANIMCOMMAND_EMPTYHANDS:
-                    break;
-
-                case TR_ANIMCOMMAND_KILL:
-                    break;
-
-                case TR_ANIMCOMMAND_PLAYSOUND:
-                    ++pointer;
-                    ++pointer;
-                    break;
-
-                case TR_ANIMCOMMAND_PLAYEFFECT:
-                    {
-                        int frame = *++pointer;
-                        switch(*++pointer & 0x3FFF)
-                        {
-                            case TR_EFFECT_CHANGEDIRECTION:
-                                af->frames[frame].command |= ANIM_CMD_CHANGE_DIRECTION;
-                                //Sys_DebugLog("anim_transform.txt", "dir[anim = %d, frame = %d, frames = %d]", anim, frame, af->frames_count);
-                                break;
-                        }
-                    }
-                    break;
-            }
-        }
-    }
-}
-
-
-int TR_IsSectorsIn2SideOfPortal(room_sector_p s1, room_sector_p s2, portal_p p)
-{
-    if((s1->pos[0] == s2->pos[0]) && (s1->pos[1] != s2->pos[1]) && (fabs(p->norm[1]) > 0.99))
-    {
-        btScalar min_x, max_x, min_y, max_y, x;
-        max_x = min_x = p->vertex[0];
-        for(uint16_t i=1;i<p->vertex_count;i++)
-        {
-            x = p->vertex[3 * i + 0];
-            if(x > max_x)
-            {
-                max_x = x;
-            }
-            if(x < min_x)
-            {
-                min_x = x;
-            }
-        }
-        if(s1->pos[1] > s2->pos[1])
-        {
-            min_y = s2->pos[1];
-            max_y = s1->pos[1];
-        }
-        else
-        {
-            min_y = s1->pos[1];
-            max_y = s2->pos[1];
-        }
-
-        if((s1->pos[0] < max_x) && (s1->pos[0] > min_x) && (p->centre[1] < max_y) && (p->centre[1] > min_y))
-        {
-            return 1;
-        }
-    }
-    else if((s1->pos[0] != s2->pos[0]) && (s1->pos[1] == s2->pos[1]) && (fabs(p->norm[0]) > 0.99))
-    {
-        btScalar min_x, max_x, min_y, max_y, y;
-        max_y = min_y = p->vertex[1];
-        for(uint16_t i=1;i<p->vertex_count;i++)
-        {
-            y = p->vertex[3 * i + 1];
-            if(y > max_y)
-            {
-                max_y = y;
-            }
-            if(y < min_y)
-            {
-                min_y = y;
-            }
-        }
-        if(s1->pos[0] > s2->pos[0])
-        {
-            min_x = s2->pos[0];
-            max_x = s1->pos[0];
-        }
-        else
-        {
-            min_x = s1->pos[0];
-            max_x = s2->pos[0];
-        }
-
-        if((p->centre[0] < max_x) && (p->centre[0] > min_x) && (s1->pos[1] < max_y) && (s1->pos[1] > min_y))
-        {
-            return 1;
-        }
-    }
-
-    return 0;
-}
-
-void TR_Sector_Calculate(struct world_s *world, class VT_Level *tr, long int room_index)
-{
-    room_sector_p sector;
-    room_p room = world->rooms + room_index;
-    tr5_room_t *tr_room = &tr->rooms[room_index];
-
-    /*
-     * Sectors loading
-     */
-
-    sector = room->sectors;
-    for(uint32_t i=0;i<room->sectors_count;i++,sector++)
-    {
-        /*
-         * Let us fill pointers to sectors above and sectors below
-         */
-
-        uint8_t rp = tr_room->sector_list[i].room_below;
-        sector->sector_below = NULL;
-        if(rp >= 0 && rp < world->room_count && rp != 255)
-        {
-            sector->sector_below = Room_GetSectorRaw(world->rooms + rp, sector->pos);
-        }
-        rp = tr_room->sector_list[i].room_above;
-        sector->sector_above = NULL;
-        if(rp >= 0 && rp < world->room_count && rp != 255)
-        {
-            sector->sector_above = Room_GetSectorRaw(world->rooms + rp, sector->pos);
-        }
-
-        room_sector_p near_sector = NULL;
-
-        /**** OX *****/
-        if((sector->index_y > 0) && (sector->index_y < room->sectors_y - 1) && (sector->index_x == 0))
-        {
-            near_sector = sector + room->sectors_y;
-        }
-        if((sector->index_y > 0) && (sector->index_y < room->sectors_y - 1) && (sector->index_x == room->sectors_x - 1))
-        {
-            near_sector = sector - room->sectors_y;
-        }
-        /**** OY *****/
-        if((sector->index_x > 0) && (sector->index_x < room->sectors_x - 1) && (sector->index_y == 0))
-        {
-            near_sector = sector + 1;
-        }
-        if((sector->index_x > 0) && (sector->index_x < room->sectors_x - 1) && (sector->index_y == room->sectors_y - 1))
-        {
-            near_sector = sector - 1;
-        }
-
-        if((near_sector != NULL) && (sector->portal_to_room >= 0))
-        {
-            portal_p p = room->portals;
-            for(uint16_t j=0;j<room->portal_count;j++,p++)
-            {
-                if((p->norm[2] < 0.01) && ((p->norm[2] > -0.01)))
-                {
-                    room_sector_p dst = Room_GetSectorRaw(p->dest_room, sector->pos);
-                    room_sector_p orig_dst = Room_GetSectorRaw(engine_world.rooms + sector->portal_to_room, sector->pos);
-                    if((dst != NULL) && (dst->portal_to_room < 0) && (dst->floor != TR_METERING_WALLHEIGHT) && (dst->ceiling != TR_METERING_WALLHEIGHT) && ((uint32_t)sector->portal_to_room != p->dest_room->id) && (dst->floor < orig_dst->floor) && TR_IsSectorsIn2SideOfPortal(near_sector, dst, p))
-                    {
-                        sector->portal_to_room = p->dest_room->id;
-                        orig_dst = dst;
-                    }
-                }
-            }
-        }
-    }
-}
-
-void TR_vertex_to_arr(btScalar v[3], tr5_vertex_t *tr_v)
-{
-    v[0] = tr_v->x;
-    v[1] =-tr_v->z;
-    v[2] = tr_v->y;
-}
-
-void TR_color_to_arr(btScalar v[4], tr5_colour_t *tr_c)
-{
-    v[0] = tr_c->r * 2;
-    v[1] = tr_c->g * 2;
-    v[2] = tr_c->b * 2;
-    v[3] = tr_c->a * 2;
-}
-
-room_sector_p TR_GetRoomSector(uint32_t room_id, int sx, int sy)
-{
-    room_p room;
-    if(room_id >= engine_world.room_count)
-    {
-        return NULL;
-    }
-
-    room = engine_world.rooms + room_id;
-    if((sx < 0) || (sx >= room->sectors_x) || (sy < 0) || (sy >= room->sectors_y))
-    {
-        return NULL;
-    }
-
-    return room->sectors + sx * room->sectors_y + sy;
-}
-
-int lua_SetSectorFloorConfig(lua_State * lua)
-{
-    int id, sx, sy, top;
-
-    top = lua_gettop(lua);
-
-    if(top < 10)
-    {
-        Con_AddLine("Wrong arguments number, must be (room_id, index_x, index_y, penetration_config, diagonal_type, floor, z0, z1, z2, z3)", FONTSTYLE_CONSOLE_WARNING);
-        return 0;
-    }
-
-    id = lua_tointeger(lua, 1);
-    sx = lua_tointeger(lua, 2);
-    sy = lua_tointeger(lua, 3);
-    room_sector_p rs = TR_GetRoomSector(id, sx, sy);
-    if(rs == NULL)
-    {
-        Con_AddLine("wrong sector info", FONTSTYLE_CONSOLE_WARNING);
-        return 0;
-    }
-
-    if(!lua_isnil(lua, 4))  rs->floor_penetration_config = lua_tointeger(lua, 4);
-    if(!lua_isnil(lua, 5))  rs->floor_diagonal_type = lua_tointeger(lua, 5);
-    if(!lua_isnil(lua, 6))  rs->floor = lua_tonumber(lua, 6);
-    rs->floor_corners[0].m_floats[2] = lua_tonumber(lua, 7);
-    rs->floor_corners[1].m_floats[2] = lua_tonumber(lua, 8);
-    rs->floor_corners[2].m_floats[2] = lua_tonumber(lua, 9);
-    rs->floor_corners[3].m_floats[2] = lua_tonumber(lua, 10);
-
-    return 0;
-}
-
-int lua_SetSectorCeilingConfig(lua_State * lua)
-{
-    int id, sx, sy, top;
-
-    top = lua_gettop(lua);
-
-    if(top < 10)
-    {
-        Con_AddLine("wrong arguments number, must be (room_id, index_x, index_y, penetration_config, diagonal_type, ceiling, z0, z1, z2, z3)", FONTSTYLE_CONSOLE_WARNING);
-        return 0;
-    }
-
-    id = lua_tointeger(lua, 1);
-    sx = lua_tointeger(lua, 2);
-    sy = lua_tointeger(lua, 3);
-    room_sector_p rs = TR_GetRoomSector(id, sx, sy);
-    if(rs == NULL)
-    {
-        Con_AddLine("wrong sector info", FONTSTYLE_CONSOLE_WARNING);
-        return 0;
-    }
-
-    if(!lua_isnil(lua, 4))  rs->ceiling_penetration_config = lua_tointeger(lua, 4);
-    if(!lua_isnil(lua, 5))  rs->ceiling_diagonal_type = lua_tointeger(lua, 5);
-    if(!lua_isnil(lua, 6))  rs->ceiling = lua_tonumber(lua, 6);
-    rs->ceiling_corners[0].m_floats[2] = lua_tonumber(lua, 7);
-    rs->ceiling_corners[1].m_floats[2] = lua_tonumber(lua, 8);
-    rs->ceiling_corners[2].m_floats[2] = lua_tonumber(lua, 9);
-    rs->ceiling_corners[3].m_floats[2] = lua_tonumber(lua, 10);
-
-    return 0;
-}
-
-int lua_SetSectorPortal(lua_State * lua)
-{
-    int id, sx, sy, top;
-
-    top = lua_gettop(lua);
-
-    if(top < 4)
-    {
-        Con_AddLine("wrong arguments number, must be (room_id, index_x, index_y, portal_room_id)", FONTSTYLE_CONSOLE_WARNING);
-        return 0;
-    }
-
-    id = lua_tointeger(lua, 1);
-    sx = lua_tointeger(lua, 2);
-    sy = lua_tointeger(lua, 3);
-    room_sector_p rs = TR_GetRoomSector(id, sx, sy);
-    if(rs == NULL)
-    {
-        Con_AddLine("wrong sector info", FONTSTYLE_CONSOLE_WARNING);
-        return 0;
-    }
-
-    uint32_t p = lua_tointeger(lua, 4);
-    if(p < engine_world.room_count)
-    {
-        rs->portal_to_room = p;
-    }
-
-    return 0;
-}
-
-int lua_SetSectorFlags(lua_State * lua)
-{
-    int id, sx, sy, top;
-
-    top = lua_gettop(lua);
-
-    if(top < 7)
-    {
-        Con_AddLine("wrong arguments number, must be (room_id, index_x, index_y, fp_flag, ft_flag, cp_flag, ct_flag)", FONTSTYLE_CONSOLE_WARNING);
-        return 0;
-    }
-
-    id = lua_tointeger(lua, 1);
-    sx = lua_tointeger(lua, 2);
-    sy = lua_tointeger(lua, 3);
-    room_sector_p rs = TR_GetRoomSector(id, sx, sy);
-    if(rs == NULL)
-    {
-        Con_AddLine("wrong sector info", FONTSTYLE_CONSOLE_WARNING);
-        return 0;
-    }
-
-    if(!lua_isnil(lua, 4))  rs->floor_penetration_config = lua_tointeger(lua, 4);
-    if(!lua_isnil(lua, 5))  rs->floor_diagonal_type = lua_tointeger(lua, 5);
-    if(!lua_isnil(lua, 6))  rs->ceiling_penetration_config = lua_tointeger(lua, 6);
-    if(!lua_isnil(lua, 7))  rs->ceiling_diagonal_type = lua_tointeger(lua, 7);
-
-    return 0;
-}
-
-void TR_GenWorld(struct world_s *world, class VT_Level *tr)
-{
-    world->version = tr->game_version;
-
-    // Process configuration scripts.
-
-    char temp_script_name[256];
-    Engine_GetLevelScriptName(tr->game_version, temp_script_name);
-
-    level_script = luaL_newstate();
-    if(level_script != NULL)
-    {
-        luaL_openlibs(level_script);
-        lua_register(level_script, "setSectorFloorConfig", lua_SetSectorFloorConfig);
-        lua_register(level_script, "setSectorCeilingConfig", lua_SetSectorCeilingConfig);
-        lua_register(level_script, "setSectorPortal", lua_SetSectorPortal);
-        lua_register(level_script, "setSectorFlags", lua_SetSectorFlags);
-
-        luaL_dofile(level_script, "scripts/staticmesh/staticmesh_script.lua");
-        int lua_err = luaL_dofile(level_script, temp_script_name);
-
-        if(lua_err)
-        {
-            Sys_DebugLog("lua_out.txt", "%s", lua_tostring(level_script, -1));
-            lua_pop(level_script, 1);
-            lua_close(level_script);
-            level_script = NULL;
-        }
-    }
-
-    objects_flags_conf = luaL_newstate();
-    if(objects_flags_conf != NULL)
-    {
-        luaL_openlibs(objects_flags_conf);
-        int lua_err = luaL_loadfile(objects_flags_conf, "scripts/entity/entity_properties.lua");
-        lua_pcall(objects_flags_conf, 0, 0, 0);
-        if(lua_err)
-        {
-            Sys_DebugLog("lua_out.txt", "%s", lua_tostring(objects_flags_conf, -1));
-            lua_pop(objects_flags_conf, 1);
-            lua_close(objects_flags_conf);
-            objects_flags_conf = NULL;
-        }
-    }
-
-    ent_ID_override = luaL_newstate();
-    if(ent_ID_override != NULL)
-    {
-        luaL_openlibs(ent_ID_override);
-        int lua_err = luaL_loadfile(ent_ID_override, "scripts/entity/entity_model_ID_override.lua");
-        lua_pcall(ent_ID_override, 0, 0, 0);
-        if(lua_err)
-        {
-            Sys_DebugLog("lua_out.txt", "%s", lua_tostring(ent_ID_override, -1));
-            lua_pop(ent_ID_override, 1);
-            lua_close(ent_ID_override);
-            ent_ID_override = NULL;
-        }
-    }
-
-    // Begin generating world.
-
-    Gui_DrawLoadScreen(200);
-
-    TR_GenRBTrees(world);
-
-    Gui_DrawLoadScreen(250);
-
-    TR_GenTextures(world, tr);  // Generate OGL textures
-
-    Gui_DrawLoadScreen(300);
-
-    /*
-     * Copy anim commands
-     */
-    world->anim_commands_count = tr->anim_commands_count;
-    world->anim_commands = tr->anim_commands;
-    tr->anim_commands = NULL;
-    tr->anim_commands_count = 0;
-
-    TR_GenAnimTextures(world, tr);  // Generate animated textures
-
-    Gui_DrawLoadScreen(400);
-
-    TR_GenMeshes(world, tr);        // Generate all meshes
-
-    Gui_DrawLoadScreen(500);
-
-    TR_GenSprites(world, tr);       // Generate all sprites
-
-    Gui_DrawLoadScreen(550);
-
-    // Generate boxes.
-
-    world->room_boxes = NULL;
-    world->room_box_count = tr->boxes_count;
-    if(world->room_box_count)
-    {
-        world->room_boxes = (room_box_p)malloc(world->room_box_count * sizeof(room_box_t));
-        for(uint32_t i=0;i<world->room_box_count;i++)
-        {
-            world->room_boxes[i].overlap_index = tr->boxes[i].overlap_index;
-            world->room_boxes[i].true_floor =-tr->boxes[i].true_floor;
-            world->room_boxes[i].x_min = tr->boxes[i].xmin;
-            world->room_boxes[i].x_max = tr->boxes[i].xmax;
-            world->room_boxes[i].y_min =-tr->boxes[i].zmax;
-            world->room_boxes[i].y_max =-tr->boxes[i].zmin;
-        }
-    }
-
-    // Generate cameras & sinks.
-
-    world->cameras_sinks = NULL;
-    world->cameras_sinks_count = tr->cameras_count;
-    if(world->cameras_sinks_count)
-    {
-        world->cameras_sinks = (stat_camera_sink_p)malloc(world->cameras_sinks_count * sizeof(stat_camera_sink_t));
-        for(uint32_t i=0;i<world->cameras_sinks_count;i++)
-        {
-            world->cameras_sinks[i].x                   =  tr->cameras[i].x;
-            world->cameras_sinks[i].y                   =  tr->cameras[i].z;
-            world->cameras_sinks[i].z                   = -tr->cameras[i].y;
-            world->cameras_sinks[i].room_or_strength    =  tr->cameras[i].room;
-            world->cameras_sinks[i].flag_or_zone        =  tr->cameras[i].unknown1;
-        }
-    }
-
-    TR_GenRooms(world, tr);     // Build all rooms
-
-    TR_GenRoomFlipMap(world);
-
-    Gui_DrawLoadScreen(650);
-
-    // Build all skeletal models. Must be generated before TR_Sector_Calculate() function.
-    TR_GenSkeletalModels(world, tr);
-
-    Gui_DrawLoadScreen(700);
-
-    TR_GenEntities(world, tr);  // Build all moveables (entities)
-
-    Gui_DrawLoadScreen(750);
-
-    TR_GenRoomProperties(world, tr);
-
-    Gui_DrawLoadScreen(800);
-
-    TR_GenRoomCollision(world);
-
-    Gui_DrawLoadScreen(900);
-
-    // Initialize audio.
-
-    Audio_Init(TR_AUDIO_MAX_CHANNELS, tr);
-
-    Gui_DrawLoadScreen(950);
-
-    // Find and set skybox.
-
-    world->sky_box = TR_GetSkybox(world, tr->game_version);
-
-    // Load entity collision flags and ID overrides from script.
-
-    if(objects_flags_conf)
-    {
-        lua_close(objects_flags_conf);
-        objects_flags_conf = NULL;
-    }
-
-    if(ent_ID_override)
-    {
-        lua_close(ent_ID_override);
-        ent_ID_override = NULL;
-    }
-
-    if(level_script)
-    {
-        lua_close(level_script);
-        level_script = NULL;
-    }
-
-    // Generate VBOs for meshes.
-
-    for(uint32_t i=0;i<world->meshes_count;i++)
-    {
-        if(world->meshes[i].vertex_count)
-        {
-            Mesh_GenVBO(world->meshes + i);
-        }
-    }
-
-    Gui_DrawLoadScreen(1000);
-
-    for(uint32_t i=0;i<world->room_count;i++)
-    {
-        if((world->rooms[i].mesh) && (world->rooms[i].mesh->vertex_count))
-        {
-            Mesh_GenVBO(world->rooms[i].mesh);
-        }
-    }
-
-    // Process level autoexec loading.
-
-    Engine_GetLevelScriptName(tr->game_version, temp_script_name, "_autoexec");
-
-    luaL_dofile(engine_lua, "scripts/autoexec.lua");    // do standart autoexec
-    luaL_dofile(engine_lua, temp_script_name);          // do level-specific autoexec
-
-    if((world->items_tree != NULL) && (world->items_tree->root != NULL))
-    {
-        Items_CheckEntities(world->items_tree->root);
-    }
-
-    room_p r = world->rooms;
-    for(uint32_t i=0;i<world->room_count;i++,r++)
-    {
-        if(r->base_room != NULL)
-        {
-            Room_Disable(r);                             //Disable current room
-        }
-
-        if((r->portal_count == 0) && (world->room_count > 1))
-        {
-            Room_Disable(r);
-        }
-    }
-
-    // Set loadscreen fader to fade-in state.
-    Gui_FadeStart(FADER_LOADSCREEN, GUI_FADER_DIR_IN);
-}
-
-
-void TR_GenRBTrees(struct world_s *world)
-{
-    world->entity_tree = RB_Init();
-    world->entity_tree->rb_compEQ = compEntityEQ;
-    world->entity_tree->rb_compLT = compEntityLT;
-    world->entity_tree->rb_free_data = RBEntityFree;
-
-    world->items_tree = RB_Init();
-    world->items_tree->rb_compEQ = compEntityEQ;
-    world->items_tree->rb_compLT = compEntityLT;
-    world->items_tree->rb_free_data = RBItemFree;
-}
-
-
-void TR_GenRooms(struct world_s *world, class VT_Level *tr)
-{
-    world->room_count = tr->rooms_count;
-    room_p r = world->rooms = (room_p)calloc(world->room_count, sizeof(room_t));
-    for(uint32_t i=0;i<world->room_count;i++,r++)
-    {
-        TR_GenRoom(i, r, world, tr);
-        r->frustum = Frustum_Create();
-    }
-}
-
-void TR_GenRoom(size_t room_index, struct room_s *room, struct world_s *world, class VT_Level *tr)
-{
-    portal_p p;
-    room_p r_dest;
-    tr5_room_t *tr_room = &tr->rooms[room_index];
-    tr_staticmesh_t *tr_static;
-    static_mesh_p r_static;
-    tr_room_portal_t *tr_portal;
-    room_sector_p sector;
-    btVector3 localInertia(0, 0, 0);
-    btTransform startTransform;
-    btCollisionShape *cshape;
-
-    room->id = room_index;
-    room->active = 1;
-    room->flags = tr->rooms[room_index].flags;
-    room->light_mode = tr->rooms[room_index].light_mode;
-    room->reverb_info = tr->rooms[room_index].reverb_info;
-    room->water_scheme = tr->rooms[room_index].water_scheme;
-    room->alternate_group = tr->rooms[room_index].alternate_group;
-
-    Mat4_E_macro(room->transform);
-    room->transform[12] = tr->rooms[room_index].offset.x;                       // x = x;
-    room->transform[13] =-tr->rooms[room_index].offset.z;                       // y =-z;
-    room->transform[14] = tr->rooms[room_index].offset.y;                       // z = y;
-    room->ambient_lighting[0] = tr->rooms[room_index].light_colour.r * 2;
-    room->ambient_lighting[1] = tr->rooms[room_index].light_colour.g * 2;
-    room->ambient_lighting[2] = tr->rooms[room_index].light_colour.b * 2;
-    room->self = (engine_container_p)calloc(1, sizeof(engine_container_t));
-    room->self->room = room;
-    room->self->object = room;
-    room->self->object_type = OBJECT_ROOM_BASE;
-
-    TR_GenRoomMesh(world, room_index, room, tr);
-
-    room->bt_body = NULL;
-    /*
-     *  let us load static room meshes
-     */
-    room->static_mesh_count = tr_room->num_static_meshes;
-    room->static_mesh = NULL;
-    if(room->static_mesh_count)
-    {
-        room->static_mesh = (static_mesh_p)calloc(room->static_mesh_count, sizeof(static_mesh_t));
-    }
-
-    r_static = room->static_mesh;
-    for(uint16_t i=0;i<tr_room->num_static_meshes;i++)
-    {
-        tr_static = tr->find_staticmesh_id(tr_room->static_meshes[i].object_id);
-        if(tr_static == NULL)
-        {
-            room->static_mesh_count--;
-            continue;
-        }
-        r_static->self = (engine_container_p)calloc(1, sizeof(engine_container_t));
-        r_static->self->room = room;
-        r_static->self->object = room->static_mesh + i;
-        r_static->self->object_type = OBJECT_STATIC_MESH;
-        r_static->object_id = tr_room->static_meshes[i].object_id;
-        r_static->mesh = world->meshes + tr->mesh_indices[tr_static->mesh];
-        r_static->pos[0] = tr_room->static_meshes[i].pos.x;
-        r_static->pos[1] =-tr_room->static_meshes[i].pos.z;
-        r_static->pos[2] = tr_room->static_meshes[i].pos.y;
-        r_static->rot[0] = tr_room->static_meshes[i].rotation;
-        r_static->rot[1] = 0.0;
-        r_static->rot[2] = 0.0;
-        r_static->tint[0] = tr_room->static_meshes[i].tint.r * 2;
-        r_static->tint[1] = tr_room->static_meshes[i].tint.g * 2;
-        r_static->tint[2] = tr_room->static_meshes[i].tint.b * 2;
-        r_static->tint[3] = tr_room->static_meshes[i].tint.a * 2;
-        r_static->obb = OBB_Create();
-
-        r_static->cbb_min[0] = tr_static->collision_box[0].x;
-        r_static->cbb_min[1] =-tr_static->collision_box[0].z;
-        r_static->cbb_min[2] = tr_static->collision_box[1].y;
-        r_static->cbb_max[0] = tr_static->collision_box[1].x;
-        r_static->cbb_max[1] =-tr_static->collision_box[1].z;
-        r_static->cbb_max[2] = tr_static->collision_box[0].y;
-        vec3_copy(r_static->mesh->bb_min, r_static->cbb_min);
-        vec3_copy(r_static->mesh->bb_max, r_static->cbb_max);
-
-        r_static->vbb_min[0] = tr_static->visibility_box[0].x;
-        r_static->vbb_min[1] =-tr_static->visibility_box[0].z;
-        r_static->vbb_min[2] = tr_static->visibility_box[1].y;
-        r_static->vbb_max[0] = tr_static->visibility_box[1].x;
-        r_static->vbb_max[1] =-tr_static->visibility_box[1].z;
-        r_static->vbb_max[2] = tr_static->visibility_box[0].y;
-
-        r_static->obb->transform = room->static_mesh[i].transform;
-        r_static->obb->r = room->static_mesh[i].mesh->R;
-        Mat4_E(r_static->transform);
-        Mat4_Translate(r_static->transform, r_static->pos);
-        Mat4_RotateZ(r_static->transform, r_static->rot[0]);
-        r_static->was_rendered = 0;
-        OBB_Rebuild(r_static->obb, r_static->vbb_min, r_static->vbb_max);
-        OBB_Transform(r_static->obb);
-
-        r_static->self->collide_flag = 0x02;  // Still better than ghost collision.
-        r_static->bt_body = NULL;
-        r_static->hide = 0;
-
-        TR_SetStaticMeshFlags(r_static);
-        if(r_static->self->collide_flag != 0x00)
-        {
-            cshape = BT_CSfromMesh(r_static->mesh, true, true, r_static->self->collide_flag);
-            if(cshape)
-            {
-                startTransform.setFromOpenGLMatrix(r_static->transform);
-                btDefaultMotionState* motionState = new btDefaultMotionState(startTransform);
-                r_static->bt_body = new btRigidBody(0.0, motionState, cshape, localInertia);
-                bt_engine_dynamicsWorld->addRigidBody(r_static->bt_body, COLLISION_GROUP_ALL, COLLISION_MASK_ALL);
-                r_static->bt_body->setUserPointer(r_static->self);
-            }
-        }
-        r_static++;
-    }
-    /*
-     * sprites loading section
-     */
-    room->sprites_count = tr_room->num_sprites;
-    if(room->sprites_count != 0)
-    {
-        room->sprites = (room_sprite_p)calloc(room->sprites_count, sizeof(room_sprite_t));
-        for(uint32_t i=0;i<room->sprites_count;i++)
-        {
-            if((tr_room->sprites[i].texture >= 0) && ((uint32_t)tr_room->sprites[i].texture < world->sprites_count))
-            {
-                room->sprites[i].sprite = world->sprites + tr_room->sprites[i].texture;
-                TR_vertex_to_arr(room->sprites[i].pos, &tr_room->vertices[tr_room->sprites[i].vertex].vertex);
-                vec3_add(room->sprites[i].pos, room->sprites[i].pos, room->transform+12);
-            }
-        }
-    }
-
-    /*
-     * let us load sectors
-     */
-    room->sectors_x = tr_room->num_xsectors;
-    room->sectors_y = tr_room->num_zsectors;
-    room->sectors_count = room->sectors_x * room->sectors_y;
-    room->sectors = (room_sector_p)malloc(room->sectors_count * sizeof(room_sector_t));
-
-    /*
-     * base sectors information loading and collisional mesh creation
-     */
-
-    // To avoid manipulating with unnecessary information, we declare simple
-    // heightmap here, which will be operated with sector and floordata parsing,
-    // then vertical inbetween polys will be constructed, and Bullet collisional
-    // object will be created. Afterwards, this heightmap also can be used to
-    // quickly detect slopes for pushable blocks and other entities that rely on
-    // floor level.
-
-    sector = room->sectors;
-    for(uint32_t i=0;i<room->sectors_count;i++,sector++)
-    {
-        // Filling base sectors information.
-
-        sector->index_x = i / room->sectors_y;
-        sector->index_y = i % room->sectors_y;
-
-        sector->pos[0] = room->transform[12] + sector->index_x * TR_METERING_SECTORSIZE + 0.5 * TR_METERING_SECTORSIZE;
-        sector->pos[1] = room->transform[13] + sector->index_y * TR_METERING_SECTORSIZE + 0.5 * TR_METERING_SECTORSIZE;
-        sector->pos[2] = 0.5 * (tr_room->y_bottom + tr_room->y_top);
-
-        sector->owner_room = room;
-        sector->box_index  = tr_room->sector_list[i].box_index;
-
-        sector->material = tr_room->sector_list[i].box_index & 0x0F;
-
-        sector->flags = 0;  // Clear sector flags.
-
-        if(sector->box_index == 0xFFFF)
-        {
-            sector->box_index = -1;
-        }
-
-        sector->floor      = -TR_METERING_STEP * (int)tr_room->sector_list[i].floor;
-        sector->ceiling    = -TR_METERING_STEP * (int)tr_room->sector_list[i].ceiling;
-        sector->trig_index = tr_room->sector_list[i].fd_index;
-
-        // BUILDING CEILING HEIGHTMAP.
-
-        // Penetration config is used later to build inbetween vertical collision polys.
-        // If sector's penetration config is a wall, we simply build a vertical plane to
-        // isolate this sector from top to bottom. Also, this allows to trick out wall
-        // sectors inside another wall sectors to be ignored completely when building
-        // collisional mesh.
-        // Door penetration config means that we should either ignore sector collision
-        // completely (classic door) or ignore one of the triangular sector parts (TR3+).
-
-        if(sector->ceiling == TR_METERING_WALLHEIGHT)
-        {
-            room->sectors[i].ceiling_penetration_config = TR_PENETRATION_CONFIG_WALL;
-        }
-        else if(tr_room->sector_list[i].room_above != 0xFF)
-        {
-            room->sectors[i].ceiling_penetration_config = TR_PENETRATION_CONFIG_GHOST;
-        }
-        else
-        {
-            room->sectors[i].ceiling_penetration_config = TR_PENETRATION_CONFIG_SOLID;
-        }
-
-        // Reset some sector parameters to avoid garbaged memory issues.
-
-        room->sectors[i].portal_to_room = -1;
-        room->sectors[i].ceiling_diagonal_type = TR_SECTOR_DIAGONAL_TYPE_NONE;
-        room->sectors[i].floor_diagonal_type   = TR_SECTOR_DIAGONAL_TYPE_NONE;
-
-        // Now, we define heightmap cells position and draft (flat) height.
-        // Draft height is derived from sector's floor and ceiling values, which are
-        // copied into heightmap cells Y coordinates. As result, we receive flat
-        // heightmap cell, which will be operated later with floordata.
-
-        room->sectors[i].ceiling_corners[0].m_floats[0] = (btScalar)sector->index_x * TR_METERING_SECTORSIZE;
-        room->sectors[i].ceiling_corners[0].m_floats[1] = (btScalar)sector->index_y * TR_METERING_SECTORSIZE + TR_METERING_SECTORSIZE;
-        room->sectors[i].ceiling_corners[0].m_floats[2] = (btScalar)sector->ceiling;
-
-        room->sectors[i].ceiling_corners[1].m_floats[0] = (btScalar)sector->index_x * TR_METERING_SECTORSIZE + TR_METERING_SECTORSIZE;
-        room->sectors[i].ceiling_corners[1].m_floats[1] = (btScalar)sector->index_y * TR_METERING_SECTORSIZE + TR_METERING_SECTORSIZE;
-        room->sectors[i].ceiling_corners[1].m_floats[2] = (btScalar)sector->ceiling;
-
-        room->sectors[i].ceiling_corners[2].m_floats[0] = (btScalar)sector->index_x * TR_METERING_SECTORSIZE + TR_METERING_SECTORSIZE;
-        room->sectors[i].ceiling_corners[2].m_floats[1] = (btScalar)sector->index_y * TR_METERING_SECTORSIZE;
-        room->sectors[i].ceiling_corners[2].m_floats[2] = (btScalar)sector->ceiling;
-
-        room->sectors[i].ceiling_corners[3].m_floats[0] = (btScalar)sector->index_x * TR_METERING_SECTORSIZE;
-        room->sectors[i].ceiling_corners[3].m_floats[1] = (btScalar)sector->index_y * TR_METERING_SECTORSIZE;
-        room->sectors[i].ceiling_corners[3].m_floats[2] = (btScalar)sector->ceiling;
-
-        // BUILDING FLOOR HEIGHTMAP.
-
-        // Features same steps as for the ceiling.
-
-        if(sector->floor == TR_METERING_WALLHEIGHT)
-        {
-            room->sectors[i].floor_penetration_config = TR_PENETRATION_CONFIG_WALL;
-        }
-        else if(tr_room->sector_list[i].room_below != 0xFF)
-        {
-            room->sectors[i].floor_penetration_config = TR_PENETRATION_CONFIG_GHOST;
-        }
-        else
-        {
-            room->sectors[i].floor_penetration_config = TR_PENETRATION_CONFIG_SOLID;
-        }
-
-        room->sectors[i].floor_corners[0].m_floats[0] = (btScalar)sector->index_x * TR_METERING_SECTORSIZE;
-        room->sectors[i].floor_corners[0].m_floats[1] = (btScalar)sector->index_y * TR_METERING_SECTORSIZE + TR_METERING_SECTORSIZE;
-        room->sectors[i].floor_corners[0].m_floats[2] = (btScalar)sector->floor;
-
-        room->sectors[i].floor_corners[1].m_floats[0] = (btScalar)sector->index_x * TR_METERING_SECTORSIZE + TR_METERING_SECTORSIZE;
-        room->sectors[i].floor_corners[1].m_floats[1] = (btScalar)sector->index_y * TR_METERING_SECTORSIZE + TR_METERING_SECTORSIZE;
-        room->sectors[i].floor_corners[1].m_floats[2] = (btScalar)sector->floor;
-
-        room->sectors[i].floor_corners[2].m_floats[0] = (btScalar)sector->index_x * TR_METERING_SECTORSIZE + TR_METERING_SECTORSIZE;
-        room->sectors[i].floor_corners[2].m_floats[1] = (btScalar)sector->index_y * TR_METERING_SECTORSIZE;
-        room->sectors[i].floor_corners[2].m_floats[2] = (btScalar)sector->floor;
-
-        room->sectors[i].floor_corners[3].m_floats[0] = (btScalar)sector->index_x * TR_METERING_SECTORSIZE;
-        room->sectors[i].floor_corners[3].m_floats[1] = (btScalar)sector->index_y * TR_METERING_SECTORSIZE;
-        room->sectors[i].floor_corners[3].m_floats[2] = (btScalar)sector->floor;
-    }
-
-    /*
-     *  load lights
-     */
-    room->light_count = tr_room->num_lights;
-    room->lights = NULL;
-    if(room->light_count)
-    {
-        room->lights = (light_p)malloc(room->light_count * sizeof(light_t));
-    }
-
-    for(uint16_t i=0;i<tr_room->num_lights;i++)
-    {
-        switch(tr_room->lights[i].light_type)
-        {
-        case 0:
-            room->lights[i].light_type = LT_SUN;
-            break;
-        case 1:
-            room->lights[i].light_type = LT_POINT;
-            break;
-        case 2:
-            room->lights[i].light_type = LT_SPOTLIGHT;
-            break;
-        case 3:
-            room->lights[i].light_type = LT_SHADOW;
-            break;
-        default:
-            room->lights[i].light_type = LT_NULL;
-            break;
-        }
-
-        room->lights[i].pos[0] = tr_room->lights[i].pos.x;
-        room->lights[i].pos[1] = -tr_room->lights[i].pos.z;
-        room->lights[i].pos[2] = tr_room->lights[i].pos.y;
-        room->lights[i].pos[3] = 1.0f;
-
-        if(room->lights[i].light_type == LT_SHADOW)
-        {
-            room->lights[i].colour[0] = -(tr_room->lights[i].color.r / 255.0f) * tr_room->lights[i].intensity;
-            room->lights[i].colour[1] = -(tr_room->lights[i].color.g / 255.0f) * tr_room->lights[i].intensity;
-            room->lights[i].colour[2] = -(tr_room->lights[i].color.b / 255.0f) * tr_room->lights[i].intensity;
-            room->lights[i].colour[3] = 1.0f;
-        }
-        else
-        {
-            room->lights[i].colour[0] = (tr_room->lights[i].color.r / 255.0f) * tr_room->lights[i].intensity;
-            room->lights[i].colour[1] = (tr_room->lights[i].color.g / 255.0f) * tr_room->lights[i].intensity;
-            room->lights[i].colour[2] = (tr_room->lights[i].color.b / 255.0f) * tr_room->lights[i].intensity;
-            room->lights[i].colour[3] = 1.0f;
-        }
-
-        room->lights[i].inner = tr_room->lights[i].r_inner;
-        room->lights[i].outer = tr_room->lights[i].r_outer;
-        room->lights[i].length = tr_room->lights[i].length;
-        room->lights[i].cutoff = tr_room->lights[i].cutoff;
-
-        room->lights[i].falloff = 0.001f / room->lights[i].outer;
-    }
-
-
-    /*
-     * portals loading / calculation!!!
-     */
-    room->portal_count = tr_room->num_portals;
-    p = room->portals = (portal_p)calloc(room->portal_count, sizeof(portal_t));
-    tr_portal = tr_room->portals;
-    for(uint16_t i=0;i<room->portal_count;i++,p++,tr_portal++)
-    {
-        r_dest = world->rooms + tr_portal->adjoining_room;
-        p->vertex_count = 4;                                                    // in original TR all portals are axis aligned rectangles
-        p->vertex = (btScalar*)malloc(3*p->vertex_count*sizeof(btScalar));
-        p->flag = 0;
-        p->dest_room = r_dest;
-        p->current_room = room;
-        TR_vertex_to_arr(p->vertex  , &tr_portal->vertices[3]);
-        vec3_add(p->vertex, p->vertex, room->transform+12);
-        TR_vertex_to_arr(p->vertex+3, &tr_portal->vertices[2]);
-        vec3_add(p->vertex+3, p->vertex+3, room->transform+12);
-        TR_vertex_to_arr(p->vertex+6, &tr_portal->vertices[1]);
-        vec3_add(p->vertex+6, p->vertex+6, room->transform+12);
-        TR_vertex_to_arr(p->vertex+9, &tr_portal->vertices[0]);
-        vec3_add(p->vertex+9, p->vertex+9, room->transform+12);
-        vec3_add(p->centre, p->vertex, p->vertex+3);
-        vec3_add(p->centre, p->centre, p->vertex+6);
-        vec3_add(p->centre, p->centre, p->vertex+9);
-        p->centre[0] /= 4.0;
-        p->centre[1] /= 4.0;
-        p->centre[2] /= 4.0;
-        Portal_GenNormale(p);
-
-        /*
-         * Portal position fix...
-         */
-        // X_MIN
-        if((p->norm[0] > 0.999) && (((int)p->centre[0])%2))
-        {
-            btScalar pos[3] = {1.0, 0.0, 0.0};
-            Portal_Move(p, pos);
-        }
-
-        // Y_MIN
-        if((p->norm[1] > 0.999) && (((int)p->centre[1])%2))
-        {
-            btScalar pos[3] = {0.0, 1.0, 0.0};
-            Portal_Move(p, pos);
-        }
-
-        // Z_MAX
-        if((p->norm[2] <-0.999) && (((int)p->centre[2])%2))
-        {
-            btScalar pos[3] = {0.0, 0.0, -1.0};
-            Portal_Move(p, pos);
-        }
-    }
-
-    /*
-     * room borders calculation
-     */
-    room->bb_min[2] = tr_room->y_bottom;
-    room->bb_max[2] = tr_room->y_top;
-
-    room->bb_min[0] = room->transform[12] + TR_METERING_SECTORSIZE;
-    room->bb_min[1] = room->transform[13] + TR_METERING_SECTORSIZE;
-    room->bb_max[0] = room->transform[12] + TR_METERING_SECTORSIZE * room->sectors_x - TR_METERING_SECTORSIZE;
-    room->bb_max[1] = room->transform[13] + TR_METERING_SECTORSIZE * room->sectors_y - TR_METERING_SECTORSIZE;
-
-    /*
-     * alternate room pointer calculation if one exists.
-     */
-    room->alternate_room = NULL;
-    room->base_room = NULL;
-
-    if((tr_room->alternate_room >= 0) && ((uint32_t)tr_room->alternate_room < tr->rooms_count))
-    {
-        room->alternate_room = world->rooms + tr_room->alternate_room;
-    }
-}
-
-
-void TR_GenRoomCollision(struct world_s *world)
-{
-    room_p r = world->rooms;
-
-#if TR_MESH_ROOM_COLLISION
-    for(uint32_t i=0;i<world->room_count;i++,r++)
-    {
-        r->bt_body = NULL;
-
-        if(r->mesh)
-        {
-            cshape = BT_CSfromMesh(r->mesh, true, true, COLLISION_TRIMESH);
-
-            if(cshape)
-            {
-                startTransform.setFromOpenGLMatrix(r->transform);
-                btDefaultMotionState* motionState = new btDefaultMotionState(startTransform);
-                r->bt_body = new btRigidBody(0.0, motionState, cshape, localInertia);
-                bt_engine_dynamicsWorld->addRigidBody(r->bt_body, COLLISION_GROUP_ALL, COLLISION_MASK_ALL);
-                r->bt_body->setUserPointer(room->self);
-                r->self->collide_flag = COLLISION_TRIMESH;                   // meshtree
-                if(!r->active)
-                {
-                    Room_Disable(r);
-                }
-            }
-        }
-    }
-
-#else
-
-    if(level_script != NULL)
-    {
-        int top = lua_gettop(level_script);
-        lua_getglobal(level_script, "doTuneSector");
-        lua_pcall(level_script, 0, 0, 0);
-        lua_settop(level_script, top);
-    }
-
-    for(uint32_t i=0;i<world->room_count;i++,r++)
-    {
-        // Inbetween polygons array is later filled by loop which scans adjacent
-        // sector heightmaps and fills the gaps between them, thus creating inbetween
-        // polygon. Inbetweens can be either quad (if all four corner heights are
-        // different), triangle (if one corner height is similar to adjacent) or
-        // ghost (if corner heights are completely similar). In case of quad inbetween,
-        // two triangles are added to collisional trimesh, in case of triangle inbetween,
-        // we add only one, and in case of ghost inbetween, we ignore it.
-
-        int num_heightmaps = (r->sectors_x * r->sectors_y);
-        int num_tweens = (num_heightmaps * 4);
-        sector_tween_s *room_tween   = new sector_tween_s[num_tweens];
-
-        // Clear tween array.
-
-        for(int j=0;j<num_tweens;j++)
-        {
-            room_tween[j].ceiling_tween_type = TR_SECTOR_TWEEN_TYPE_NONE;
-            room_tween[j].floor_tween_type   = TR_SECTOR_TWEEN_TYPE_NONE;
-        }
-
-        // Most difficult task with converting floordata collision to trimesh collision is
-        // building inbetween polygons which will block out gaps between sector heights.
-        TR_Sector_GenTweens(r, room_tween);
-
-        // Final step is sending actual sectors to Bullet collision model. We do it here.
-
-        btCollisionShape *cshape = BT_CSfromHeightmap(r->sectors, room_tween, num_tweens, true, true);
-
-        if(cshape)
-        {
-            btVector3 localInertia(0, 0, 0);
-            btTransform tr;
-            tr.setFromOpenGLMatrix(r->transform);
-            btDefaultMotionState* motionState = new btDefaultMotionState(tr);
-            r->bt_body = new btRigidBody(0.0, motionState, cshape, localInertia);
-            bt_engine_dynamicsWorld->addRigidBody(r->bt_body, COLLISION_GROUP_ALL, COLLISION_MASK_ALL);
-            r->bt_body->setUserPointer(r->self);
-            r->self->collide_flag = COLLISION_TRIMESH;                          // meshtree
-        }
-
-        delete[] room_tween;
-    }
-
-#endif
-}
-
-
-void TR_GenRoomProperties(struct world_s *world, class VT_Level *tr)
-{
-    room_p r = world->rooms;
-
-    for(uint32_t i=0;i<world->room_count;i++,r++)
-    {
-        if(r->alternate_room != NULL)
-        {
-            r->alternate_room->base_room = r;   // Refill base room pointer.
-        }
-
-        // Fill heightmap and translate floordata.
-        for(uint32_t j=0;j<r->sectors_count;j++)
-        {
-            TR_Sector_TranslateFloorData(r->sectors + j, tr);
-        }
-
-        // Generate links to the near rooms.
-        Room_BuildNearRoomsList(r);
-
-        // Basic sector calculations.
-        TR_Sector_Calculate(world, tr, i);
-    }
-}
-
-
-void TR_GenRoomFlipMap(struct world_s *world)
-{
-    // Flipmap count is hardcoded, as no original levels contain such info.
-
-    world->flip_count = FLIPMAP_MAX_NUMBER;
-
-    world->flip_map   = (uint8_t*)malloc(world->flip_count * sizeof(uint8_t));
-    world->flip_state = (uint8_t*)malloc(world->flip_count * sizeof(uint8_t));
-
-    memset(world->flip_map,   0, world->flip_count);
-    memset(world->flip_state, 0, world->flip_count);
-}
-
-/**
- * sprites loading, works correct in TR1 - TR5
- */
-void TR_GenSprites(struct world_s *world, class VT_Level *tr)
-{
-    sprite_p s;
-    tr_sprite_texture_t *tr_st;
-
-    if(tr->sprite_textures_count == 0)
-    {
-        world->sprites = NULL;
-        world->sprites_count = 0;
-        return;
-    }
-
-    world->sprites_count = tr->sprite_textures_count;
-    s = world->sprites = (sprite_p)calloc(world->sprites_count, sizeof(sprite_t));
-
-    for(uint32_t i=0;i<world->sprites_count;i++,s++)
-    {
-        tr_st = &tr->sprite_textures[i];
-
-        s->left = tr_st->left_side;
-        s->right = tr_st->right_side;
-        s->top = tr_st->top_side;
-        s->bottom = tr_st->bottom_side;
-
-        world->tex_atlas->getSpriteCoordinates(i, s->texture, s->tex_coord);
-    }
-
-    for(uint32_t i=0;i<tr->sprite_sequences_count;i++)
-    {
-        if((tr->sprite_sequences[i].offset >= 0) && ((uint32_t)tr->sprite_sequences[i].offset < world->sprites_count))
-        {
-            world->sprites[tr->sprite_sequences[i].offset].id = tr->sprite_sequences[i].object_id;
-        }
-    }
-}
-
-void TR_GenTextures(struct world_s* world, class VT_Level *tr)
-{
-    int border_size = renderer.settings.texture_border;
-    border_size = (border_size < 0)?(0):(border_size);
-    border_size = (border_size > 128)?(128):(border_size);
-    world->tex_atlas = new bordered_texture_atlas(border_size,
-                                                  tr->textile32_count,
-                                                  tr->textile32,
-                                                  tr->object_textures_count,
-                                                  tr->object_textures,
-                                                  tr->sprite_textures_count,
-                                                  tr->sprite_textures);
-
-    world->tex_count = (uint32_t) world->tex_atlas->getNumAtlasPages() + 1;
-    world->textures = (GLuint*)malloc(world->tex_count * sizeof(GLuint));
-
-    glPixelStorei(GL_UNPACK_ALIGNMENT, 1);
-    glPixelZoom(1, 1);
-    world->tex_atlas->createTextures(world->textures, 1);
-
-    // white texture data for coloured polygons and debug lines.
-    GLubyte whtx[] = {0xff, 0xff, 0xff, 0xff, 0xff, 0xff, 0xff, 0xff, 0xff, 0xff, 0xff, 0xff, 0xff, 0xff, 0xff, 0xff,
-                      0xff, 0xff, 0xff, 0xff, 0xff, 0xff, 0xff, 0xff, 0xff, 0xff, 0xff, 0xff, 0xff, 0xff, 0xff, 0xff,
-                      0xff, 0xff, 0xff, 0xff, 0xff, 0xff, 0xff, 0xff, 0xff, 0xff, 0xff, 0xff, 0xff, 0xff, 0xff, 0xff,
-                      0xff, 0xff, 0xff, 0xff, 0xff, 0xff, 0xff, 0xff, 0xff, 0xff, 0xff, 0xff, 0xff, 0xff, 0xff, 0xff};
-
-    glTexParameteri(GL_TEXTURE_2D, GL_TEXTURE_MAG_FILTER, GL_LINEAR);   // Mag filter is always linear.
-
-    // Select mipmap mode
-    switch(renderer.settings.mipmap_mode)
-    {
-        case 0:
-            glTexParameteri(GL_TEXTURE_2D, GL_TEXTURE_MIN_FILTER, GL_NEAREST_MIPMAP_NEAREST);
-            break;
-
-        case 1:
-            glTexParameteri(GL_TEXTURE_2D, GL_TEXTURE_MIN_FILTER, GL_LINEAR_MIPMAP_NEAREST);
-            break;
-
-        case 2:
-            glTexParameteri(GL_TEXTURE_2D, GL_TEXTURE_MIN_FILTER, GL_NEAREST_MIPMAP_LINEAR);
-            break;
-
-        case 3:
-        default:
-            glTexParameteri(GL_TEXTURE_2D, GL_TEXTURE_MIN_FILTER, GL_LINEAR_MIPMAP_LINEAR);
-            break;
-    };
-
-    // Set mipmaps number
-    glTexParameteri(GL_TEXTURE_2D, GL_TEXTURE_MAX_LEVEL, renderer.settings.mipmaps);
-
-    // Set anisotropy degree
-    glTexParameteri(GL_TEXTURE_2D, GL_TEXTURE_MAX_ANISOTROPY_EXT, renderer.settings.anisotropy);
-
-    // Read lod bias
-    glTexParameterf(GL_TEXTURE_2D, GL_TEXTURE_LOD_BIAS, renderer.settings.lod_bias);
-
-
-    glBindTexture(GL_TEXTURE_2D, world->textures[world->tex_count-1]);          // solid color =)
-    glTexParameteri(GL_TEXTURE_2D, GL_TEXTURE_MAG_FILTER, GL_LINEAR);
-
-    glTexImage2D(GL_TEXTURE_2D, 0, GL_RGBA, 4, 4, 0, GL_RGBA, GL_UNSIGNED_BYTE, whtx);
-    glTexImage2D(GL_TEXTURE_2D, 1, GL_RGBA, 2, 2, 0, GL_RGBA, GL_UNSIGNED_BYTE, whtx);
-    glTexImage2D(GL_TEXTURE_2D, 2, GL_RGBA, 1, 1, 0, GL_RGBA, GL_UNSIGNED_BYTE, whtx);
-    //glDisable(GL_TEXTURE_2D); // Why it is here? It is blocking loading screen.
-
-}
-
-/**   Animated textures loading.
-  *   Natively, animated textures stored as a stream of bitu16s, which
-  *   is then parsed on the fly. What we do is parse this stream to the
-  *   proper structures to be used later within renderer.
-  */
-void TR_GenAnimTextures(struct world_s *world, class VT_Level *tr)
-{
-    uint16_t *pointer;
-    uint16_t  num_sequences, num_uvrotates;
-    int32_t   uvrotate_script = 0;
-    polygon_t p0, p;
-
-    p0.vertex_count = 0;
-    p0.vertices = NULL;
-    p.vertex_count = 0;
-    p.vertices = NULL;
-    Polygon_Resize(&p0, 3);
-    Polygon_Resize(&p, 3);
-
-    pointer       = tr->animated_textures;
-    num_uvrotates = tr->animated_textures_uv_count;
-
-    num_sequences = *(pointer++);   // First word in a stream is sequence count.
-
-    world->anim_sequences_count = num_sequences;
-    world->anim_sequences = (anim_seq_p)calloc(num_sequences, sizeof(anim_seq_t));
-
-    anim_seq_p seq = world->anim_sequences;
-    for(uint16_t i = 0; i < num_sequences; i++,seq++)
-    {
-        seq->frames_count = *(pointer++) + 1;
-        seq->frame_list   =  (uint32_t*)malloc(seq->frames_count * sizeof(uint32_t));
-
-        // Fill up new sequence with frame list.
-        seq->anim_type         = TR_ANIMTEXTURE_FORWARD;
-        seq->frame_lock        = false; // by default anim is playing
-        seq->uvrotate          = false; // by default uvrotate
-        seq->reverse_direction = false; // Needed for proper reverse-type start-up.
-        seq->frame_rate        = 0.05;  // Should be passed as 1 / FPS.
-        seq->frame_time        = 0.0;   // Reset frame time to initial state.
-        seq->current_frame     = 0;     // Reset current frame to zero.
-
-        for(uint16_t j = 0; j < seq->frames_count; j++)
-        {
-            seq->frame_list[j] = *(pointer++);  // Add one frame.
-        }
-
-        // UVRotate textures case.
-        // In TR4-5, it is possible to define special UVRotate animation mode.
-        // It is specified by num_uvrotates variable. If sequence belongs to
-        // UVRotate range, each frame will be divided in half and continously
-        // scrolled from one part to another by shifting UV coordinates.
-        // In OpenTomb, we can have BOTH UVRotate and classic frames mode
-        // applied to the same sequence, but there we specify compatibility
-        // method for TR4-5.
-
-        if(level_script)
-        {
-            int top = lua_gettop(level_script);
-            lua_getglobal(level_script, "UVRotate");
-            uvrotate_script = lua_tointeger(level_script, -1);
-            lua_settop(level_script, top);
-        }
-
-        if(i < num_uvrotates)
-        {
-            seq->uvrotate = true;
-            // Get texture height and divide it in half.
-            // This way, we get a reference value which is used to identify
-            // if scrolling is completed or not.
-            seq->frames_count = 8;
-            seq->uvrotate_max   = world->tex_atlas->getTextureHeight(seq->frame_list[0]) / 2;
-            seq->uvrotate_speed = seq->uvrotate_max / (btScalar)seq->frames_count;
-            seq->frames = (tex_frame_p)malloc(seq->frames_count * sizeof(tex_frame_t));
-
-            if(uvrotate_script > 0)
-            {
-                seq->anim_type        = TR_ANIMTEXTURE_FORWARD;
-            }
-            else if(uvrotate_script < 0)
-            {
-                seq->anim_type        = TR_ANIMTEXTURE_BACKWARD;
-            }
-
-            engine_world.tex_atlas->getCoordinates(seq->frame_list[0], false, &p, 0.0, true);
-            for(uint16_t j=0;j<seq->frames_count;j++)
-            {
-                engine_world.tex_atlas->getCoordinates(seq->frame_list[0], false, &p, (GLfloat)j * seq->uvrotate_speed, true);
-                seq->frames[j].tex_ind = p.tex_index;
-
-                GLfloat A0[2], B0[2], A[2], B[2], d;                            ///@PARANOID: texture transformation may be not only move
-                A0[0] = p0.vertices[1].tex_coord[0] - p0.vertices[0].tex_coord[0];
-                A0[1] = p0.vertices[1].tex_coord[1] - p0.vertices[0].tex_coord[1];
-                B0[0] = p0.vertices[2].tex_coord[0] - p0.vertices[0].tex_coord[0];
-                B0[1] = p0.vertices[2].tex_coord[1] - p0.vertices[0].tex_coord[1];
-
-                A[0] = p.vertices[1].tex_coord[0] - p.vertices[0].tex_coord[0];
-                A[1] = p.vertices[1].tex_coord[1] - p.vertices[0].tex_coord[1];
-                B[0] = p.vertices[2].tex_coord[0] - p.vertices[0].tex_coord[0];
-                B[1] = p.vertices[2].tex_coord[1] - p.vertices[0].tex_coord[1];
-
-                d = A0[0] * B0[1] - A0[1] * B0[0];
-                seq->frames[j].mat[0 + 0 * 2] = (A[0] * B0[1] - A0[1] * B[0]) / d;
-                seq->frames[j].mat[1 + 0 * 2] =-(A[1] * B0[1] - A0[1] * B[1]) / d;
-                seq->frames[j].mat[0 + 1 * 2] =-(A0[0] * B[0] - A[0] * B0[0]) / d;
-                seq->frames[j].mat[1 + 1 * 2] = (A0[0] * B[1] - A[1] * B0[0]) / d;
-
-                seq->frames[j].move[0] = p.vertices[0].tex_coord[0] - (p0.vertices[0].tex_coord[0] * seq->frames[j].mat[0 + 0 * 2] + p0.vertices[0].tex_coord[1] * seq->frames[j].mat[0 + 1 * 2]);
-                seq->frames[j].move[1] = p.vertices[0].tex_coord[1] - (p0.vertices[0].tex_coord[0] * seq->frames[j].mat[1 + 0 * 2] + p0.vertices[0].tex_coord[1] * seq->frames[j].mat[1 + 1 * 2]);
-            }
-        }
-        else
-        {
-            seq->frames = (tex_frame_p)malloc(seq->frames_count * sizeof(tex_frame_t));
-            engine_world.tex_atlas->getCoordinates(seq->frame_list[0], 0, &p0);
-            for(uint16_t j=0;j<seq->frames_count;j++)
-            {
-                engine_world.tex_atlas->getCoordinates(seq->frame_list[j], 0, &p);
-                seq->frames[j].tex_ind = p.tex_index;
-
-                GLfloat A0[2], B0[2], A[2], B[2], d;                            ///@PARANOID: texture transformation may be not only move
-                A0[0] = p0.vertices[1].tex_coord[0] - p0.vertices[0].tex_coord[0];
-                A0[1] = p0.vertices[1].tex_coord[1] - p0.vertices[0].tex_coord[1];
-                B0[0] = p0.vertices[2].tex_coord[0] - p0.vertices[0].tex_coord[0];
-                B0[1] = p0.vertices[2].tex_coord[1] - p0.vertices[0].tex_coord[1];
-
-                A[0] = p.vertices[1].tex_coord[0] - p.vertices[0].tex_coord[0];
-                A[1] = p.vertices[1].tex_coord[1] - p.vertices[0].tex_coord[1];
-                B[0] = p.vertices[2].tex_coord[0] - p.vertices[0].tex_coord[0];
-                B[1] = p.vertices[2].tex_coord[1] - p.vertices[0].tex_coord[1];
-
-                d = A0[0] * B0[1] - A0[1] * B0[0];
-                seq->frames[j].mat[0 + 0 * 2] = (A[0] * B0[1] - A0[1] * B[0]) / d;
-                seq->frames[j].mat[1 + 0 * 2] =-(A[1] * B0[1] - A0[1] * B[1]) / d;
-                seq->frames[j].mat[0 + 1 * 2] =-(A0[0] * B[0] - A[0] * B0[0]) / d;
-                seq->frames[j].mat[1 + 1 * 2] = (A0[0] * B[1] - A[1] * B0[0]) / d;
-
-                seq->frames[j].move[0] = p.vertices[0].tex_coord[0] - (p0.vertices[0].tex_coord[0] * seq->frames[j].mat[0 + 0 * 2] + p0.vertices[0].tex_coord[1] * seq->frames[j].mat[0 + 1 * 2]);
-                seq->frames[j].move[1] = p.vertices[0].tex_coord[1] - (p0.vertices[0].tex_coord[0] * seq->frames[j].mat[1 + 0 * 2] + p0.vertices[0].tex_coord[1] * seq->frames[j].mat[1 + 1 * 2]);
-            }
-
-        }
-    }
-    Polygon_Clear(&p0);
-    Polygon_Clear(&p);
-}
-
-/**   Assign animated texture to a polygon.
-  *   While in original TRs we had TexInfo abstraction layer to refer texture,
-  *   in OpenTomb we need to re-think animated texture concept to work on a
-  *   per-polygon basis. For this, we scan all animated texture lists for
-  *   same TexInfo index that is applied to polygon, and if corresponding
-  *   animation list is found, we assign it to polygon.
-  */
-bool SetAnimTexture(struct polygon_s *polygon, uint32_t tex_index, struct world_s *world)
-{
-    polygon->anim_id = 0;                           // Reset to 0 by default.
-
-    for(uint32_t i = 0; i < world->anim_sequences_count; i++)
-    {
-        for(uint16_t j = 0; j < world->anim_sequences[i].frames_count; j++)
-        {
-            if(world->anim_sequences[i].frame_list[j] == tex_index)
-            {
-                // If we have found assigned texture ID in animation texture lists,
-                // we assign corresponding animation sequence to this polygon,
-                // additionally specifying frame offset.
-                polygon->anim_id      = i + 1;  // Animation sequence ID.
-                polygon->frame_offset  = j;     // Animation frame offset.
-                return true;
-            }
-        }
-    }
-
-    return false;   // No such TexInfo found in animation textures lists.
-}
-
-static void addPolygonCopyToList(const polygon_p polygon, polygon_s *&list)
-{
-    polygon_p np = (polygon_p)calloc(1, sizeof(polygon_t));
-    Polygon_Copy(np, polygon);
-    np->next = list;
-    list = np;
-}
-
-void SortPolygonsInMesh(struct base_mesh_s *mesh)
-{
-    polygon_p p = mesh->polygons;
-    for(uint32_t i=0;i<mesh->polygons_count;i++,p++)
-    {
-        if((p->anim_id > 0) && (p->anim_id <= engine_world.anim_sequences_count))
-        {
-            anim_seq_p seq = engine_world.anim_sequences + (p->anim_id - 1);
-            // set tex coordinates to the first frame for correct texture transform in renderer
-            engine_world.tex_atlas->getCoordinates(seq->frame_list[0], false, p, 0, seq->uvrotate);
-        }
-
-        if(p->transparency >= 2)
-        {
-            addPolygonCopyToList(p, mesh->transparency_polygons);
-        }
-        else if((p->anim_id > 0) && (p->anim_id <= engine_world.anim_sequences_count))
-        {
-            addPolygonCopyToList(p, mesh->animated_polygons);
-        }
-    }
-}
-
-
-void TR_GenMeshes(struct world_s *world, class VT_Level *tr)
-{
-    base_mesh_p base_mesh;
-
-    world->meshes_count = tr->meshes_count;
-    base_mesh = world->meshes = (base_mesh_p)calloc(world->meshes_count, sizeof(base_mesh_t));
-    for(uint32_t i=0;i<world->meshes_count;i++,base_mesh++)
-    {
-        TR_GenMesh(world, i, base_mesh, tr);
-    }
-}
-
-static void tr_copyNormals(const polygon_p polygon, base_mesh_p mesh, const uint16_t *mesh_vertex_indices)
-{
-    for (int i = 0; i < polygon->vertex_count; i++)
-    {
-        vec3_copy(polygon->vertices[i].normal, mesh->vertices[mesh_vertex_indices[i]].normal);
-    }
-}
-
-void tr_accumulateNormals(tr4_mesh_t *tr_mesh, base_mesh_p mesh, int numCorners, const uint16_t *vertex_indices, polygon_p p)
-{
-    Polygon_Resize(p, numCorners);
-
-    for (int i = 0; i < numCorners; i++)
-    {
-        TR_vertex_to_arr(p->vertices[i].position, &tr_mesh->vertices[vertex_indices[i]]);
-    }
-    Polygon_FindNormale(p);
-
-    for (int i = 0; i < numCorners; i++)
-    {
-        vec3_add(mesh->vertices[vertex_indices[i]].normal, mesh->vertices[vertex_indices[i]].normal, p->plane);
-    }
-}
-
-void tr_setupColoredFace(tr4_mesh_t *tr_mesh, VT_Level *tr, base_mesh_p mesh, const uint16_t *vertex_indices, unsigned color, polygon_p p)
-{
-    for (int i = 0; i < p->vertex_count; i++)
-    {
-        p->vertices[i].color[0] = tr->palette.colour[color].r / 255.0f;
-        p->vertices[i].color[1] = tr->palette.colour[color].g / 255.0f;
-        p->vertices[i].color[2] = tr->palette.colour[color].b / 255.0f;
-        if(tr_mesh->num_lights == tr_mesh->num_vertices)
-        {
-            p->vertices[i].color[0] = p->vertices[i].color[0] * 1.0f - (tr_mesh->lights[vertex_indices[i]] / (8192.0f));
-            p->vertices[i].color[1] = p->vertices[i].color[1] * 1.0f - (tr_mesh->lights[vertex_indices[i]] / (8192.0f));
-            p->vertices[i].color[2] = p->vertices[i].color[2] * 1.0f - (tr_mesh->lights[vertex_indices[i]] / (8192.0f));
-        }
-        p->vertices[i].color[3] = 1.0f;
-
-        p->vertices[i].tex_coord[0] = i & 2 ? 1.0 : 0.0;
-        p->vertices[i].tex_coord[1] = i >= 2 ? 1.0 : 0.0;
-    }
-    mesh->uses_vertex_colors = 1;
-}
-
-void tr_setupTexturedFace(tr4_mesh_t *tr_mesh, base_mesh_p mesh, const uint16_t *vertex_indices, polygon_p p)
-{
-    for (int i = 0; i < p->vertex_count; i++)
-    {
-        if(tr_mesh->num_lights == tr_mesh->num_vertices)
-        {
-            p->vertices[i].color[0] = 1.0f - (tr_mesh->lights[vertex_indices[i]] / (8192.0f));
-            p->vertices[i].color[1] = 1.0f - (tr_mesh->lights[vertex_indices[i]] / (8192.0f));
-            p->vertices[i].color[2] = 1.0f - (tr_mesh->lights[vertex_indices[i]] / (8192.0f));
-            p->vertices[i].color[3] = 1.0f;
-
-            mesh->uses_vertex_colors = 1;
-        }
-        else
-        {
-            vec4_set_one(p->vertices[i].color);
-        }
-    }
-}
-
-void TR_GenMesh(struct world_s *world, size_t mesh_index, struct base_mesh_s *mesh, class VT_Level *tr)
-{
-    uint16_t col;
-    tr4_mesh_t *tr_mesh;
-    tr4_face4_t *face4;
-    tr4_face3_t *face3;
-    tr4_object_texture_t *tex;
-    polygon_p p;
-    btScalar n;
-    vertex_p vertex;
-    uint32_t tex_mask = (world->version == TR_IV)?(TR_TEXTURE_INDEX_MASK_TR4):(TR_TEXTURE_INDEX_MASK);
-
-    /* TR WAD FORMAT DOCUMENTATION!
-     * tr4_face[3,4]_t:
-     * flipped texture & 0x8000 (1 bit  ) - horizontal flipping.
-     * shape texture   & 0x7000 (3 bits ) - texture sample shape.
-     * index texture   & $0FFF  (12 bits) - texture sample index.
-     *
-     * if bit [15] is set, as in ( texture and $8000 ), it indicates that the texture
-     * sample must be flipped horizontally prior to be used.
-     * Bits [14..12] as in ( texture and $7000 ), are used to store the texture
-     * shape, given by: ( texture and $7000 ) shr 12.
-     * The valid values are: 0, 2, 4, 6, 7, as assigned to a square starting from
-     * the top-left corner and going clockwise: 0, 2, 4, 6 represent the positions
-     * of the square angle of the triangles, 7 represents a quad.
-     */
-
-    tr_mesh = &tr->meshes[mesh_index];
-    mesh->id = mesh_index;
-    mesh->centre[0] = tr_mesh->centre.x;
-    mesh->centre[1] =-tr_mesh->centre.z;
-    mesh->centre[2] = tr_mesh->centre.y;
-    mesh->R = tr_mesh->collision_size;
-    mesh->num_texture_pages = (uint32_t)world->tex_atlas->getNumAtlasPages() + 1;
-
-    mesh->vertex_count = tr_mesh->num_vertices;
-    vertex = mesh->vertices = (vertex_p)calloc(mesh->vertex_count, sizeof(vertex_t));
-    for(uint32_t i=0;i<mesh->vertex_count;i++,vertex++)
-    {
-        TR_vertex_to_arr(vertex->position, &tr_mesh->vertices[i]);
-        vec3_set_zero(vertex->normal);                                          // paranoid
-    }
-
-    mesh->polygons_count = tr_mesh->num_textured_triangles + tr_mesh->num_coloured_triangles + tr_mesh->num_textured_rectangles + tr_mesh->num_coloured_rectangles;
-    p = mesh->polygons = Polygon_CreateArray(mesh->polygons_count);
-
-    /*
-     * textured triangles
-     */
-    for(int16_t i=0;i<tr_mesh->num_textured_triangles;i++,p++)
-    {
-        face3 = &tr_mesh->textured_triangles[i];
-        tex = &tr->object_textures[face3->texture & tex_mask];
-
-        p->double_side = (bool)(face3->texture >> 15);    // CORRECT, BUT WRONG IN TR3-5
-
-        SetAnimTexture(p, face3->texture & tex_mask, world);
-
-        if(face3->lighting & 0x01)
-        {
-            p->transparency = BM_MULTIPLY;
-        }
-        else
-        {
-            p->transparency = tex->transparency_flags;
-        }
-
-        tr_accumulateNormals(tr_mesh, mesh, 3, face3->vertices, p);
-        tr_setupTexturedFace(tr_mesh, mesh, face3->vertices, p);
-
-        world->tex_atlas->getCoordinates(face3->texture & tex_mask, 0, p);
-    }
-
-    /*
-     * coloured triangles
-     */
-    for(int16_t i=0;i<tr_mesh->num_coloured_triangles;i++,p++)
-    {
-        face3 = &tr_mesh->coloured_triangles[i];
-        col = face3->texture & 0xff;
-        p->tex_index = (uint32_t)world->tex_atlas->getNumAtlasPages();
-        p->transparency = 0;
-        p->anim_id = 0;
-
-        tr_accumulateNormals(tr_mesh, mesh, 3, face3->vertices, p);
-        tr_setupColoredFace(tr_mesh, tr, mesh, face3->vertices, col, p);
-    }
-
-    /*
-     * textured rectangles
-     */
-    for(int16_t i=0;i<tr_mesh->num_textured_rectangles;i++,p++)
-    {
-        face4 = &tr_mesh->textured_rectangles[i];
-        tex = &tr->object_textures[face4->texture & tex_mask];
-
-        p->double_side = (bool)(face4->texture >> 15);    // CORRECT, BUT WRONG IN TR3-5
-
-        SetAnimTexture(p, face4->texture & tex_mask, world);
-
-        if(face4->lighting & 0x01)
-        {
-            p->transparency = BM_MULTIPLY;
-        }
-        else
-        {
-            p->transparency = tex->transparency_flags;
-        }
-
-        tr_accumulateNormals(tr_mesh, mesh, 4, face4->vertices, p);
-        tr_setupTexturedFace(tr_mesh, mesh, face4->vertices, p);
-
-        world->tex_atlas->getCoordinates(face4->texture & tex_mask, 0, p);
-    }
-
-    /*
-     * coloured rectangles
-     */
-    for(int16_t i=0;i<tr_mesh->num_coloured_rectangles;i++,p++)
-    {
-        face4 = &tr_mesh->coloured_rectangles[i];
-        col = face4->texture & 0xff;
-        Polygon_Resize(p, 4);
-        p->tex_index = (uint32_t)world->tex_atlas->getNumAtlasPages();
-        p->transparency = 0;
-        p->anim_id = 0;
-
-        tr_accumulateNormals(tr_mesh, mesh, 4, face4->vertices, p);
-        tr_setupColoredFace(tr_mesh, tr, mesh, face4->vertices, col, p);
-    }
-
-    /*
-     * let us normalise normales %)
-     */
-    p = mesh->polygons;
-    for(uint32_t i=0;i<mesh->vertex_count;i++)
-    {
-        vec3_norm(mesh->vertices[i].normal, n);
-    }
-
-    /*
-     * triangles
-     */
-    for(int16_t i=0;i<tr_mesh->num_textured_triangles;i++,p++)
-    {
-        tr_copyNormals(p, mesh, tr_mesh->textured_triangles[i].vertices);
-    }
-
-    for(int16_t i=0;i<tr_mesh->num_coloured_triangles;i++,p++)
-    {
-        tr_copyNormals(p, mesh, tr_mesh->coloured_triangles[i].vertices);
-    }
-
-    /*
-     * rectangles
-     */
-    for(int16_t i=0;i<tr_mesh->num_textured_rectangles;i++,p++)
-    {
-        tr_copyNormals(p, mesh, tr_mesh->textured_rectangles[i].vertices);
-    }
-
-    for(int16_t i=0;i<tr_mesh->num_coloured_rectangles;i++,p++)
-    {
-        tr_copyNormals(p, mesh, tr_mesh->coloured_rectangles[i].vertices);
-    }
-
-    BaseMesh_FindBB(mesh);
-    if(mesh->vertex_count > 0)
-    {
-        mesh->vertex_count = 0;
-        free(mesh->vertices);
-        mesh->vertices = NULL;
-    }
-    Mesh_GenFaces(mesh);
-    SortPolygonsInMesh(mesh);
-}
-
-void tr_setupRoomVertices(struct world_s *world, class VT_Level *tr, const tr5_room_t *tr_room, base_mesh_p mesh, int numCorners, const uint16_t *vertices, uint16_t masked_texture, polygon_p p)
-{
-    Polygon_Resize(p, numCorners);
-
-    for (int i = 0; i < numCorners; i++)
-    {
-        TR_vertex_to_arr(p->vertices[i].position, &tr_room->vertices[vertices[i]].vertex);
-    }
-    Polygon_FindNormale(p);
-
-    for (int i = 0; i < numCorners; i++)
-    {
-        vec3_add(mesh->vertices[vertices[i]].normal, mesh->vertices[vertices[i]].normal, p->plane);
-        vec3_copy(p->vertices[i].normal, p->plane);
-        TR_color_to_arr(p->vertices[i].color, &tr_room->vertices[vertices[i]].colour);
-    }
-
-    tr4_object_texture_t *tex = &tr->object_textures[masked_texture];
-    SetAnimTexture(p, masked_texture, world);
-    p->transparency = tex->transparency_flags;
-
-    world->tex_atlas->getCoordinates(masked_texture, 0, p);
-
-}
-
-void TR_GenRoomMesh(struct world_s *world, size_t room_index, struct room_s *room, class VT_Level *tr)
-{
-    tr5_room_t *tr_room;
-    polygon_p p;
-    base_mesh_p mesh;
-    btScalar n;
-    vertex_p vertex;
-    uint32_t tex_mask = (world->version == TR_IV)?(TR_TEXTURE_INDEX_MASK_TR4):(TR_TEXTURE_INDEX_MASK);
-
-    tr_room = &tr->rooms[room_index];
-
-    if(tr_room->num_triangles + tr_room->num_rectangles == 0)
-    {
-        room->mesh = NULL;
-        return;
-    }
-
-    mesh = room->mesh = (base_mesh_p)calloc(1, sizeof(base_mesh_t));
-    mesh->id = room_index;
-    mesh->num_texture_pages = (uint32_t)world->tex_atlas->getNumAtlasPages() + 1;
-    mesh->uses_vertex_colors = 1; // This is implicitly true on room meshes
-
-    mesh->vertex_count = tr_room->num_vertices;
-    vertex = mesh->vertices = (vertex_p)calloc(mesh->vertex_count, sizeof(vertex_t));
-    for(uint32_t i=0;i<mesh->vertex_count;i++,vertex++)
-    {
-        TR_vertex_to_arr(vertex->position, &tr_room->vertices[i].vertex);
-        vec3_set_zero(vertex->normal);                                          // paranoid
-    }
-
-    mesh->polygons_count = tr_room->num_triangles + tr_room->num_rectangles;
-    p = mesh->polygons = Polygon_CreateArray(mesh->polygons_count);
-
-    /*
-     * triangles
-     */
-    for(uint32_t i=0;i<tr_room->num_triangles;i++,p++)
-    {
-        tr_setupRoomVertices(world, tr, tr_room, mesh, 3, tr_room->triangles[i].vertices, tr_room->triangles[i].texture & tex_mask, p);
-    }
-
-    /*
-     * rectangles
-     */
-    for(uint32_t i=0;i<tr_room->num_rectangles;i++,p++)
-    {
-        tr_setupRoomVertices(world, tr, tr_room, mesh, 4, tr_room->rectangles[i].vertices, tr_room->rectangles[i].texture & tex_mask, p);
-    }
-
-    /*
-     * let us normalise normales %)
-     */
-    for(uint32_t i=0;i<mesh->vertex_count;i++)
-    {
-        vec3_norm(mesh->vertices[i].normal, n);
-    }
-
-    /*
-     * triangles
-     */
-    p = mesh->polygons;
-    for(uint32_t i=0;i<tr_room->num_triangles;i++,p++)
-    {
-        tr_copyNormals(p, mesh, tr_room->triangles[i].vertices);
-    }
-
-    /*
-     * rectangles
-     */
-    for(uint32_t i=0;i<tr_room->num_rectangles;i++,p++)
-    {
-        tr_copyNormals(p, mesh, tr_room->rectangles[i].vertices);
-    }
-
-    BaseMesh_FindBB(mesh);
-    if(mesh->vertex_count > 0)
-    {
-        mesh->vertex_count = 0;
-        free(mesh->vertices);
-        mesh->vertices = NULL;
-    }
-    Mesh_GenFaces(mesh);
-    SortPolygonsInMesh(mesh);
-}
-
-
-long int TR_GetOriginalAnimationFrameOffset(uint32_t offset, uint32_t anim, class VT_Level *tr)
-{
-    tr_animation_t *tr_animation;
-
-    if(anim >= tr->animations_count)
-    {
-        return -1;
-    }
-
-    tr_animation = &tr->animations[anim];
-    if(anim + 1 == tr->animations_count)
-    {
-        if(offset < tr_animation->frame_offset)
-        {
-            return -2;
-        }
-    }
-    else
-    {
-        if((offset < tr_animation->frame_offset) && (offset >= (tr_animation+1)->frame_offset))
-        {
-            return -2;
-        }
-    }
-
-    return tr_animation->frame_offset;
-}
-
-struct skeletal_model_s* TR_GetSkybox(struct world_s *world, uint32_t engine_version)
-{
-    switch(engine_version)
-    {
-        case TR_II:
-        case TR_II_DEMO:
-            return World_GetModelByID(world, TR_ITEM_SKYBOX_TR2);
-
-        case TR_III:
-            return World_GetModelByID(world, TR_ITEM_SKYBOX_TR3);
-
-        case TR_IV:
-        case TR_IV_DEMO:
-            return World_GetModelByID(world, TR_ITEM_SKYBOX_TR4);
-
-        case TR_V:
-            return World_GetModelByID(world, TR_ITEM_SKYBOX_TR5);
-
-        default:
-            return NULL;
-    }
-}
-
-
-void TR_GenSkeletalModel(struct world_s *world, size_t model_num, struct skeletal_model_s *model, class VT_Level *tr)
-{
-    tr_moveable_t *tr_moveable;
-    tr_animation_t *tr_animation;
-
-    uint32_t frame_offset, frame_step;
-    uint16_t temp1, temp2;
-    float ang;
-    btScalar rot[3];
-
-    bone_tag_p bone_tag;
-    bone_frame_p bone_frame;
-    mesh_tree_tag_p tree_tag;
-    animation_frame_p anim;
-
-    tr_moveable = &tr->moveables[model_num];                                    // original tr structure
-    model->collision_map = (uint16_t*)malloc(model->mesh_count * sizeof(uint16_t));
-    model->collision_map_size = model->mesh_count;
-    for(uint16_t i=0;i<model->mesh_count;i++)
-    {
-        model->collision_map[i] = i;
-    }
-
-    model->mesh_tree = (mesh_tree_tag_p)calloc(model->mesh_count, sizeof(mesh_tree_tag_t));
-    tree_tag = model->mesh_tree;
-
-    uint32_t *mesh_index = tr->mesh_indices + tr_moveable->starting_mesh;
-
-    for(uint16_t k=0;k<model->mesh_count;k++,tree_tag++)
-    {
-        tree_tag->mesh_base = world->meshes + (mesh_index[k]);
-        if(k == 0)
-        {
-            tree_tag->flag = 0x02;
-        }
-        else
-        {
-            uint32_t *tr_mesh_tree = tr->mesh_tree_data + tr_moveable->mesh_tree_index + (k-1)*4;
-            tree_tag->flag = (tr_mesh_tree[0] & 0xFF);
-            tree_tag->offset[0] = (float)((int32_t)tr_mesh_tree[1]);
-            tree_tag->offset[1] = (float)((int32_t)tr_mesh_tree[3]);
-            tree_tag->offset[2] =-(float)((int32_t)tr_mesh_tree[2]);
-        }
-    }
-
-    /*
-     * =================    now, animation loading    ========================
-     */
-
-    if(tr_moveable->animation_index < 0 || tr_moveable->animation_index >= tr->animations_count)
-    {
-        /*
-         * model has no start offset and any animation
-         */
-        model->animation_count = 1;
-        model->animations = (animation_frame_p)malloc(sizeof(animation_frame_t));
-        model->animations->frames_count = 1;
-        model->animations->frames = (bone_frame_p)malloc(model->animations->frames_count * sizeof(bone_frame_t));
-        bone_frame = model->animations->frames;
-
-        model->animations->id = 0;
-        model->animations->next_anim = NULL;
-        model->animations->next_frame = 0;
-        model->animations->state_change = NULL;
-        model->animations->state_change_count = 0;
-        model->animations->original_frame_rate = 1;
-
-        bone_frame->bone_tag_count = model->mesh_count;
-        bone_frame->bone_tags = (bone_tag_p)malloc(bone_frame->bone_tag_count * sizeof(bone_tag_t));
-
-        vec3_set_zero(bone_frame->pos);
-        vec3_set_zero(bone_frame->move);
-        bone_frame->v_Horizontal = 0.0;
-        bone_frame->v_Vertical = 0.0;
-        bone_frame->command = 0x00;
-        for(uint16_t k=0;k<bone_frame->bone_tag_count;k++)
-        {
-            tree_tag = model->mesh_tree + k;
-            bone_tag = bone_frame->bone_tags + k;
-
-            rot[0] = 0.0;
-            rot[1] = 0.0;
-            rot[2] = 0.0;
-            vec4_SetTRRotations(bone_tag->qrotate, rot);
-            vec3_copy(bone_tag->offset, tree_tag->offset);
-        }
-        return;
-    }
-    //Sys_DebugLog(LOG_FILENAME, "model = %d, anims = %d", tr_moveable->object_id, GetNumAnimationsForMoveable(tr, model_num));
-    model->animation_count = TR_GetNumAnimationsForMoveable(tr, model_num);
-    if(model->animation_count <= 0)
-    {
-        /*
-         * the animation count must be >= 1
-         */
-        model->animation_count = 1;
-    }
-
-    /*
-     *   Ok, let us calculate animations;
-     *   there is no difficult:
-     * - first 9 words are bounding box and frame offset coordinates.
-     * - 10's word is a rotations count, must be equal to number of meshes in model.
-     *   BUT! only in TR1. In TR2 - TR5 after first 9 words begins next section.
-     * - in the next follows rotation's data. one word - one rotation, if rotation is one-axis (one angle).
-     *   two words in 3-axis rotations (3 angles). angles are calculated with bit mask.
-     */
-    model->animations = (animation_frame_p)calloc(model->animation_count, sizeof(animation_frame_t));
-    anim = model->animations;
-    for(uint16_t i=0;i<model->animation_count;i++,anim++)
-    {
-        tr_animation = &tr->animations[tr_moveable->animation_index+i];
-        frame_offset = tr_animation->frame_offset / 2;
-        uint16_t l_start = 0x09;
-        if(tr->game_version == TR_I || tr->game_version == TR_I_DEMO || tr->game_version == TR_I_UB)
-        {
-            l_start = 0x0A;
-        }
-        frame_step = tr_animation->frame_size;
-
-        //Sys_DebugLog(LOG_FILENAME, "frame_step = %d", frame_step);
-        anim->id = i;
-        anim->original_frame_rate = tr_animation->frame_rate;
-        anim->accel_hi = tr_animation->accel_hi;
-        anim->accel_hi2 = tr_animation->accel_hi2;
-        anim->accel_lo = tr_animation->accel_lo;
-        anim->accel_lo2 = tr_animation->accel_lo2;
-        anim->speed = tr_animation->speed;
-        anim->speed2 = tr_animation->speed2;
-        anim->anim_command = tr_animation->anim_command;
-        anim->num_anim_commands = tr_animation->num_anim_commands;
-        anim->state_id = tr_animation->state_id;
-        anim->unknown = tr_animation->unknown;
-        anim->unknown2 = tr_animation->unknown2;
-        anim->frames_count = TR_GetNumFramesForAnimation(tr, tr_moveable->animation_index+i);
-        //Sys_DebugLog(LOG_FILENAME, "Anim[%d], %d", tr_moveable->animation_index, TR_GetNumFramesForAnimation(tr, tr_moveable->animation_index));
-
-        // Parse AnimCommands
-        // Max. amount of AnimCommands is 255, larger numbers are considered as 0.
-        // See http://evpopov.com/dl/TR4format.html#Animations for details.
-
-        if( (anim->num_anim_commands > 0) && (anim->num_anim_commands <= 255) )
-        {
-            // Calculate current animation anim command block offset.
-            int16_t *pointer = world->anim_commands + anim->anim_command;
-
-            for(uint32_t count = 0; count < anim->num_anim_commands; count++, pointer++)
-            {
-                switch(*pointer)
-                {
-                    case TR_ANIMCOMMAND_PLAYEFFECT:
-                    case TR_ANIMCOMMAND_PLAYSOUND:
-                        // Recalculate absolute frame number to relative.
-                        ///@FIXED: was unpredictable behavior.
-                        *(pointer + 1) -= tr_animation->frame_start;
-                        pointer += 2;
-                        break;
-
-                    case TR_ANIMCOMMAND_SETPOSITION:
-                        // Parse through 3 operands.
-                        pointer += 3;
-                        break;
-
-                    case TR_ANIMCOMMAND_JUMPDISTANCE:
-                        // Parse through 2 operands.
-                        pointer += 2;
-                        break;
-
-                    default:
-                        // All other commands have no operands.
-                        break;
-                }
-            }
-        }
-
-
-        if(anim->frames_count <= 0)
-        {
-            /*
-             * number of animations must be >= 1, because frame contains base model offset
-             */
-            anim->frames_count = 1;
-        }
-        anim->frames = (bone_frame_p)calloc(anim->frames_count, sizeof(bone_frame_t));
-
-        /*
-         * let us begin to load animations
-         */
-        bone_frame = anim->frames;
-        for(uint16_t j=0;j<anim->frames_count;j++,bone_frame++,frame_offset+=frame_step)
-        {
-            bone_frame->bone_tag_count = model->mesh_count;
-            bone_frame->bone_tags = (bone_tag_p)malloc(model->mesh_count * sizeof(bone_tag_t));
-            vec3_set_zero(bone_frame->pos);
-            vec3_set_zero(bone_frame->move);
-            TR_GetBFrameBB_Pos(tr, frame_offset, bone_frame);
-
-            if(frame_offset >= tr->frame_data_size)
-            {
-                //Con_Printf("Bad frame offset");
-                for(uint16_t k=0;k<bone_frame->bone_tag_count;k++)
-                {
-                    tree_tag = model->mesh_tree + k;
-                    bone_tag = bone_frame->bone_tags + k;
-                    rot[0] = 0.0;
-                    rot[1] = 0.0;
-                    rot[2] = 0.0;
-                    vec4_SetTRRotations(bone_tag->qrotate, rot);
-                    vec3_copy(bone_tag->offset, tree_tag->offset);
-                }
-            }
-            else
-            {
-                uint16_t l = l_start;
-                for(uint16_t k=0;k<bone_frame->bone_tag_count;k++)
-                {
-                    tree_tag = model->mesh_tree + k;
-                    bone_tag = bone_frame->bone_tags + k;
-                    rot[0] = 0.0;
-                    rot[1] = 0.0;
-                    rot[2] = 0.0;
-                    vec4_SetTRRotations(bone_tag->qrotate, rot);
-                    vec3_copy(bone_tag->offset, tree_tag->offset);
-
-                    switch(tr->game_version)
-                    {
-                        case TR_I:                                              /* TR_I */
-                        case TR_I_UB:
-                        case TR_I_DEMO:
-                            temp2 = tr->frame_data[frame_offset + l];
-                            l ++;
-                            temp1 = tr->frame_data[frame_offset + l];
-                            l ++;
-                            rot[0] = (float)((temp1 & 0x3ff0) >> 4);
-                            rot[2] =-(float)(((temp1 & 0x000f) << 6) | ((temp2 & 0xfc00) >> 10));
-                            rot[1] = (float)(temp2 & 0x03ff);
-                            rot[0] *= 360.0 / 1024.0;
-                            rot[1] *= 360.0 / 1024.0;
-                            rot[2] *= 360.0 / 1024.0;
-                            vec4_SetTRRotations(bone_tag->qrotate, rot);
-                            break;
-
-                        default:                                                /* TR_II + */
-                            temp1 = tr->frame_data[frame_offset + l];
-                            l ++;
-                            if(tr->game_version >= TR_IV)
-                            {
-                                ang = (float)(temp1 & 0x0fff);
-                                ang *= 360.0 / 4096.0;
-                            }
-                            else
-                            {
-                                ang = (float)(temp1 & 0x03ff);
-                                ang *= 360.0 / 1024.0;
-                            }
-
-                            switch (temp1 & 0xc000)
-                            {
-                                case 0x4000:    // x only
-                                    rot[0] = ang;
-                                    rot[1] = 0;
-                                    rot[2] = 0;
-                                    vec4_SetTRRotations(bone_tag->qrotate, rot);
-                                    break;
-
-                                case 0x8000:    // y only
-                                    rot[0] = 0;
-                                    rot[1] = 0;
-                                    rot[2] =-ang;
-                                    vec4_SetTRRotations(bone_tag->qrotate, rot);
-                                    break;
-
-                                case 0xc000:    // z only
-                                    rot[0] = 0;
-                                    rot[1] = ang;
-                                    rot[2] = 0;
-                                    vec4_SetTRRotations(bone_tag->qrotate, rot);
-                                    break;
-
-                                default:        // all three
-                                    temp2 = tr->frame_data[frame_offset + l];
-                                    rot[0] = (float)((temp1 & 0x3ff0) >> 4);
-                                    rot[2] =-(float)(((temp1 & 0x000f) << 6) | ((temp2 & 0xfc00) >> 10));
-                                    rot[1] = (float)(temp2 & 0x03ff);
-                                    rot[0] *= 360.0 / 1024.0;
-                                    rot[1] *= 360.0 / 1024.0;
-                                    rot[2] *= 360.0 / 1024.0;
-                                    vec4_SetTRRotations(bone_tag->qrotate, rot);
-                                    l ++;
-                                    break;
-                            };
-                            break;
-                    };
-                }
-            }
-        }
-    }
-
-    /*
-     * Animations interpolation to 1/30 sec like in original. Needed for correct state change works.
-     */
-    SkeletalModel_InterpolateFrames(model);
-    GenerateAnimCommandsTransform(model);
-    /*
-     * state change's loading
-     */
-
-#if LOG_ANIM_DISPATCHES
-    if(model->animation_count > 1)
-    {
-        Sys_DebugLog(LOG_FILENAME, "MODEL[%d], anims = %d", model_num, model->animation_count);
-    }
-#endif
-    anim = model->animations;
-    for(uint16_t i=0;i<model->animation_count;i++,anim++)
-    {
-        anim->state_change_count = 0;
-        anim->state_change = NULL;
-
-        tr_animation = &tr->animations[tr_moveable->animation_index+i];
-        int16_t j = tr_animation->next_animation - tr_moveable->animation_index;
-        j &= 0x7fff;
-        if((j >= 0) && (j < model->animation_count))
-        {
-            anim->next_anim = model->animations + j;
-            anim->next_frame = tr_animation->next_frame - tr->animations[tr_animation->next_animation].frame_start;
-            anim->next_frame %= anim->next_anim->frames_count;
-            if(anim->next_frame < 0)
-            {
-                anim->next_frame = 0;
-            }
-#if LOG_ANIM_DISPATCHES
-            Sys_DebugLog(LOG_FILENAME, "ANIM[%d], next_anim = %d, next_frame = %d", i, anim->next_anim->id, anim->next_frame);
-#endif
-        }
-        else
-        {
-            anim->next_anim = NULL;
-            anim->next_frame = 0;
-        }
-
-        anim->state_change_count = 0;
-        anim->state_change = NULL;
-
-        if((tr_animation->num_state_changes > 0) && (model->animation_count > 1))
-        {
-            state_change_p sch_p;
-#if LOG_ANIM_DISPATCHES
-            Sys_DebugLog(LOG_FILENAME, "ANIM[%d], next_anim = %d, next_frame = %d", i, (anim->next_anim)?(anim->next_anim->id):(-1), anim->next_frame);
-#endif
-            anim->state_change_count = tr_animation->num_state_changes;
-            sch_p = anim->state_change = (state_change_p)malloc(tr_animation->num_state_changes * sizeof(state_change_t));
-
-            for(uint16_t j=0;j<tr_animation->num_state_changes;j++,sch_p++)
-            {
-                tr_state_change_t *tr_sch;
-                tr_sch = &tr->state_changes[j+tr_animation->state_change_offset];
-                sch_p->id = tr_sch->state_id;
-                sch_p->anim_dispatch = NULL;
-                sch_p->anim_dispatch_count = 0;
-                for(uint16_t l=0;l<tr_sch->num_anim_dispatches;l++)
-                {
-                    tr_anim_dispatch_t *tr_adisp = &tr->anim_dispatches[tr_sch->anim_dispatch+l];
-                    uint16_t next_anim = tr_adisp->next_animation & 0x7fff;
-                    uint16_t next_anim_ind = next_anim - (tr_moveable->animation_index & 0x7fff);
-                    if((next_anim_ind >= 0) &&(next_anim_ind < model->animation_count))
-                    {
-                        sch_p->anim_dispatch_count++;
-                        sch_p->anim_dispatch = (anim_dispatch_p)realloc(sch_p->anim_dispatch, sch_p->anim_dispatch_count * sizeof(anim_dispatch_t));
-
-                        anim_dispatch_p adsp = sch_p->anim_dispatch + sch_p->anim_dispatch_count - 1;
-                        uint16_t next_frames_count = model->animations[next_anim - tr_moveable->animation_index].frames_count;
-                        uint16_t next_frame = tr_adisp->next_frame - tr->animations[next_anim].frame_start;
-
-                        uint16_t low  = tr_adisp->low  - tr_animation->frame_start;
-                        uint16_t high = tr_adisp->high - tr_animation->frame_start;
-
-                        adsp->frame_low  = low  % anim->frames_count;
-                        adsp->frame_high = (high - 1) % anim->frames_count;
-                        adsp->next_anim = next_anim - tr_moveable->animation_index;
-                        adsp->next_frame = next_frame % next_frames_count;
-
-#if LOG_ANIM_DISPATCHES
-                        Sys_DebugLog(LOG_FILENAME, "anim_disp[%d], frames_count = %d: interval[%d.. %d], next_anim = %d, next_frame = %d", l,
-                                    anim->frames_count, adsp->frame_low, adsp->frame_high,
-                                    adsp->next_anim, adsp->next_frame);
-#endif
-                    }
-                }
-            }
-        }
-    }
-}
-
-int TR_GetNumAnimationsForMoveable(class VT_Level *tr, size_t moveable_ind)
-{
-    int ret;
-    tr_moveable_t *curr_moveable, *next_moveable;
-
-    curr_moveable = &tr->moveables[moveable_ind];
-
-    if(curr_moveable->animation_index == 0xFFFF)
-    {
-        return 0;
-    }
-
-    if(moveable_ind == tr->moveables_count-1)
-    {
-        ret = (int32_t)tr->animations_count - (int32_t)curr_moveable->animation_index;
-        if(ret < 0)
-        {
-            return 1;
-        }
-        else
-        {
-            return ret;
-        }
-    }
-
-    next_moveable = &tr->moveables[moveable_ind+1];
-    if(next_moveable->animation_index == 0xFFFF)
-    {
-        if(moveable_ind + 2 < tr->moveables_count)                              // I hope there is no two neighboard movables with animation_index'es == 0xFFFF
-        {
-            next_moveable = &tr->moveables[moveable_ind+2];
-        }
-        else
-        {
-            return 1;
-        }
-    }
-
-    ret = (next_moveable->animation_index <= tr->animations_count)?(next_moveable->animation_index):(tr->animations_count);
-    ret -= (int32_t)curr_moveable->animation_index;
-
-    return ret;
-}
-
-
-/*
- * It returns real animation count
- */
-int TR_GetNumFramesForAnimation(class VT_Level *tr, size_t animation_ind)
-{
-    tr_animation_t *curr_anim, *next_anim;
-    int ret;
-
-    curr_anim = &tr->animations[animation_ind];
-    if(curr_anim->frame_size <= 0)
-    {
-        return 1;                                                               // impossible!
-    }
-
-    if(animation_ind == tr->animations_count - 1)
-    {
-        ret = 2 * tr->frame_data_size - curr_anim->frame_offset;
-        ret /= curr_anim->frame_size * 2;                                       /// it is fully correct!
-        return ret;
-    }
-
-    next_anim = tr->animations + animation_ind + 1;
-    ret = next_anim->frame_offset - curr_anim->frame_offset;
-    ret /= curr_anim->frame_size * 2;
-
-    return ret;
-}
-
-void TR_GetBFrameBB_Pos(class VT_Level *tr, size_t frame_offset, bone_frame_p bone_frame)
-{
-    unsigned short int *frame;
-
-    if(frame_offset < tr->frame_data_size)
-    {
-        frame = tr->frame_data + frame_offset;
-        bone_frame->bb_min[0] = (short int)frame[0];                            // x_min
-        bone_frame->bb_min[1] = (short int)frame[4];                            // y_min
-        bone_frame->bb_min[2] =-(short int)frame[3];                            // z_min
-
-        bone_frame->bb_max[0] = (short int)frame[1];                            // x_max
-        bone_frame->bb_max[1] = (short int)frame[5];                            // y_max
-        bone_frame->bb_max[2] =-(short int)frame[2];                            // z_max
-
-        bone_frame->pos[0] = (short int)frame[6];
-        bone_frame->pos[1] = (short int)frame[8];
-        bone_frame->pos[2] =-(short int)frame[7];
-    }
-    else
-    {
-        bone_frame->bb_min[0] = 0.0;
-        bone_frame->bb_min[1] = 0.0;
-        bone_frame->bb_min[2] = 0.0;
-
-        bone_frame->bb_max[0] = 0.0;
-        bone_frame->bb_max[1] = 0.0;
-        bone_frame->bb_max[2] = 0.0;
-
-        bone_frame->pos[0] = 0.0;
-        bone_frame->pos[1] = 0.0;
-        bone_frame->pos[2] = 0.0;
-    }
-
-    bone_frame->centre[0] = (bone_frame->bb_min[0] + bone_frame->bb_max[0]) / 2.0;
-    bone_frame->centre[1] = (bone_frame->bb_min[1] + bone_frame->bb_max[1]) / 2.0;
-    bone_frame->centre[2] = (bone_frame->bb_min[2] + bone_frame->bb_max[2]) / 2.0;
-}
-
-void TR_GenSkeletalModels(struct world_s *world, class VT_Level *tr)
-{
-    skeletal_model_p smodel;
-    tr_moveable_t *tr_moveable;
-
-    world->skeletal_model_count = tr->moveables_count;
-    smodel = world->skeletal_models = (skeletal_model_p)calloc(world->skeletal_model_count, sizeof(skeletal_model_t));
-
-    for(uint32_t i=0;i<world->skeletal_model_count;i++,smodel++)
-    {
-        tr_moveable = &tr->moveables[i];
-        smodel->id = tr_moveable->object_id;
-        smodel->mesh_count = tr_moveable->num_meshes;
-        TR_GenSkeletalModel(world, i, smodel, tr);
-        SkeletonModel_FillTransparancy(smodel);
-    }
-}
-
-
-void TR_GenEntities(struct world_s *world, class VT_Level *tr)
-{
-    int top;
-
-    tr2_item_t *tr_item;
-    entity_p entity;
-
-    for(uint32_t i=0;i<tr->items_count;i++)
-    {
-        tr_item = &tr->items[i];
-        entity = Entity_Create();
-        entity->id = i;
-        entity->transform[12] = tr_item->pos.x;
-        entity->transform[13] =-tr_item->pos.z;
-        entity->transform[14] = tr_item->pos.y;
-        entity->angles[0] = tr_item->rotation;
-        entity->angles[1] = 0.0;
-        entity->angles[2] = 0.0;
-        Entity_UpdateRotation(entity);
-        if((tr_item->room >= 0) && ((uint32_t)tr_item->room < world->room_count))
-        {
-            entity->self->room = world->rooms + tr_item->room;
-        }
-        else
-        {
-            entity->self->room = NULL;
-        }
-
-        entity->activation_mask  = (tr_item->flags & 0x3E00) >> 9;              ///@FIXME: Ignore INVISIBLE and CLEAR BODY flags for a moment.
-        entity->OCB              =  tr_item->ocb;
-
-        entity->locked = 0;
-        entity->timer  = 0.0;
-
-        entity->self->collide_flag = 0x00;
-        entity->move_type = 0x0000;
-        entity->bf.animations.anim_flags = 0x0000;
-        entity->bf.animations.current_animation = 0;
-        entity->bf.animations.current_frame = 0;
-        entity->bf.animations.frame_time = 0.0;
-        entity->inertia = 0.0;
-        entity->move_type = 0;
-
-        entity->bf.animations.model = World_GetModelByID(world, tr_item->object_id);
-
-        if(ent_ID_override != NULL)
-        {
-            if(entity->bf.animations.model == NULL)
-            {
-                top = lua_gettop(ent_ID_override);                                         // save LUA stack
-                lua_getglobal(ent_ID_override, "getOverridedID");                          // add to the up of stack LUA's function
-                lua_pushinteger(ent_ID_override, tr->game_version);                        // add to stack first argument
-                lua_pushinteger(ent_ID_override, tr_item->object_id);                      // add to stack second argument
-                lua_pcall(ent_ID_override, 2, 1, 0);                                       // call that function
-                entity->bf.animations.model = World_GetModelByID(world, lua_tointeger(ent_ID_override, -1));
-                lua_settop(ent_ID_override, top);                                          // restore LUA stack
-            }
-
-            top = lua_gettop(ent_ID_override);                                         // save LUA stack
-            lua_getglobal(ent_ID_override, "getOverridedAnim");                        // add to the up of stack LUA's function
-            lua_pushinteger(ent_ID_override, tr->game_version);                        // add to stack first argument
-            lua_pushinteger(ent_ID_override, tr_item->object_id);                      // add to stack second argument
-            lua_pcall(ent_ID_override, 2, 1, 0);                                       // call that function
-
-            int replace_anim_id = lua_tointeger(ent_ID_override, -1);
-            lua_settop(ent_ID_override, top);                                          // restore LUA stack
-
-            if(replace_anim_id > 0)
-            {
-                skeletal_model_s* replace_anim_model = World_GetModelByID(world, replace_anim_id);
-                animation_frame_p ta;
-                uint16_t tc;
-                SWAPT(entity->bf.animations.model->animations, replace_anim_model->animations, ta);
-                SWAPT(entity->bf.animations.model->animation_count, replace_anim_model->animation_count, tc);
-            }
-        }
-
-        if(entity->bf.animations.model == NULL)
-        {
-            // SPRITE LOADING
-            sprite_p sp = World_GetSpriteByID(tr_item->object_id, world);
-            if(sp && entity->self->room)
-            {
-                room_sprite_p rsp;
-                int sz = ++entity->self->room->sprites_count;
-                entity->self->room->sprites = (room_sprite_p)realloc(entity->self->room->sprites, sz * sizeof(room_sprite_t));
-                rsp = entity->self->room->sprites + sz - 1;
-                rsp->sprite = sp;
-                rsp->pos[0] = entity->transform[12];
-                rsp->pos[1] = entity->transform[13];
-                rsp->pos[2] = entity->transform[14];
-                rsp->was_rendered = 0;
-            }
-
-            Entity_Clear(entity);
-            free(entity);
-            continue;                                                           // that entity has no model. may be it is a some trigger or look at object
-        }
-
-        if(tr->game_version < TR_II && tr_item->object_id == 83)
-        {
-            Entity_Clear(entity);                                               // skip PSX save model
-            free(entity);
-            continue;
-        }
-
-        entity->bf.bone_tag_count = entity->bf.animations.model->mesh_count;
-        entity->bf.bone_tags = (ss_bone_tag_p)malloc(entity->bf.bone_tag_count * sizeof(ss_bone_tag_t));
-        for(uint16_t j=0;j<entity->bf.bone_tag_count;j++)
-        {
-            entity->bf.bone_tags[j].flag = entity->bf.animations.model->mesh_tree[j].flag;
-            entity->bf.bone_tags[j].mesh_base = entity->bf.animations.model->mesh_tree[j].mesh_base;
-            entity->bf.bone_tags[j].mesh_skin = entity->bf.animations.model->mesh_tree[j].mesh_skin;
-            entity->bf.bone_tags[j].mesh_slot = NULL;
-
-            vec3_copy(entity->bf.bone_tags[j].offset, entity->bf.animations.model->mesh_tree[j].offset);
-            vec4_set_zero(entity->bf.bone_tags[j].qrotate);
-            Mat4_E_macro(entity->bf.bone_tags[j].transform);
-            Mat4_E_macro(entity->bf.bone_tags[j].full_transform);
-        }
-
-        if(0 == tr_item->object_id)                                             // Lara is unical model
-        {
-            skeletal_model_p tmp, LM;                                           // LM - Lara Model
-
-            entity->move_type = MOVE_ON_FLOOR;
-            world->Character = entity;
-            entity->self->collide_flag = ENTITY_ACTOR_COLLISION;
-            entity->bf.animations.model->hide = 0;
-            entity->type_flags |= ENTITY_TYPE_TRIGGER_ACTIVATOR;
-            LM = (skeletal_model_p)entity->bf.animations.model;
-
-            top = lua_gettop(engine_lua);
-            lua_pushinteger(engine_lua, entity->id);
-            lua_setglobal(engine_lua, "player");
-            lua_settop(engine_lua, top);
-
-            switch(tr->game_version)
-            {
-                case TR_I:
-                    if(gameflow_manager.CurrentLevelID == 0)
-                    {
-                        LM = World_GetModelByID(world, TR_ITEM_LARA_SKIN_ALTERNATE_TR1);
-                        if(LM)
-                        {
-                            // In TR1, Lara has unified head mesh for all her alternate skins.
-                            // Hence, we copy all meshes except head, to prevent Potato Raider bug.
-                            SkeletonCopyMeshes(world->skeletal_models[0].mesh_tree, LM->mesh_tree, world->skeletal_models[0].mesh_count - 1);
-                        }
-                    }
-                    break;
-
-                case TR_III:
-                    LM = World_GetModelByID(world, TR_ITEM_LARA_SKIN_TR3);
-                    if(LM)
-                    {
-                        SkeletonCopyMeshes(world->skeletal_models[0].mesh_tree, LM->mesh_tree, world->skeletal_models[0].mesh_count);
-                        tmp = World_GetModelByID(world, 11);                   // moto / quadro cycle animations
-                        if(tmp)
-                        {
-                            SkeletonCopyMeshes(tmp->mesh_tree, LM->mesh_tree, world->skeletal_models[0].mesh_count);
-                        }
-                    }
-                    break;
-
-                case TR_IV:
-                case TR_IV_DEMO:
-                case TR_V:
-                    LM = World_GetModelByID(world, TR_ITEM_LARA_SKIN_TR45);                         // base skeleton meshes
-                    if(LM)
-                    {
-                        SkeletonCopyMeshes(world->skeletal_models[0].mesh_tree, LM->mesh_tree, world->skeletal_models[0].mesh_count);
-                    }
-                    LM = World_GetModelByID(world, TR_ITEM_LARA_SKIN_JOINTS_TR45);                         // skin skeleton meshes
-                    if(LM)
-                    {
-                        SkeletonCopyMeshes2(world->skeletal_models[0].mesh_tree, LM->mesh_tree, world->skeletal_models[0].mesh_count);
-                    }
-                    FillSkinnedMeshMap(&world->skeletal_models[0]);
-                    break;
-            };
-
-            for(uint16_t j=0;j<entity->bf.bone_tag_count;j++)
-            {
-                entity->bf.bone_tags[j].mesh_base = entity->bf.animations.model->mesh_tree[j].mesh_base;
-                entity->bf.bone_tags[j].mesh_skin = entity->bf.animations.model->mesh_tree[j].mesh_skin;
-                entity->bf.bone_tags[j].mesh_slot = NULL;
-            }
-            Entity_SetAnimation(world->Character, TR_ANIMATION_LARA_STAY_IDLE, 0);
-            BT_GenEntityRigidBody(entity);
-            Character_Create(entity, 128.0, 60.0, 780.0);
-            entity->character->state_func = State_Control_Lara;
-
-            continue;
-        }
-
-        Entity_SetAnimation(entity, 0, 0);                                      // Set zero animation and zero frame
-        BT_GenEntityRigidBody(entity);
-
-        Entity_RebuildBV(entity);
-        Room_AddEntity(entity->self->room, entity);
-        World_AddEntity(world, entity);
-
-        TR_SetEntityModelProperties(entity);
-        if(entity->self->collide_flag == 0x00)
-        {
-            Entity_DisableCollision(entity);
-        }
-    }
-}
-
-
-void Items_CheckEntities(RedBlackNode_p n)
-{
-    base_item_p item = (base_item_p)n->data;
-
-    for(uint32_t i=0;i<engine_world.room_count;i++)
-    {
-        engine_container_p cont = engine_world.rooms[i].containers;
-        for(;cont;cont=cont->next)
-        {
-            if(cont->object_type == OBJECT_ENTITY)
-            {
-                entity_p ent = (entity_p)cont->object;
-                if(ent->bf.animations.model->id == item->world_model_id)
-                {
-                    char buf[64] = {0};
-                    snprintf(buf, 64, "if(entity_funcs[%d]==nil) then entity_funcs[%d]={} end", ent->id, ent->id);
-                    luaL_dostring(engine_lua, buf);
-                    snprintf(buf, 32, "pickup_init(%d, %d);", ent->id, item->id);
-                    luaL_dostring(engine_lua, buf);
-                    Entity_DisableCollision(ent);
-                }
-            }
-        }
-    }
-
-    if(n->right)
-    {
-        Items_CheckEntities(n->right);
-    }
-
-    if(n->left)
-    {
-        Items_CheckEntities(n->left);
-    }
-}
+        snprintf(buf, 64, func_template, func_name);
+        lua_getglobal(lua, buf);
+
+        if(lua_isfunction(lua, -1))
+        {
+            snprintf(buf, 64, "if(entity_funcs[%d]==nil) then entity_funcs[%d]={} end", entity_id, entity_id);
+            luaL_dostring(lua, buf);
+            lua_pushinteger(lua, entity_id);
+            lua_pcall(lua, 1, 0, 0);
+            return true;
+        }
+        else
+        {
+            return false;
+        }
+    }
+    return false;
+}
+
+void TR_SetStaticMeshFlags(struct static_mesh_s *r_static)
+{
+    if(level_script != NULL)
+    {
+        int top = lua_gettop(level_script);
+        lua_getglobal(level_script, "getStaticMeshFlags");
+        if(lua_isfunction(level_script, -1))
+        {
+            lua_pushinteger(level_script, engine_world.version);
+            lua_pushinteger(level_script, r_static->object_id);
+            lua_pcall(level_script, 1, 2, 0);
+            if(!lua_isnil(level_script, -2))
+            {
+                r_static->self->collide_flag = lua_tointeger(level_script, -2);
+            }
+            if(!lua_isnil(level_script, -1))
+            {
+                r_static->hide = lua_tointeger(level_script, -1);
+            }
+        }
+        lua_settop(level_script, top);
+    }
+}
+
+/*
+ * BASIC SECTOR COLLISION LAYOUT
+ *
+ *
+ *  OY                            OZ
+ *  ^   0 ___________ 1            ^  1  ___________  2
+ *  |    |           |             |    |           |
+ *  |    |           |             |    |   tween   |
+ *  |    |   SECTOR  |             |    |  corners  |
+ *  |    |           |             |    |           |
+ *  |   3|___________|2            |  0 |___________| 3
+ *  |-------------------> OX       |--------------------> OXY
+ */
+
+
+void TR_Sector_SetTweenFloorConfig(struct sector_tween_s *tween)
+{
+    if(tween->floor_corners[0].m_floats[2] > tween->floor_corners[1].m_floats[2])
+    {
+        btScalar t;
+        SWAPT(tween->floor_corners[0].m_floats[2], tween->floor_corners[1].m_floats[2], t);
+        SWAPT(tween->floor_corners[2].m_floats[2], tween->floor_corners[3].m_floats[2], t);
+    }
+
+    if(tween->floor_corners[3].m_floats[2] > tween->floor_corners[2].m_floats[2])
+    {
+        tween->floor_tween_type = TR_SECTOR_TWEEN_TYPE_2TRIANGLES;              // like a butterfly
+    }
+    else if((tween->floor_corners[0].m_floats[2] != tween->floor_corners[1].m_floats[2]) &&
+       (tween->floor_corners[2].m_floats[2] != tween->floor_corners[3].m_floats[2]))
+    {
+        tween->floor_tween_type = TR_SECTOR_TWEEN_TYPE_QUAD;
+    }
+    else if(tween->floor_corners[0].m_floats[2] != tween->floor_corners[1].m_floats[2])
+    {
+        tween->floor_tween_type = TR_SECTOR_TWEEN_TYPE_TRIANGLE_LEFT;
+    }
+    else if(tween->floor_corners[2].m_floats[2] != tween->floor_corners[3].m_floats[2])
+    {
+        tween->floor_tween_type = TR_SECTOR_TWEEN_TYPE_TRIANGLE_RIGHT;
+    }
+    else
+    {
+        tween->floor_tween_type = TR_SECTOR_TWEEN_TYPE_NONE;
+    }
+}
+
+void TR_Sector_SetTweenCeilingConfig(struct sector_tween_s *tween)
+{
+    if(tween->ceiling_corners[0].m_floats[2] > tween->ceiling_corners[1].m_floats[2])
+    {
+        btScalar t;
+        SWAPT(tween->ceiling_corners[0].m_floats[2], tween->ceiling_corners[1].m_floats[2], t);
+        SWAPT(tween->ceiling_corners[2].m_floats[2], tween->ceiling_corners[3].m_floats[2], t);
+    }
+
+    if(tween->ceiling_corners[3].m_floats[2] > tween->ceiling_corners[2].m_floats[2])
+    {
+        tween->ceiling_tween_type = TR_SECTOR_TWEEN_TYPE_2TRIANGLES;            // like a butterfly
+    }
+    else if((tween->ceiling_corners[0].m_floats[2] != tween->ceiling_corners[1].m_floats[2]) &&
+       (tween->ceiling_corners[2].m_floats[2] != tween->ceiling_corners[3].m_floats[2]))
+    {
+        tween->ceiling_tween_type = TR_SECTOR_TWEEN_TYPE_QUAD;
+    }
+    else if(tween->ceiling_corners[0].m_floats[2] != tween->ceiling_corners[1].m_floats[2])
+    {
+        tween->ceiling_tween_type = TR_SECTOR_TWEEN_TYPE_TRIANGLE_LEFT;
+    }
+    else if(tween->ceiling_corners[2].m_floats[2] != tween->ceiling_corners[3].m_floats[2])
+    {
+        tween->ceiling_tween_type = TR_SECTOR_TWEEN_TYPE_TRIANGLE_RIGHT;
+    }
+    else
+    {
+        tween->ceiling_tween_type = TR_SECTOR_TWEEN_TYPE_NONE;
+    }
+}
+
+int TR_Sector_IsWall(room_sector_p ws, room_sector_p ns)
+{
+    if((ws->portal_to_room < 0) && (ns->portal_to_room < 0) && (ws->floor_penetration_config == TR_PENETRATION_CONFIG_WALL))
+    {
+        return 1;
+    }
+
+    if((ns->portal_to_room < 0) && (ns->floor_penetration_config != TR_PENETRATION_CONFIG_WALL) && (ws->portal_to_room >= 0))
+    {
+        ws = TR_Sector_CheckPortalPointer(ws);
+        if((ws->floor_penetration_config == TR_PENETRATION_CONFIG_WALL) || (0 == Sectors_Is2SidePortals(ns, ws)))
+        {
+            return 1;
+        }
+    }
+
+    return 0;
+}
+
+///@TODO: resolve floor >> ceiling case
+void TR_Sector_GenTweens(struct room_s *room, struct sector_tween_s *room_tween)
+{
+    for(uint16_t h = 0; h < room->sectors_y-1; h++)
+    {
+        for(uint16_t w = 0; w < room->sectors_x-1; w++)
+        {
+            // Init X-plane tween [ | ]
+
+            room_sector_p current_heightmap = room->sectors + (w * room->sectors_y + h);
+            room_sector_p next_heightmap    = current_heightmap + 1;
+            char joined_floors = 0;
+            char joined_ceilings = 0;
+
+            /* XY corners coordinates must be calculated from native room sector */
+            room_tween->floor_corners[0].m_floats[1] = current_heightmap->floor_corners[0].m_floats[1];
+            room_tween->floor_corners[1].m_floats[1] = room_tween->floor_corners[0].m_floats[1];
+            room_tween->floor_corners[2].m_floats[1] = room_tween->floor_corners[0].m_floats[1];
+            room_tween->floor_corners[3].m_floats[1] = room_tween->floor_corners[0].m_floats[1];
+            room_tween->floor_corners[0].m_floats[0] = current_heightmap->floor_corners[0].m_floats[0];
+            room_tween->floor_corners[1].m_floats[0] = room_tween->floor_corners[0].m_floats[0];
+            room_tween->floor_corners[2].m_floats[0] = current_heightmap->floor_corners[1].m_floats[0];
+            room_tween->floor_corners[3].m_floats[0] = room_tween->floor_corners[2].m_floats[0];
+
+            room_tween->ceiling_corners[0].m_floats[1] = current_heightmap->ceiling_corners[0].m_floats[1];
+            room_tween->ceiling_corners[1].m_floats[1] = room_tween->ceiling_corners[0].m_floats[1];
+            room_tween->ceiling_corners[2].m_floats[1] = room_tween->ceiling_corners[0].m_floats[1];
+            room_tween->ceiling_corners[3].m_floats[1] = room_tween->ceiling_corners[0].m_floats[1];
+            room_tween->ceiling_corners[0].m_floats[0] = current_heightmap->ceiling_corners[0].m_floats[0];
+            room_tween->ceiling_corners[1].m_floats[0] = room_tween->ceiling_corners[0].m_floats[0];
+            room_tween->ceiling_corners[2].m_floats[0] = current_heightmap->ceiling_corners[1].m_floats[0];
+            room_tween->ceiling_corners[3].m_floats[0] = room_tween->ceiling_corners[2].m_floats[0];
+
+            if(w > 0)
+            {
+                if((next_heightmap->floor_penetration_config != TR_PENETRATION_CONFIG_WALL) || (current_heightmap->floor_penetration_config != TR_PENETRATION_CONFIG_WALL))                                                           // Init X-plane tween [ | ]
+                {
+                    if(TR_Sector_IsWall(next_heightmap, current_heightmap))
+                    {
+                        room_tween->floor_corners[0].m_floats[2] = current_heightmap->floor_corners[0].m_floats[2];
+                        room_tween->floor_corners[1].m_floats[2] = current_heightmap->ceiling_corners[0].m_floats[2];
+                        room_tween->floor_corners[2].m_floats[2] = current_heightmap->ceiling_corners[1].m_floats[2];
+                        room_tween->floor_corners[3].m_floats[2] = current_heightmap->floor_corners[1].m_floats[2];
+                        TR_Sector_SetTweenFloorConfig(room_tween);
+                        room_tween->ceiling_tween_type = TR_SECTOR_TWEEN_TYPE_NONE;
+                        joined_floors = 1;
+                        joined_ceilings = 1;
+                    }
+                    else if(TR_Sector_IsWall(current_heightmap, next_heightmap))
+                    {
+                        room_tween->floor_corners[0].m_floats[2] = next_heightmap->floor_corners[3].m_floats[2];
+                        room_tween->floor_corners[1].m_floats[2] = next_heightmap->ceiling_corners[3].m_floats[2];
+                        room_tween->floor_corners[2].m_floats[2] = next_heightmap->ceiling_corners[2].m_floats[2];
+                        room_tween->floor_corners[3].m_floats[2] = next_heightmap->floor_corners[2].m_floats[2];
+                        TR_Sector_SetTweenFloorConfig(room_tween);
+                        room_tween->ceiling_tween_type = TR_SECTOR_TWEEN_TYPE_NONE;
+                        joined_floors = 1;
+                        joined_ceilings = 1;
+                    }
+                    else
+                    {
+                        /************************** SECTION WITH DROPS CALCULATIONS **********************/
+                        if(((current_heightmap->portal_to_room < 0) && ((next_heightmap->portal_to_room < 0))) || Sectors_Is2SidePortals(current_heightmap, next_heightmap))
+                        {
+                            current_heightmap = TR_Sector_CheckPortalPointer(current_heightmap);
+                            next_heightmap    = TR_Sector_CheckPortalPointer(next_heightmap);
+                            if((current_heightmap->portal_to_room < 0) && (next_heightmap->portal_to_room < 0) && (current_heightmap->floor_penetration_config != TR_PENETRATION_CONFIG_WALL) && (next_heightmap->floor_penetration_config != TR_PENETRATION_CONFIG_WALL))
+                            {
+                                if((current_heightmap->floor_penetration_config == TR_PENETRATION_CONFIG_SOLID) || (next_heightmap->floor_penetration_config == TR_PENETRATION_CONFIG_SOLID))
+                                {
+                                    room_tween->floor_corners[0].m_floats[2] = current_heightmap->floor_corners[0].m_floats[2];
+                                    room_tween->floor_corners[1].m_floats[2] = next_heightmap->floor_corners[3].m_floats[2];
+                                    room_tween->floor_corners[2].m_floats[2] = next_heightmap->floor_corners[2].m_floats[2];
+                                    room_tween->floor_corners[3].m_floats[2] = current_heightmap->floor_corners[1].m_floats[2];
+                                    TR_Sector_SetTweenFloorConfig(room_tween);
+                                    joined_floors = 1;
+                                }
+                                if((current_heightmap->ceiling_penetration_config == TR_PENETRATION_CONFIG_SOLID) || (next_heightmap->ceiling_penetration_config == TR_PENETRATION_CONFIG_SOLID))
+                                {
+                                    room_tween->ceiling_corners[0].m_floats[2] = current_heightmap->ceiling_corners[0].m_floats[2];
+                                    room_tween->ceiling_corners[1].m_floats[2] = next_heightmap->ceiling_corners[3].m_floats[2];
+                                    room_tween->ceiling_corners[2].m_floats[2] = next_heightmap->ceiling_corners[2].m_floats[2];
+                                    room_tween->ceiling_corners[3].m_floats[2] = current_heightmap->ceiling_corners[1].m_floats[2];
+                                    TR_Sector_SetTweenCeilingConfig(room_tween);
+                                    joined_ceilings = 1;
+                                }
+                            }
+                        }
+                    }
+                }
+
+                current_heightmap = room->sectors + (w * room->sectors_y + h);
+                next_heightmap    = current_heightmap + 1;
+                if((joined_floors == 0) && ((current_heightmap->portal_to_room < 0) || (next_heightmap->portal_to_room < 0)))
+                {
+                    char valid = 0;
+                    if((next_heightmap->portal_to_room >= 0) && (current_heightmap->sector_above != NULL) && (current_heightmap->floor_penetration_config == TR_PENETRATION_CONFIG_SOLID))
+                    {
+                        next_heightmap = TR_Sector_CheckPortalPointer(next_heightmap);
+                        if(next_heightmap->owner_room->id == current_heightmap->sector_above->owner_room->id)
+                        {
+                            valid = 1;
+                        }
+                        if(valid == 0)
+                        {
+                            room_sector_p rs = Room_GetSectorRaw(current_heightmap->sector_above->owner_room, next_heightmap->pos);
+                            if(rs && ((uint32_t)rs->portal_to_room == next_heightmap->owner_room->id))
+                            {
+                                valid = 1;
+                            }
+                        }
+                    }
+
+                    if((current_heightmap->portal_to_room >= 0) && (next_heightmap->sector_above != NULL) && (next_heightmap->floor_penetration_config == TR_PENETRATION_CONFIG_SOLID))
+                    {
+                        current_heightmap = TR_Sector_CheckPortalPointer(current_heightmap);
+                        if(current_heightmap->owner_room->id == next_heightmap->sector_above->owner_room->id)
+                        {
+                            valid = 1;
+                        }
+                        if(valid == 0)
+                        {
+                            room_sector_p rs = Room_GetSectorRaw(next_heightmap->sector_above->owner_room, current_heightmap->pos);
+                            if(rs && ((uint32_t)rs->portal_to_room == current_heightmap->owner_room->id))
+                            {
+                                valid = 1;
+                            }
+                        }
+                    }
+
+                    if((valid == 1) && (current_heightmap->floor_penetration_config != TR_PENETRATION_CONFIG_WALL) && (next_heightmap->floor_penetration_config != TR_PENETRATION_CONFIG_WALL))
+                    {
+                        room_tween->floor_corners[0].m_floats[2] = current_heightmap->floor_corners[0].m_floats[2];
+                        room_tween->floor_corners[1].m_floats[2] = next_heightmap->floor_corners[3].m_floats[2];
+                        room_tween->floor_corners[2].m_floats[2] = next_heightmap->floor_corners[2].m_floats[2];
+                        room_tween->floor_corners[3].m_floats[2] = current_heightmap->floor_corners[1].m_floats[2];
+                        TR_Sector_SetTweenFloorConfig(room_tween);
+                    }
+                }
+
+                current_heightmap = room->sectors + (w * room->sectors_y + h);
+                next_heightmap    = current_heightmap + 1;
+                if((joined_ceilings == 0) && ((current_heightmap->portal_to_room < 0) || (next_heightmap->portal_to_room < 0)))
+                {
+                    char valid = 0;
+                    if((next_heightmap->portal_to_room >= 0) && (current_heightmap->sector_below != NULL) && (current_heightmap->ceiling_penetration_config == TR_PENETRATION_CONFIG_SOLID))
+                    {
+                        next_heightmap = TR_Sector_CheckPortalPointer(next_heightmap);
+                        if(next_heightmap->owner_room->id == current_heightmap->sector_below->owner_room->id)
+                        {
+                            valid = 1;
+                        }
+                        if(valid == 0)
+                        {
+                            room_sector_p rs = Room_GetSectorRaw(current_heightmap->sector_below->owner_room, next_heightmap->pos);
+                            if(rs && ((uint32_t)rs->portal_to_room == next_heightmap->owner_room->id))
+                            {
+                                valid = 1;
+                            }
+                        }
+                    }
+
+                    if((current_heightmap->portal_to_room >= 0) && (next_heightmap->sector_below != NULL) && (next_heightmap->floor_penetration_config == TR_PENETRATION_CONFIG_SOLID))
+                    {
+                        current_heightmap = TR_Sector_CheckPortalPointer(current_heightmap);
+                        if(current_heightmap->owner_room->id == next_heightmap->sector_below->owner_room->id)
+                        {
+                            valid = 1;
+                        }
+                        if(valid == 0)
+                        {
+                            room_sector_p rs = Room_GetSectorRaw(next_heightmap->sector_below->owner_room, current_heightmap->pos);
+                            if(rs && ((uint32_t)rs->portal_to_room == current_heightmap->owner_room->id))
+                            {
+                                valid = 1;
+                            }
+                        }
+                    }
+
+                    if((valid == 1) && (current_heightmap->floor_penetration_config != TR_PENETRATION_CONFIG_WALL) && (next_heightmap->floor_penetration_config != TR_PENETRATION_CONFIG_WALL))
+                    {
+                        room_tween->ceiling_corners[0].m_floats[2] = current_heightmap->ceiling_corners[0].m_floats[2];
+                        room_tween->ceiling_corners[1].m_floats[2] = next_heightmap->ceiling_corners[3].m_floats[2];
+                        room_tween->ceiling_corners[2].m_floats[2] = next_heightmap->ceiling_corners[2].m_floats[2];
+                        room_tween->ceiling_corners[3].m_floats[2] = current_heightmap->ceiling_corners[1].m_floats[2];
+                        TR_Sector_SetTweenCeilingConfig(room_tween);
+                    }
+                }
+            }
+
+            /*****************************************************************************************************
+             ********************************   CENTRE  OF  THE  ALGORITHM   *************************************
+             *****************************************************************************************************/
+
+            room_tween++;
+            current_heightmap = room->sectors + (w * room->sectors_y + h);
+            next_heightmap    = room->sectors + ((w + 1) * room->sectors_y + h);
+            room_tween->floor_corners[0].m_floats[0] = current_heightmap->floor_corners[1].m_floats[0];
+            room_tween->floor_corners[1].m_floats[0] = room_tween->floor_corners[0].m_floats[0];
+            room_tween->floor_corners[2].m_floats[0] = room_tween->floor_corners[0].m_floats[0];
+            room_tween->floor_corners[3].m_floats[0] = room_tween->floor_corners[0].m_floats[0];
+            room_tween->floor_corners[0].m_floats[1] = current_heightmap->floor_corners[1].m_floats[1];
+            room_tween->floor_corners[1].m_floats[1] = room_tween->floor_corners[0].m_floats[1];
+            room_tween->floor_corners[2].m_floats[1] = current_heightmap->floor_corners[2].m_floats[1];
+            room_tween->floor_corners[3].m_floats[1] = room_tween->floor_corners[2].m_floats[1];
+
+            room_tween->ceiling_corners[0].m_floats[0] = current_heightmap->ceiling_corners[1].m_floats[0];
+            room_tween->ceiling_corners[1].m_floats[0] = room_tween->ceiling_corners[0].m_floats[0];
+            room_tween->ceiling_corners[2].m_floats[0] = room_tween->ceiling_corners[0].m_floats[0];
+            room_tween->ceiling_corners[3].m_floats[0] = room_tween->ceiling_corners[0].m_floats[0];
+            room_tween->ceiling_corners[0].m_floats[1] = current_heightmap->ceiling_corners[1].m_floats[1];
+            room_tween->ceiling_corners[1].m_floats[1] = room_tween->ceiling_corners[0].m_floats[1];
+            room_tween->ceiling_corners[2].m_floats[1] = current_heightmap->ceiling_corners[2].m_floats[1];
+            room_tween->ceiling_corners[3].m_floats[1] = room_tween->ceiling_corners[2].m_floats[1];
+
+            joined_floors = 0;
+            joined_ceilings = 0;
+
+            if(h > 0)
+            {
+                if((next_heightmap->floor_penetration_config != TR_PENETRATION_CONFIG_WALL) || (current_heightmap->floor_penetration_config != TR_PENETRATION_CONFIG_WALL))
+                {
+                    // Init Y-plane tween  [ - ]
+                    if(TR_Sector_IsWall(next_heightmap, current_heightmap))
+                    {
+                        room_tween->floor_corners[0].m_floats[2] = current_heightmap->floor_corners[1].m_floats[2];
+                        room_tween->floor_corners[1].m_floats[2] = current_heightmap->ceiling_corners[1].m_floats[2];
+                        room_tween->floor_corners[2].m_floats[2] = current_heightmap->ceiling_corners[2].m_floats[2];
+                        room_tween->floor_corners[3].m_floats[2] = current_heightmap->floor_corners[2].m_floats[2];
+                        TR_Sector_SetTweenFloorConfig(room_tween);
+                        room_tween->ceiling_tween_type = TR_SECTOR_TWEEN_TYPE_NONE;
+                        joined_floors = 1;
+                        joined_ceilings = 1;
+                    }
+                    else if(TR_Sector_IsWall(current_heightmap, next_heightmap))
+                    {
+                        room_tween->floor_corners[0].m_floats[2] = next_heightmap->floor_corners[0].m_floats[2];
+                        room_tween->floor_corners[1].m_floats[2] = next_heightmap->ceiling_corners[0].m_floats[2];
+                        room_tween->floor_corners[2].m_floats[2] = next_heightmap->ceiling_corners[3].m_floats[2];
+                        room_tween->floor_corners[3].m_floats[2] = next_heightmap->floor_corners[3].m_floats[2];
+                        TR_Sector_SetTweenFloorConfig(room_tween);
+                        room_tween->ceiling_tween_type = TR_SECTOR_TWEEN_TYPE_NONE;
+                        joined_floors = 1;
+                        joined_ceilings = 1;
+                    }
+                    else
+                    {
+                        /************************** BIG SECTION WITH DROPS CALCULATIONS **********************/
+                        if(((current_heightmap->portal_to_room < 0) && ((next_heightmap->portal_to_room < 0))) || Sectors_Is2SidePortals(current_heightmap, next_heightmap))
+                        {
+                            current_heightmap = TR_Sector_CheckPortalPointer(current_heightmap);
+                            next_heightmap    = TR_Sector_CheckPortalPointer(next_heightmap);
+                            if((current_heightmap->portal_to_room < 0) && (next_heightmap->portal_to_room < 0) && (current_heightmap->floor_penetration_config != TR_PENETRATION_CONFIG_WALL) && (next_heightmap->floor_penetration_config != TR_PENETRATION_CONFIG_WALL))
+                            {
+                                if((current_heightmap->floor_penetration_config == TR_PENETRATION_CONFIG_SOLID) || (next_heightmap->floor_penetration_config == TR_PENETRATION_CONFIG_SOLID))
+                                {
+                                    room_tween->floor_corners[0].m_floats[2] = current_heightmap->floor_corners[1].m_floats[2];
+                                    room_tween->floor_corners[1].m_floats[2] = next_heightmap->floor_corners[0].m_floats[2];
+                                    room_tween->floor_corners[2].m_floats[2] = next_heightmap->floor_corners[3].m_floats[2];
+                                    room_tween->floor_corners[3].m_floats[2] = current_heightmap->floor_corners[2].m_floats[2];
+                                    TR_Sector_SetTweenFloorConfig(room_tween);
+                                    joined_floors = 1;
+                                }
+                                if((current_heightmap->ceiling_penetration_config == TR_PENETRATION_CONFIG_SOLID) || (next_heightmap->ceiling_penetration_config == TR_PENETRATION_CONFIG_SOLID))
+                                {
+                                    room_tween->ceiling_corners[0].m_floats[2] = current_heightmap->ceiling_corners[1].m_floats[2];
+                                    room_tween->ceiling_corners[1].m_floats[2] = next_heightmap->ceiling_corners[0].m_floats[2];
+                                    room_tween->ceiling_corners[2].m_floats[2] = next_heightmap->ceiling_corners[3].m_floats[2];
+                                    room_tween->ceiling_corners[3].m_floats[2] = current_heightmap->ceiling_corners[2].m_floats[2];
+                                    TR_Sector_SetTweenCeilingConfig(room_tween);
+                                    joined_ceilings = 1;
+                                }
+                            }
+                        }
+                    }
+                }
+
+                current_heightmap = room->sectors + (w * room->sectors_y + h);
+                next_heightmap    = room->sectors + ((w + 1) * room->sectors_y + h);
+                if((joined_floors == 0) && ((current_heightmap->portal_to_room < 0) || (next_heightmap->portal_to_room < 0)))
+                {
+                    char valid = 0;
+                    if((next_heightmap->portal_to_room >= 0) && (current_heightmap->sector_above != NULL) && (current_heightmap->floor_penetration_config == TR_PENETRATION_CONFIG_SOLID))
+                    {
+                        next_heightmap = TR_Sector_CheckPortalPointer(next_heightmap);
+                        if(next_heightmap->owner_room->id == current_heightmap->sector_above->owner_room->id)
+                        {
+                            valid = 1;
+                        }
+                        if(valid == 0)
+                        {
+                            room_sector_p rs = Room_GetSectorRaw(current_heightmap->sector_above->owner_room, next_heightmap->pos);
+                            if(rs && ((uint32_t)rs->portal_to_room == next_heightmap->owner_room->id))
+                            {
+                                valid = 1;
+                            }
+                        }
+                    }
+
+                    if((current_heightmap->portal_to_room >= 0) && (next_heightmap->sector_above != NULL) && (next_heightmap->floor_penetration_config == TR_PENETRATION_CONFIG_SOLID))
+                    {
+                        current_heightmap = TR_Sector_CheckPortalPointer(current_heightmap);
+                        if(current_heightmap->owner_room->id == next_heightmap->sector_above->owner_room->id)
+                        {
+                            valid = 1;
+                        }
+                        if(valid == 0)
+                        {
+                            room_sector_p rs = Room_GetSectorRaw(next_heightmap->sector_above->owner_room, current_heightmap->pos);
+                            if(rs && ((uint32_t)rs->portal_to_room == current_heightmap->owner_room->id))
+                            {
+                                valid = 1;
+                            }
+                        }
+                    }
+
+                    if((valid == 1) && (current_heightmap->floor_penetration_config != TR_PENETRATION_CONFIG_WALL) && (next_heightmap->floor_penetration_config != TR_PENETRATION_CONFIG_WALL))
+                    {
+                        room_tween->floor_corners[0].m_floats[2] = current_heightmap->floor_corners[1].m_floats[2];
+                        room_tween->floor_corners[1].m_floats[2] = next_heightmap->floor_corners[0].m_floats[2];
+                        room_tween->floor_corners[2].m_floats[2] = next_heightmap->floor_corners[3].m_floats[2];
+                        room_tween->floor_corners[3].m_floats[2] = current_heightmap->floor_corners[2].m_floats[2];
+                        TR_Sector_SetTweenFloorConfig(room_tween);
+                    }
+                }
+
+                current_heightmap = room->sectors + (w * room->sectors_y + h);
+                next_heightmap    = room->sectors + ((w + 1) * room->sectors_y + h);
+                if((joined_ceilings == 0) && ((current_heightmap->portal_to_room < 0) || (next_heightmap->portal_to_room < 0)))
+                {
+                    char valid = 0;
+                    if((next_heightmap->portal_to_room >= 0) && (current_heightmap->sector_below != NULL) && (current_heightmap->ceiling_penetration_config == TR_PENETRATION_CONFIG_SOLID))
+                    {
+                        next_heightmap = TR_Sector_CheckPortalPointer(next_heightmap);
+                        if(next_heightmap->owner_room->id == current_heightmap->sector_below->owner_room->id)
+                        {
+                            valid = 1;
+                        }
+                        if(valid == 0)
+                        {
+                            room_sector_p rs = Room_GetSectorRaw(current_heightmap->sector_below->owner_room, next_heightmap->pos);
+                            if(rs && ((uint32_t)rs->portal_to_room == next_heightmap->owner_room->id))
+                            {
+                                valid = 1;
+                            }
+                        }
+                    }
+
+                    if((current_heightmap->portal_to_room >= 0) && (next_heightmap->sector_below != NULL) && (next_heightmap->floor_penetration_config == TR_PENETRATION_CONFIG_SOLID))
+                    {
+                        current_heightmap = TR_Sector_CheckPortalPointer(current_heightmap);
+                        if(current_heightmap->owner_room->id == next_heightmap->sector_below->owner_room->id)
+                        {
+                            valid = 1;
+                        }
+                        if(valid == 0)
+                        {
+                            room_sector_p rs = Room_GetSectorRaw(next_heightmap->sector_below->owner_room, current_heightmap->pos);
+                            if(rs && ((uint32_t)rs->portal_to_room == current_heightmap->owner_room->id))
+                            {
+                                valid = 1;
+                            }
+                        }
+                    }
+
+                    if((valid == 1) && (current_heightmap->floor_penetration_config != TR_PENETRATION_CONFIG_WALL) && (next_heightmap->floor_penetration_config != TR_PENETRATION_CONFIG_WALL))
+                    {
+                        room_tween->ceiling_corners[0].m_floats[2] = current_heightmap->ceiling_corners[1].m_floats[2];
+                        room_tween->ceiling_corners[1].m_floats[2] = next_heightmap->ceiling_corners[0].m_floats[2];
+                        room_tween->ceiling_corners[2].m_floats[2] = next_heightmap->ceiling_corners[3].m_floats[2];
+                        room_tween->ceiling_corners[3].m_floats[2] = current_heightmap->ceiling_corners[2].m_floats[2];
+                        TR_Sector_SetTweenCeilingConfig(room_tween);
+                    }
+                }
+            }
+            room_tween++;
+        }    ///END for
+    }    ///END for
+}
+
+uint32_t TR_Sector_BiggestCorner(uint32_t v1,uint32_t v2,uint32_t v3,uint32_t v4)
+{
+    v1 = (v1 > v2)?(v1):(v2);
+    v2 = (v3 > v4)?(v3):(v4);
+    return (v1 > v2)?(v1):(v2);
+}
+
+bool IsEntityProcessed(int32_t *lookup_table, uint16_t entity_index)
+{
+    // Fool-proof check for entity existence. Fixes LOTS of stray non-existent
+    // entity #256 occurences in original games (primarily TR4-5).
+
+    if(!World_GetEntityByID(&engine_world, entity_index)) return true;
+
+    int32_t *curr_table_index = lookup_table;
+
+    while(*curr_table_index != -1)
+    {
+        if(*curr_table_index == (int32_t)entity_index) return true;
+        curr_table_index++;
+    }
+
+    *curr_table_index = (int32_t)entity_index;
+    return false;
+}
+
+int TR_Sector_TranslateFloorData(room_sector_p sector, class VT_Level *tr)
+{
+    if(!sector || (sector->trig_index <= 0) || (sector->trig_index >= tr->floor_data_size) || !engine_lua)
+    {
+        return 0;
+    }
+
+    sector->flags = 0;  // Clear sector flags before parsing.
+
+    /*
+     * PARSE FUNCTIONS
+     */
+
+    uint16_t *end_p = tr->floor_data + tr->floor_data_size - 1;
+    uint16_t *entry = tr->floor_data + sector->trig_index;
+
+    int ret = 0;
+    uint16_t end_bit = 0;
+
+    do
+    {
+        // TR_I - TR_II
+        //function = (*entry) & 0x00FF;                   // 0b00000000 11111111
+        //sub_function = ((*entry) & 0x7F00) >> 8;        // 0b01111111 00000000
+
+        //TR_III+, but works with TR_I - TR_II
+        uint16_t function       = ((*entry) & 0x001F);             // 0b00000000 00011111
+        uint16_t function_value = ((*entry) & 0x00E0) >> 5;        // 0b00000000 11100000  TR_III+
+        uint16_t sub_function   = ((*entry) & 0x7F00) >> 8;        // 0b01111111 00000000
+
+        end_bit = ((*entry) & 0x8000) >> 15;       // 0b10000000 00000000
+
+        entry++;
+
+        switch(function)
+        {
+            case TR_FD_FUNC_PORTALSECTOR:          // PORTAL DATA
+                if(sub_function == 0x00)
+                {
+                    if((*entry >= 0) && (*entry < engine_world.room_count))
+                    {
+                        sector->portal_to_room = *entry;
+                        sector->floor_penetration_config   = TR_PENETRATION_CONFIG_GHOST;
+                        sector->ceiling_penetration_config = TR_PENETRATION_CONFIG_GHOST;
+                    }
+                    entry ++;
+                }
+                break;
+
+            case TR_FD_FUNC_FLOORSLANT:          // FLOOR SLANT
+                if(sub_function == 0x00)
+                {
+                    int8_t raw_y_slant =  (*entry & 0x00FF);
+                    int8_t raw_x_slant = ((*entry & 0xFF00) >> 8);
+
+                    sector->floor_diagonal_type = TR_SECTOR_DIAGONAL_TYPE_NONE;
+                    sector->floor_penetration_config = TR_PENETRATION_CONFIG_SOLID;
+
+                    if(raw_x_slant > 0)
+                    {
+                        sector->floor_corners[2].m_floats[2] -= ((btScalar)raw_x_slant * TR_METERING_STEP);
+                        sector->floor_corners[3].m_floats[2] -= ((btScalar)raw_x_slant * TR_METERING_STEP);
+                    }
+                    else if(raw_x_slant < 0)
+                    {
+                        sector->floor_corners[0].m_floats[2] -= (abs((btScalar)raw_x_slant) * TR_METERING_STEP);
+                        sector->floor_corners[1].m_floats[2] -= (abs((btScalar)raw_x_slant) * TR_METERING_STEP);
+                    }
+
+                    if(raw_y_slant > 0)
+                    {
+                        sector->floor_corners[0].m_floats[2] -= ((btScalar)raw_y_slant * TR_METERING_STEP);
+                        sector->floor_corners[3].m_floats[2] -= ((btScalar)raw_y_slant * TR_METERING_STEP);
+                    }
+                    else if(raw_y_slant < 0)
+                    {
+                        sector->floor_corners[1].m_floats[2] -= (abs((btScalar)raw_y_slant) * TR_METERING_STEP);
+                        sector->floor_corners[2].m_floats[2] -= (abs((btScalar)raw_y_slant) * TR_METERING_STEP);
+                    }
+
+                    entry++;
+                }
+                break;
+
+            case TR_FD_FUNC_CEILINGSLANT:          // CEILING SLANT
+                if(sub_function == 0x00)
+                {
+                    int8_t raw_y_slant =  (*entry & 0x00FF);
+                    int8_t raw_x_slant = ((*entry & 0xFF00) >> 8);
+
+                    sector->ceiling_diagonal_type = TR_SECTOR_DIAGONAL_TYPE_NONE;
+                    sector->ceiling_penetration_config = TR_PENETRATION_CONFIG_SOLID;
+
+                    if(raw_x_slant > 0)
+                    {
+                        sector->ceiling_corners[3].m_floats[2] += ((btScalar)raw_x_slant * TR_METERING_STEP);
+                        sector->ceiling_corners[2].m_floats[2] += ((btScalar)raw_x_slant * TR_METERING_STEP);
+                    }
+                    else if(raw_x_slant < 0)
+                    {
+                        sector->ceiling_corners[1].m_floats[2] += (abs((btScalar)raw_x_slant) * TR_METERING_STEP);
+                        sector->ceiling_corners[0].m_floats[2] += (abs((btScalar)raw_x_slant) * TR_METERING_STEP);
+                    }
+
+                    if(raw_y_slant > 0)
+                    {
+                        sector->ceiling_corners[1].m_floats[2] += ((btScalar)raw_y_slant * TR_METERING_STEP);
+                        sector->ceiling_corners[2].m_floats[2] += ((btScalar)raw_y_slant * TR_METERING_STEP);
+                    }
+                    else if(raw_y_slant < 0)
+                    {
+                        sector->ceiling_corners[0].m_floats[2] += (abs((btScalar)raw_y_slant) * TR_METERING_STEP);
+                        sector->ceiling_corners[3].m_floats[2] += (abs((btScalar)raw_y_slant) * TR_METERING_STEP);
+                    }
+
+                    entry++;
+                }
+                break;
+
+            case TR_FD_FUNC_TRIGGER:          // TRIGGERS
+                {
+                    char header[128];               header[0]            = 0;   // Header condition
+                    char once_condition[128];       once_condition[0]    = 0;   // One-shot condition
+                    char cont_events[2048];         cont_events[0]       = 0;   // Continous trigger events
+                    char single_events[2048];       single_events[0]     = 0;   // One-shot trigger events
+                    char item_events[2048];         item_events[0]       = 0;   // Item activation events
+                    char anti_events[2048];         anti_events[0]       = 0;   // Item deactivation events, if needed
+
+                    char script[4096];              script[0]            = 0;   // Final script compile
+
+                    char buf[512];                  buf[0]  = 0;    // Stream buffer
+                    char buf2[512];                 buf2[0] = 0;    // Conditional pre-buffer for SWITCH triggers
+
+                    int activator   = TR_ACTIVATOR_NORMAL;      // Activator is normal by default.
+                    int action_type = TR_ACTIONTYPE_NORMAL;     // Action type is normal by default.
+                    int condition   = 0;                        // No condition by default.
+                    int mask_mode   = AMASK_OP_OR;              // Activation mask by default.
+
+                    int8_t  timer_field  =  (*entry) & 0x00FF;          // Used as common parameter for some commands.
+                    uint8_t trigger_mask = ((*entry) & 0x3E00) >> 9;
+                    uint8_t only_once    = ((*entry) & 0x0100) >> 8;    // Lock out triggered items after activation.
+
+                    // Processed entities lookup array initialization.
+
+                    int32_t ent_lookup_table[64];
+                    memset(ent_lookup_table, 0xFF, sizeof(int32_t)*64);
+
+                    // Activator type is LARA for all triggers except HEAVY ones, which are triggered by
+                    // some specific entity classes.
+
+                    int activator_type = ( (sub_function == TR_FD_TRIGTYPE_HEAVY)            ||
+                                           (sub_function == TR_FD_TRIGTYPE_HEAVYANTITRIGGER) ||
+                                           (sub_function == TR_FD_TRIGTYPE_HEAVYSWITCH) )     ? TR_ACTIVATORTYPE_MISC : TR_ACTIVATORTYPE_LARA;
+
+                    // Table cell header.
+
+                    snprintf(buf, 256, "trigger_list[%d] = {activator_type = %d, func = function(entity_index) \n",
+                                         sector->trig_index, activator_type);
+
+                    strcat(script, buf);
+                    buf[0] = 0;     // Zero out buffer to prevent further trashing.
+
+                    switch(sub_function)
+                    {
+                        case TR_FD_TRIGTYPE_TRIGGER:
+                        case TR_FD_TRIGTYPE_HEAVY:
+                            activator = TR_ACTIVATOR_NORMAL;
+                            break;
+
+                        case TR_FD_TRIGTYPE_PAD:
+                        case TR_FD_TRIGTYPE_ANTIPAD:
+                            // Check move type for triggering entity.
+                            snprintf(buf, 128, " if(getEntityMoveType(entity_index) == %d) then \n", MOVE_ON_FLOOR);
+                            if(sub_function == TR_FD_TRIGTYPE_ANTIPAD) action_type = TR_ACTIONTYPE_ANTI;
+                            condition = 1;  // Set additional condition.
+                            break;
+
+                        case TR_FD_TRIGTYPE_SWITCH:
+                            // Set activator and action type for now; conditions are linked with first item in operand chain.
+                            activator = TR_ACTIVATOR_SWITCH;
+                            action_type = TR_ACTIONTYPE_SWITCH;
+                            mask_mode = AMASK_OP_XOR;
+                            break;
+
+                        case TR_FD_TRIGTYPE_HEAVYSWITCH:
+                            // Action type remains normal, as HEAVYSWITCH acts as "heavy trigger" with activator mask filter.
+                            activator = TR_ACTIVATOR_SWITCH;
+                            mask_mode = AMASK_OP_XOR;
+                            break;
+
+                        case TR_FD_TRIGTYPE_KEY:
+                            // Action type remains normal, as key acts one-way (no need in switch routines).
+                            activator = TR_ACTIVATOR_KEY;
+                            break;
+
+                        case TR_FD_TRIGTYPE_PICKUP:
+                            // Action type remains normal, as pick-up acts one-way (no need in switch routines).
+                            activator = TR_ACTIVATOR_PICKUP;
+                            break;
+
+                        case TR_FD_TRIGTYPE_COMBAT:
+                            // Check weapon status for triggering entity.
+                            snprintf(buf, 128, " if(getCharacterCombatMode(entity_index) > 0) then \n");
+                            condition = 1;  // Set additional condition.
+                            break;
+
+                        case TR_FD_TRIGTYPE_DUMMY:
+                        case TR_FD_TRIGTYPE_SKELETON:   ///@FIXME: Find the meaning later!!!
+                            // These triggers are being parsed, but not added to trigger script!
+                            action_type = TR_ACTIONTYPE_BYPASS;
+                            break;
+
+                        case TR_FD_TRIGTYPE_ANTITRIGGER:
+                        case TR_FD_TRIGTYPE_HEAVYANTITRIGGER:
+                            action_type = TR_ACTIONTYPE_ANTI;
+                            break;
+
+                        case TR_FD_TRIGTYPE_MONKEY:
+                        case TR_FD_TRIGTYPE_CLIMB:
+                            // Check move type for triggering entity.
+                            snprintf(buf, 128, " if(getEntityMoveType(entity_index) == %d) then \n", (sub_function == TR_FD_TRIGTYPE_MONKEY)?MOVE_MONKEYSWING:MOVE_CLIMBING);
+                            condition = 1;  // Set additional condition.
+                            break;
+
+                        case TR_FD_TRIGTYPE_TIGHTROPE:
+                            // Check state range for triggering entity.
+                            snprintf(buf, 128, " local state = getEntityState(entity_index) \n if((state >= %d) and (state <= %d)) then \n", TR_STATE_LARA_TIGHTROPE_IDLE, TR_STATE_LARA_TIGHTROPE_EXIT);
+                            condition = 1;  // Set additional condition.
+                            break;
+                        case TR_FD_TRIGTYPE_CRAWLDUCK:
+                            // Check state range for triggering entity.
+                            snprintf(buf, 128, " local state = getEntityState(entity_index) \n if((state >= %d) and (state <= %d)) then \n", TR_ANIMATION_LARA_CROUCH_ROLL_FORWARD_BEGIN, TR_ANIMATION_LARA_CRAWL_SMASH_LEFT);
+                            condition = 1;  // Set additional condition.
+                            break;
+                    }
+
+                    strcat(header, buf);    // Add condition to header.
+
+                    uint16_t cont_bit = 0;
+                    uint16_t argn = 0;
+
+                    // Now parse operand chain for trigger function!
+
+                    do
+                    {
+                        entry++;
+
+                        uint16_t trigger_function = (((*entry) & 0x7C00)) >> 10;    // 0b01111100 00000000
+                        uint16_t operands = (*entry) & 0x03FF;                      // 0b00000011 11111111
+                                 cont_bit = ((*entry) & 0x8000) >> 15;              // 0b10000000 00000000
+
+                        switch(trigger_function)
+                        {
+                            case TR_FD_TRIGFUNC_OBJECT:         // ACTIVATE / DEACTIVATE object
+                                // If activator is specified, first item operand counts as activator index (except
+                                // heavy switch case, which is ordinary heavy trigger case with certain differences).
+                                if((argn == 0) && (activator))
+                                {
+                                    switch(activator)
+                                    {
+                                        case TR_ACTIVATOR_SWITCH:
+                                            if(action_type == TR_ACTIONTYPE_SWITCH)
+                                            {
+                                                // Switch action type case.
+                                                snprintf(buf, 256, " local switch_state = getEntityState(%d); \n local switch_sectorstatus = getEntitySectorStatus(%d); \n local switch_mask = getEntityActivationMask(%d); \n\n", operands, operands, operands);
+                                            }
+                                            else
+                                            {
+                                                // Ordinary type case (e.g. heavy switch).
+                                                snprintf(buf, 256, " local switch_sectorstatus = getEntitySectorStatus(entity_index); \n local switch_mask = getEntityActivationMask(entity_index); \n\n");
+                                            }
+                                            strcat(script, buf);
+
+                                            // Trigger activation mask is here filtered through activator's own mask.
+                                            snprintf(buf, 256, " if(switch_mask == 0) then switch_mask = 0x1F end; \n switch_mask = bit32.band(switch_mask, 0x%02X); \n\n", trigger_mask);
+                                            strcat(script, buf);
+                                            if(action_type == TR_ACTIONTYPE_SWITCH)
+                                            {
+                                                // Switch action type case.
+                                                snprintf(buf, 256, " if((switch_state == 0) and (switch_sectorstatus == 1)) then \n   setEntitySectorStatus(%d, 0); \n   setEntityTimer(%d, %d); \n", operands, operands, timer_field);
+                                                if(only_once)
+                                                {
+                                                    // Just lock out activator, no anti-action needed.
+                                                    snprintf(buf2, 128, " setEntityActivityLock(%d, 1) \n", operands);
+                                                }
+                                                else
+                                                {
+                                                    // Create statement for antitriggering a switch.
+                                                    snprintf(buf2, 256, " elseif((switch_state == 1) and (switch_sectorstatus == 1)) then\n   setEntitySectorStatus(%d, 0); \n   setEntityTimer(%d, 0); \n", operands, operands, operands);
+                                                }
+                                            }
+                                            else
+                                            {
+                                                // Ordinary type case (e.g. heavy switch).
+                                                snprintf(buf, 128, "   activateEntity(%d, entity_index, switch_mask, %d, %d, %d); \n", operands, mask_mode, only_once, timer_field);
+                                                strcat(item_events, buf);
+                                                snprintf(buf, 128, " if(switch_sectorstatus == 0) then \n   setEntitySectorStatus(entity_index, 1) \n");
+                                            }
+                                            break;
+
+                                        case TR_ACTIVATOR_KEY:
+                                            snprintf(buf, 256, " if((getEntityActivityLock(%d) == 1) and (getEntitySectorStatus(%d) == 0)) then \n   setEntitySectorStatus(%d, 1); \n", operands, operands, operands);
+                                            break;
+
+                                        case TR_ACTIVATOR_PICKUP:
+                                            snprintf(buf, 256, " if((getEntityActivity(%d) == 0) and (getEntitySectorStatus(%d) == 0)) then \n   setEntitySectorStatus(%d, 1); \n", operands, operands, operands);
+                                            break;
+                                    }
+
+                                    strcat(script, buf);
+                                }
+                                else
+                                {
+                                    // In many original Core Design levels, level designers left dublicated entity activation operands.
+                                    // This results in setting same activation mask twice, effectively blocking entity from activation.
+                                    // To prevent this, a lookup table was implemented to know if entity already had its activation
+                                    // command added.
+                                    if(!IsEntityProcessed(ent_lookup_table, operands))
+                                    {
+                                        // Other item operands are simply parsed as activation functions. Switch case is special, because
+                                        // function is fed with activation mask argument derived from activator mask filter (switch_mask),
+                                        // and also we need to process deactivation in a same way as activation, excluding resetting timer
+                                        // field. This is needed for two-way switch combinations (e.g. Palace Midas).
+                                        if(activator == TR_ACTIVATOR_SWITCH)
+                                        {
+                                            snprintf(buf, 128, "   activateEntity(%d, entity_index, switch_mask, %d, %d, %d); \n", operands, mask_mode, only_once, timer_field);
+                                            strcat(item_events, buf);
+                                            snprintf(buf, 128, "   activateEntity(%d, entity_index, switch_mask, %d, %d, 0); \n", operands, mask_mode, only_once);
+                                            strcat(anti_events, buf);
+                                        }
+                                        else
+                                        {
+                                            snprintf(buf, 128, "   activateEntity(%d, entity_index, 0x%02X, %d, %d, %d); \n", operands, trigger_mask, mask_mode, only_once, timer_field);
+                                            strcat(item_events, buf);
+                                            snprintf(buf, 128, "   deactivateEntity(%d, entity_index); \n", operands);
+                                            strcat(anti_events, buf);
+                                        }
+                                    }
+                                }
+                                argn++;
+                                break;
+
+                            case TR_FD_TRIGFUNC_CAMERATARGET:
+                                {
+                                    uint8_t cam_index = (*entry) & 0x007F;
+                                    entry++;
+                                    uint8_t cam_timer = ((*entry) & 0x00FF);
+                                    uint8_t cam_once  = ((*entry) & 0x0100) >> 8;
+                                    uint8_t cam_zoom  = ((*entry) & 0x1000) >> 12;
+                                    cont_bit  = ((*entry) & 0x8000) >> 15;                       // 0b10000000 00000000
+
+                                    snprintf(buf, 128, "   setCamera(%d, %d, %d, %d); \n", cam_index, cam_timer, cam_once, cam_zoom);
+                                    strcat(single_events, buf);
+                                }
+                                break;
+
+                            case TR_FD_TRIGFUNC_UWCURRENT:
+                                snprintf(buf, 128, "   moveToSink(entity_index, %d); \n", operands);
+                                strcat(cont_events, buf);
+                                break;
+
+                            case TR_FD_TRIGFUNC_FLIPMAP:
+                                // FLIPMAP trigger acts two-way for switch cases, so we add FLIPMAP off event to
+                                // anti-events array.
+                                if(activator == TR_ACTIVATOR_SWITCH)
+                                {
+                                    snprintf(buf, 128, "   setFlipMap(%d, switch_mask, 1); \n   setFlipState(%d, 1); \n", operands, operands);
+                                    strcat(single_events, buf);
+                                }
+                                else
+                                {
+                                    snprintf(buf, 128, "   setFlipMap(%d, 0x%02X, 0); \n   setFlipState(%d, 1); \n", operands, trigger_mask, operands);
+                                    strcat(single_events, buf);
+                                }
+                                break;
+
+                            case TR_FD_TRIGFUNC_FLIPON:
+                                // FLIP_ON trigger acts one-way even in switch cases, i.e. if you un-pull
+                                // the switch with FLIP_ON trigger, room will remain flipped.
+                                snprintf(buf, 128, "   setFlipState(%d, 1); \n", operands);
+                                strcat(single_events, buf);
+                                break;
+
+                            case TR_FD_TRIGFUNC_FLIPOFF:
+                                // FLIP_OFF trigger acts one-way even in switch cases, i.e. if you un-pull
+                                // the switch with FLIP_OFF trigger, room will remain unflipped.
+                                snprintf(buf, 128, "   setFlipState(%d, 0); \n", operands);
+                                strcat(single_events, buf);
+                                break;
+
+                            case TR_FD_TRIGFUNC_LOOKAT:
+                                snprintf(buf, 128, "   setCamTarget(%d, %d); \n", operands, timer_field);
+                                strcat(single_events, buf);
+                                break;
+
+                            case TR_FD_TRIGFUNC_ENDLEVEL:
+                                snprintf(buf, 128, "   setLevel(%d); \n", operands);
+                                strcat(single_events, buf);
+                                break;
+
+                            case TR_FD_TRIGFUNC_PLAYTRACK:
+                                snprintf(buf, 128, "   playStream(%d, 0x%02X); \n", operands, (trigger_mask << 1) + only_once);
+                                strcat(single_events, buf);
+                                break;
+
+                            case TR_FD_TRIGFUNC_FLIPEFFECT:
+                                snprintf(buf, 128, "   doEffect(%d, %d); \n", operands, timer_field);
+                                strcat(cont_events, buf);
+                                break;
+
+                            case TR_FD_TRIGFUNC_SECRET:
+                                snprintf(buf, 128, "   findSecret(%d); \n", operands);
+                                strcat(single_events, buf);
+                                break;
+
+                            case TR_FD_TRIGFUNC_BODYBAG:
+                                snprintf(buf, 128, "   setBodybag(%d); \n", operands);
+                                strcat(single_events, buf);
+                                break;
+
+                            case TR_FD_TRIGFUNC_FLYBY:
+                                snprintf(buf, 128, "   playFlyby(%d); \n", operands);
+                                strcat(cont_events, buf);
+                                break;
+
+                            case TR_FD_TRIGFUNC_CUTSCENE:
+                                snprintf(buf, 128, "   playCutscene(%d); \n", operands);
+                                strcat(single_events, buf);
+                                break;
+
+                            default: // UNKNOWN!
+                                break;
+                        };
+                    }
+                    while(!cont_bit && entry < end_p);
+
+                    if(script[0])
+                    {
+                        strcat(script, header);
+
+                        if(activator == TR_ACTIVATOR_NORMAL)    // Ordinary trigger cases.
+                        {
+                            if(single_events[0])
+                            {
+                                if(condition) strcat(once_condition, " ");
+                                strcat(once_condition, " if(getEntitySectorStatus(entity_index) == 0) then \n");
+                                strcat(script, once_condition);
+                                strcat(script, single_events);
+                                strcat(script, "   setEntitySectorStatus(entity_index, 1); \n");
+
+                                if(condition)
+                                {
+                                    strcat(script, "  end;\n"); // First ENDIF is tabbed for extra condition.
+                                }
+                                else
+                                {
+                                    strcat(script, " end;\n");
+                                }
+                            }
+
+                            // Item commands kind depends on action type. If type is ANTI, then item
+                            // antitriggering is engaged. If type is normal, ordinary triggering happens
+                            // in cycle with other continous commands. It is needed to prevent timer dispatch
+                            // before activator leaves trigger sector.
+
+                            if(action_type == TR_ACTIONTYPE_ANTI)
+                            {
+                                strcat(script, anti_events);
+                            }
+                            else
+                            {
+                                strcat(script, item_events);
+                            }
+
+                            strcat(script, cont_events);
+                            if(condition) strcat(script, " end;\n"); // Additional ENDIF for extra condition.
+                        }
+                        else    // SWITCH, KEY and ITEM cases.
+                        {
+                            strcat(script, single_events);
+                            strcat(script, item_events);
+                            strcat(script, cont_events);
+                            if((action_type == TR_ACTIONTYPE_SWITCH) && (activator == TR_ACTIVATOR_SWITCH))
+                            {
+                                strcat(script, buf2);
+                                if(!only_once)
+                                {
+                                    strcat(script, single_events);
+                                    strcat(script, anti_events);    // Single/continous events are engaged along with
+                                    strcat(script, cont_events);    // antitriggered items, as described above.
+                                }
+                            }
+                            strcat(script, " end;\n");
+                        }
+
+                        strcat(script, "return 1;\nend }\n");  // Finalize the entry.
+                    }
+
+                    if(action_type != TR_ACTIONTYPE_BYPASS)
+                    {
+                        // Sys_DebugLog("triggers.lua", script);    // Debug!
+                        luaL_dostring(engine_lua, script);  // Execute compiled script.
+                    }
+                }
+                break;
+
+            case TR_FD_FUNC_DEATH:
+                sector->flags |= SECTOR_FLAG_DEATH;
+                break;
+
+            case TR_FD_FUNC_CLIMB:
+                // First 4 sector flags are similar to subfunction layout.
+                sector->flags |= sub_function;
+                break;
+
+            case TR_FD_FUNC_MONKEY:
+                sector->flags |= SECTOR_FLAG_CLIMB_CEILING;
+                break;
+
+            case TR_FD_FUNC_MINECART_LEFT:
+                // Minecart left (TR3) and trigger triggerer mark (TR4-5) has the same flag value.
+                // We re-parse them properly here.
+                if(tr->game_version < TR_IV)
+                {
+                    sector->flags |= SECTOR_FLAG_MINECART_LEFT;
+                }
+                else
+                {
+                    sector->flags |= SECTOR_FLAG_TRIGGERER_MARK;
+                }
+                break;
+
+            case TR_FD_FUNC_MINECART_RIGHT:
+                // Minecart right (TR3) and beetle mark (TR4-5) has the same flag value.
+                // We re-parse them properly here.
+                if(tr->game_version < TR_IV)
+                {
+                    sector->flags |= SECTOR_FLAG_MINECART_RIGHT;
+                }
+                else
+                {
+                    sector->flags |= SECTOR_FLAG_BEETLE_MARK;
+                }
+                break;
+
+            default:
+                // Other functions are TR3+ collisional triangle functions.
+                if( (function >= TR_FD_FUNC_FLOORTRIANGLE_NW) &&
+                    (function <= TR_FD_FUNC_CEILINGTRIANGLE_NE_PORTAL_SE) )
+                {
+                    entry--;    // Go back, since these functions are parsed differently.
+
+                    end_bit = ((*entry) & 0x8000) >> 15;      // 0b10000000 00000000
+
+                    int16_t  slope_t01  = ((*entry) & 0x7C00) >> 10;      // 0b01111100 00000000
+                    int16_t  slope_t00  = ((*entry) & 0x03E0) >> 5;       // 0b00000011 11100000
+                    uint16_t slope_func = ((*entry) & 0x001F);            // 0b00000000 00011111
+
+                    // t01/t02 are 5-bit values, where sign is specified by 0x10 mask.
+
+                    if(slope_t01 & 0x10) slope_t01 |= 0xFFF0;
+                    if(slope_t00 & 0x10) slope_t00 |= 0xFFF0;
+
+                    entry++;
+
+                    uint16_t slope_t13  = ((*entry) & 0xF000) >> 12;      // 0b11110000 00000000
+                    uint16_t slope_t12  = ((*entry) & 0x0F00) >> 8;       // 0b00001111 00000000
+                    uint16_t slope_t11  = ((*entry) & 0x00F0) >> 4;       // 0b00000000 11110000
+                    uint16_t slope_t10  = ((*entry) & 0x000F);            // 0b00000000 00001111
+
+                    entry++;
+
+                    float overall_adjustment = (float)TR_Sector_BiggestCorner(slope_t10, slope_t11, slope_t12, slope_t13) * TR_METERING_STEP;
+
+                    if( (function == TR_FD_FUNC_FLOORTRIANGLE_NW)           ||
+                        (function == TR_FD_FUNC_FLOORTRIANGLE_NW_PORTAL_SW) ||
+                        (function == TR_FD_FUNC_FLOORTRIANGLE_NW_PORTAL_NE)  )
+                    {
+                        sector->floor_diagonal_type = TR_SECTOR_DIAGONAL_TYPE_NW;
+
+                        sector->floor_corners[0].m_floats[2] -= overall_adjustment - ((btScalar)slope_t12 * TR_METERING_STEP);
+                        sector->floor_corners[1].m_floats[2] -= overall_adjustment - ((btScalar)slope_t13 * TR_METERING_STEP);
+                        sector->floor_corners[2].m_floats[2] -= overall_adjustment - ((btScalar)slope_t10 * TR_METERING_STEP);
+                        sector->floor_corners[3].m_floats[2] -= overall_adjustment - ((btScalar)slope_t11 * TR_METERING_STEP);
+
+                        if(function == TR_FD_FUNC_FLOORTRIANGLE_NW_PORTAL_SW)
+                        {
+                            sector->floor_penetration_config = TR_PENETRATION_CONFIG_DOOR_VERTICAL_A;
+                        }
+                        else if(function == TR_FD_FUNC_FLOORTRIANGLE_NW_PORTAL_NE)
+                        {
+                            sector->floor_penetration_config = TR_PENETRATION_CONFIG_DOOR_VERTICAL_B;
+                        }
+                        else
+                        {
+                            sector->floor_penetration_config = TR_PENETRATION_CONFIG_SOLID;
+                        }
+                    }
+                    else if( (function == TR_FD_FUNC_FLOORTRIANGLE_NE)           ||
+                             (function == TR_FD_FUNC_FLOORTRIANGLE_NE_PORTAL_NW) ||
+                             (function == TR_FD_FUNC_FLOORTRIANGLE_NE_PORTAL_SE)  )
+                    {
+                        sector->floor_diagonal_type = TR_SECTOR_DIAGONAL_TYPE_NE;
+
+                        sector->floor_corners[0].m_floats[2] -= overall_adjustment - ((btScalar)slope_t12 * TR_METERING_STEP);
+                        sector->floor_corners[1].m_floats[2] -= overall_adjustment - ((btScalar)slope_t13 * TR_METERING_STEP);
+                        sector->floor_corners[2].m_floats[2] -= overall_adjustment - ((btScalar)slope_t10 * TR_METERING_STEP);
+                        sector->floor_corners[3].m_floats[2] -= overall_adjustment - ((btScalar)slope_t11 * TR_METERING_STEP);
+
+                        if(function == TR_FD_FUNC_FLOORTRIANGLE_NE_PORTAL_NW)
+                        {
+                            sector->floor_penetration_config = TR_PENETRATION_CONFIG_DOOR_VERTICAL_A;
+                        }
+                        else if(function == TR_FD_FUNC_FLOORTRIANGLE_NE_PORTAL_SE)
+                        {
+                            sector->floor_penetration_config = TR_PENETRATION_CONFIG_DOOR_VERTICAL_B;
+                        }
+                        else
+                        {
+                            sector->floor_penetration_config = TR_PENETRATION_CONFIG_SOLID;
+                        }
+                    }
+                    else if( (function == TR_FD_FUNC_CEILINGTRIANGLE_NW)           ||
+                             (function == TR_FD_FUNC_CEILINGTRIANGLE_NW_PORTAL_SW) ||
+                             (function == TR_FD_FUNC_CEILINGTRIANGLE_NW_PORTAL_NE)  )
+                    {
+                        sector->ceiling_diagonal_type = TR_SECTOR_DIAGONAL_TYPE_NW;
+
+                        sector->ceiling_corners[0].m_floats[2] += overall_adjustment - (btScalar)(slope_t11 * TR_METERING_STEP);
+                        sector->ceiling_corners[1].m_floats[2] += overall_adjustment - (btScalar)(slope_t10 * TR_METERING_STEP);
+                        sector->ceiling_corners[2].m_floats[2] += overall_adjustment - (btScalar)(slope_t13 * TR_METERING_STEP);
+                        sector->ceiling_corners[3].m_floats[2] += overall_adjustment - (btScalar)(slope_t12 * TR_METERING_STEP);
+
+                        if(function == TR_FD_FUNC_CEILINGTRIANGLE_NW_PORTAL_SW)
+                        {
+                            sector->ceiling_penetration_config = TR_PENETRATION_CONFIG_DOOR_VERTICAL_A;
+                        }
+                        else if(function == TR_FD_FUNC_CEILINGTRIANGLE_NW_PORTAL_NE)
+                        {
+                            sector->ceiling_penetration_config = TR_PENETRATION_CONFIG_DOOR_VERTICAL_B;
+                        }
+                        else
+                        {
+                            sector->ceiling_penetration_config = TR_PENETRATION_CONFIG_SOLID;
+                        }
+                    }
+                    else if( (function == TR_FD_FUNC_CEILINGTRIANGLE_NE)           ||
+                             (function == TR_FD_FUNC_CEILINGTRIANGLE_NE_PORTAL_NW) ||
+                             (function == TR_FD_FUNC_CEILINGTRIANGLE_NE_PORTAL_SE)  )
+                    {
+                        sector->ceiling_diagonal_type = TR_SECTOR_DIAGONAL_TYPE_NE;
+
+                        sector->ceiling_corners[0].m_floats[2] += overall_adjustment - (btScalar)(slope_t11 * TR_METERING_STEP);
+                        sector->ceiling_corners[1].m_floats[2] += overall_adjustment - (btScalar)(slope_t10 * TR_METERING_STEP);
+                        sector->ceiling_corners[2].m_floats[2] += overall_adjustment - (btScalar)(slope_t13 * TR_METERING_STEP);
+                        sector->ceiling_corners[3].m_floats[2] += overall_adjustment - (btScalar)(slope_t12 * TR_METERING_STEP);
+
+                        if(function == TR_FD_FUNC_CEILINGTRIANGLE_NE_PORTAL_NW)
+                        {
+                            sector->ceiling_penetration_config = TR_PENETRATION_CONFIG_DOOR_VERTICAL_A;
+                        }
+                        else if(function == TR_FD_FUNC_CEILINGTRIANGLE_NE_PORTAL_SE)
+                        {
+                            sector->ceiling_penetration_config = TR_PENETRATION_CONFIG_DOOR_VERTICAL_B;
+                        }
+                        else
+                        {
+                            sector->ceiling_penetration_config = TR_PENETRATION_CONFIG_SOLID;
+                        }
+                    }
+                }
+                else
+                {
+                    // Unknown floordata function!
+                }
+                break;
+        };
+        ret++;
+    }
+    while(!end_bit && entry < end_p);
+
+    if(sector->floor == TR_METERING_WALLHEIGHT)
+    {
+        sector->floor_penetration_config = TR_PENETRATION_CONFIG_WALL;
+    }
+    if(sector->ceiling == TR_METERING_WALLHEIGHT)
+    {
+        sector->ceiling_penetration_config = TR_PENETRATION_CONFIG_WALL;
+    }
+
+    return ret;
+}
+
+
+void GenerateAnimCommandsTransform(skeletal_model_p model)
+{
+    if(engine_world.anim_commands_count == 0)
+    {
+        return;
+    }
+    //Sys_DebugLog("anim_transform.txt", "MODEL[%d]", model->id);
+    for(uint16_t anim = 0;anim < model->animation_count;anim++)
+    {
+        if(model->animations[anim].num_anim_commands > 255)
+        {
+            continue;                                                           // If no anim commands or current anim has more than 255 (according to TRosettaStone).
+        }
+
+        animation_frame_p af  = model->animations + anim;
+        int16_t *pointer      = engine_world.anim_commands + af->anim_command;
+
+        for(uint32_t i = 0; i < af->num_anim_commands; i++, pointer++)
+        {
+            switch(*pointer)
+            {
+                case TR_ANIMCOMMAND_SETPOSITION:
+                    // This command executes ONLY at the end of animation.
+                    af->frames[af->frames_count-1].move[0] = (btScalar)(*++pointer);                          // x = x;
+                    af->frames[af->frames_count-1].move[2] =-(btScalar)(*++pointer);                          // z =-y
+                    af->frames[af->frames_count-1].move[1] = (btScalar)(*++pointer);                          // y = z
+                    af->frames[af->frames_count-1].command |= ANIM_CMD_MOVE;
+                    //Sys_DebugLog("anim_transform.txt", "move[anim = %d, frame = %d, frames = %d]", anim, af->frames_count-1, af->frames_count);
+                    break;
+
+                case TR_ANIMCOMMAND_JUMPDISTANCE:
+                    af->frames[af->frames_count-1].v_Vertical   = *++pointer;
+                    af->frames[af->frames_count-1].v_Horizontal = *++pointer;
+                    af->frames[af->frames_count-1].command |= ANIM_CMD_JUMP;
+                    break;
+
+                case TR_ANIMCOMMAND_EMPTYHANDS:
+                    break;
+
+                case TR_ANIMCOMMAND_KILL:
+                    break;
+
+                case TR_ANIMCOMMAND_PLAYSOUND:
+                    ++pointer;
+                    ++pointer;
+                    break;
+
+                case TR_ANIMCOMMAND_PLAYEFFECT:
+                    {
+                        int frame = *++pointer;
+                        switch(*++pointer & 0x3FFF)
+                        {
+                            case TR_EFFECT_CHANGEDIRECTION:
+                                af->frames[frame].command |= ANIM_CMD_CHANGE_DIRECTION;
+                                //Sys_DebugLog("anim_transform.txt", "dir[anim = %d, frame = %d, frames = %d]", anim, frame, af->frames_count);
+                                break;
+                        }
+                    }
+                    break;
+            }
+        }
+    }
+}
+
+
+int TR_IsSectorsIn2SideOfPortal(room_sector_p s1, room_sector_p s2, portal_p p)
+{
+    if((s1->pos[0] == s2->pos[0]) && (s1->pos[1] != s2->pos[1]) && (fabs(p->norm[1]) > 0.99))
+    {
+        btScalar min_x, max_x, min_y, max_y, x;
+        max_x = min_x = p->vertex[0];
+        for(uint16_t i=1;i<p->vertex_count;i++)
+        {
+            x = p->vertex[3 * i + 0];
+            if(x > max_x)
+            {
+                max_x = x;
+            }
+            if(x < min_x)
+            {
+                min_x = x;
+            }
+        }
+        if(s1->pos[1] > s2->pos[1])
+        {
+            min_y = s2->pos[1];
+            max_y = s1->pos[1];
+        }
+        else
+        {
+            min_y = s1->pos[1];
+            max_y = s2->pos[1];
+        }
+
+        if((s1->pos[0] < max_x) && (s1->pos[0] > min_x) && (p->centre[1] < max_y) && (p->centre[1] > min_y))
+        {
+            return 1;
+        }
+    }
+    else if((s1->pos[0] != s2->pos[0]) && (s1->pos[1] == s2->pos[1]) && (fabs(p->norm[0]) > 0.99))
+    {
+        btScalar min_x, max_x, min_y, max_y, y;
+        max_y = min_y = p->vertex[1];
+        for(uint16_t i=1;i<p->vertex_count;i++)
+        {
+            y = p->vertex[3 * i + 1];
+            if(y > max_y)
+            {
+                max_y = y;
+            }
+            if(y < min_y)
+            {
+                min_y = y;
+            }
+        }
+        if(s1->pos[0] > s2->pos[0])
+        {
+            min_x = s2->pos[0];
+            max_x = s1->pos[0];
+        }
+        else
+        {
+            min_x = s1->pos[0];
+            max_x = s2->pos[0];
+        }
+
+        if((p->centre[0] < max_x) && (p->centre[0] > min_x) && (s1->pos[1] < max_y) && (s1->pos[1] > min_y))
+        {
+            return 1;
+        }
+    }
+
+    return 0;
+}
+
+void TR_Sector_Calculate(struct world_s *world, class VT_Level *tr, long int room_index)
+{
+    room_sector_p sector;
+    room_p room = world->rooms + room_index;
+    tr5_room_t *tr_room = &tr->rooms[room_index];
+
+    /*
+     * Sectors loading
+     */
+
+    sector = room->sectors;
+    for(uint32_t i=0;i<room->sectors_count;i++,sector++)
+    {
+        /*
+         * Let us fill pointers to sectors above and sectors below
+         */
+
+        uint8_t rp = tr_room->sector_list[i].room_below;
+        sector->sector_below = NULL;
+        if(rp >= 0 && rp < world->room_count && rp != 255)
+        {
+            sector->sector_below = Room_GetSectorRaw(world->rooms + rp, sector->pos);
+        }
+        rp = tr_room->sector_list[i].room_above;
+        sector->sector_above = NULL;
+        if(rp >= 0 && rp < world->room_count && rp != 255)
+        {
+            sector->sector_above = Room_GetSectorRaw(world->rooms + rp, sector->pos);
+        }
+
+        room_sector_p near_sector = NULL;
+
+        /**** OX *****/
+        if((sector->index_y > 0) && (sector->index_y < room->sectors_y - 1) && (sector->index_x == 0))
+        {
+            near_sector = sector + room->sectors_y;
+        }
+        if((sector->index_y > 0) && (sector->index_y < room->sectors_y - 1) && (sector->index_x == room->sectors_x - 1))
+        {
+            near_sector = sector - room->sectors_y;
+        }
+        /**** OY *****/
+        if((sector->index_x > 0) && (sector->index_x < room->sectors_x - 1) && (sector->index_y == 0))
+        {
+            near_sector = sector + 1;
+        }
+        if((sector->index_x > 0) && (sector->index_x < room->sectors_x - 1) && (sector->index_y == room->sectors_y - 1))
+        {
+            near_sector = sector - 1;
+        }
+
+        if((near_sector != NULL) && (sector->portal_to_room >= 0))
+        {
+            portal_p p = room->portals;
+            for(uint16_t j=0;j<room->portal_count;j++,p++)
+            {
+                if((p->norm[2] < 0.01) && ((p->norm[2] > -0.01)))
+                {
+                    room_sector_p dst = Room_GetSectorRaw(p->dest_room, sector->pos);
+                    room_sector_p orig_dst = Room_GetSectorRaw(engine_world.rooms + sector->portal_to_room, sector->pos);
+                    if((dst != NULL) && (dst->portal_to_room < 0) && (dst->floor != TR_METERING_WALLHEIGHT) && (dst->ceiling != TR_METERING_WALLHEIGHT) && ((uint32_t)sector->portal_to_room != p->dest_room->id) && (dst->floor < orig_dst->floor) && TR_IsSectorsIn2SideOfPortal(near_sector, dst, p))
+                    {
+                        sector->portal_to_room = p->dest_room->id;
+                        orig_dst = dst;
+                    }
+                }
+            }
+        }
+    }
+}
+
+void TR_vertex_to_arr(btScalar v[3], tr5_vertex_t *tr_v)
+{
+    v[0] = tr_v->x;
+    v[1] =-tr_v->z;
+    v[2] = tr_v->y;
+}
+
+void TR_color_to_arr(btScalar v[4], tr5_colour_t *tr_c)
+{
+    v[0] = tr_c->r * 2;
+    v[1] = tr_c->g * 2;
+    v[2] = tr_c->b * 2;
+    v[3] = tr_c->a * 2;
+}
+
+room_sector_p TR_GetRoomSector(uint32_t room_id, int sx, int sy)
+{
+    room_p room;
+    if(room_id >= engine_world.room_count)
+    {
+        return NULL;
+    }
+
+    room = engine_world.rooms + room_id;
+    if((sx < 0) || (sx >= room->sectors_x) || (sy < 0) || (sy >= room->sectors_y))
+    {
+        return NULL;
+    }
+
+    return room->sectors + sx * room->sectors_y + sy;
+}
+
+int lua_SetSectorFloorConfig(lua_State * lua)
+{
+    int id, sx, sy, top;
+
+    top = lua_gettop(lua);
+
+    if(top < 10)
+    {
+        Con_AddLine("Wrong arguments number, must be (room_id, index_x, index_y, penetration_config, diagonal_type, floor, z0, z1, z2, z3)", FONTSTYLE_CONSOLE_WARNING);
+        return 0;
+    }
+
+    id = lua_tointeger(lua, 1);
+    sx = lua_tointeger(lua, 2);
+    sy = lua_tointeger(lua, 3);
+    room_sector_p rs = TR_GetRoomSector(id, sx, sy);
+    if(rs == NULL)
+    {
+        Con_AddLine("wrong sector info", FONTSTYLE_CONSOLE_WARNING);
+        return 0;
+    }
+
+    if(!lua_isnil(lua, 4))  rs->floor_penetration_config = lua_tointeger(lua, 4);
+    if(!lua_isnil(lua, 5))  rs->floor_diagonal_type = lua_tointeger(lua, 5);
+    if(!lua_isnil(lua, 6))  rs->floor = lua_tonumber(lua, 6);
+    rs->floor_corners[0].m_floats[2] = lua_tonumber(lua, 7);
+    rs->floor_corners[1].m_floats[2] = lua_tonumber(lua, 8);
+    rs->floor_corners[2].m_floats[2] = lua_tonumber(lua, 9);
+    rs->floor_corners[3].m_floats[2] = lua_tonumber(lua, 10);
+
+    return 0;
+}
+
+int lua_SetSectorCeilingConfig(lua_State * lua)
+{
+    int id, sx, sy, top;
+
+    top = lua_gettop(lua);
+
+    if(top < 10)
+    {
+        Con_AddLine("wrong arguments number, must be (room_id, index_x, index_y, penetration_config, diagonal_type, ceiling, z0, z1, z2, z3)", FONTSTYLE_CONSOLE_WARNING);
+        return 0;
+    }
+
+    id = lua_tointeger(lua, 1);
+    sx = lua_tointeger(lua, 2);
+    sy = lua_tointeger(lua, 3);
+    room_sector_p rs = TR_GetRoomSector(id, sx, sy);
+    if(rs == NULL)
+    {
+        Con_AddLine("wrong sector info", FONTSTYLE_CONSOLE_WARNING);
+        return 0;
+    }
+
+    if(!lua_isnil(lua, 4))  rs->ceiling_penetration_config = lua_tointeger(lua, 4);
+    if(!lua_isnil(lua, 5))  rs->ceiling_diagonal_type = lua_tointeger(lua, 5);
+    if(!lua_isnil(lua, 6))  rs->ceiling = lua_tonumber(lua, 6);
+    rs->ceiling_corners[0].m_floats[2] = lua_tonumber(lua, 7);
+    rs->ceiling_corners[1].m_floats[2] = lua_tonumber(lua, 8);
+    rs->ceiling_corners[2].m_floats[2] = lua_tonumber(lua, 9);
+    rs->ceiling_corners[3].m_floats[2] = lua_tonumber(lua, 10);
+
+    return 0;
+}
+
+int lua_SetSectorPortal(lua_State * lua)
+{
+    int id, sx, sy, top;
+
+    top = lua_gettop(lua);
+
+    if(top < 4)
+    {
+        Con_AddLine("wrong arguments number, must be (room_id, index_x, index_y, portal_room_id)", FONTSTYLE_CONSOLE_WARNING);
+        return 0;
+    }
+
+    id = lua_tointeger(lua, 1);
+    sx = lua_tointeger(lua, 2);
+    sy = lua_tointeger(lua, 3);
+    room_sector_p rs = TR_GetRoomSector(id, sx, sy);
+    if(rs == NULL)
+    {
+        Con_AddLine("wrong sector info", FONTSTYLE_CONSOLE_WARNING);
+        return 0;
+    }
+
+    uint32_t p = lua_tointeger(lua, 4);
+    if(p < engine_world.room_count)
+    {
+        rs->portal_to_room = p;
+    }
+
+    return 0;
+}
+
+int lua_SetSectorFlags(lua_State * lua)
+{
+    int id, sx, sy, top;
+
+    top = lua_gettop(lua);
+
+    if(top < 7)
+    {
+        Con_AddLine("wrong arguments number, must be (room_id, index_x, index_y, fp_flag, ft_flag, cp_flag, ct_flag)", FONTSTYLE_CONSOLE_WARNING);
+        return 0;
+    }
+
+    id = lua_tointeger(lua, 1);
+    sx = lua_tointeger(lua, 2);
+    sy = lua_tointeger(lua, 3);
+    room_sector_p rs = TR_GetRoomSector(id, sx, sy);
+    if(rs == NULL)
+    {
+        Con_AddLine("wrong sector info", FONTSTYLE_CONSOLE_WARNING);
+        return 0;
+    }
+
+    if(!lua_isnil(lua, 4))  rs->floor_penetration_config = lua_tointeger(lua, 4);
+    if(!lua_isnil(lua, 5))  rs->floor_diagonal_type = lua_tointeger(lua, 5);
+    if(!lua_isnil(lua, 6))  rs->ceiling_penetration_config = lua_tointeger(lua, 6);
+    if(!lua_isnil(lua, 7))  rs->ceiling_diagonal_type = lua_tointeger(lua, 7);
+
+    return 0;
+}
+
+void TR_GenWorld(struct world_s *world, class VT_Level *tr)
+{
+    world->version = tr->game_version;
+
+    // Process configuration scripts.
+
+    char temp_script_name[256];
+    Engine_GetLevelScriptName(tr->game_version, temp_script_name);
+
+    level_script = luaL_newstate();
+    if(level_script != NULL)
+    {
+        luaL_openlibs(level_script);
+        lua_register(level_script, "setSectorFloorConfig", lua_SetSectorFloorConfig);
+        lua_register(level_script, "setSectorCeilingConfig", lua_SetSectorCeilingConfig);
+        lua_register(level_script, "setSectorPortal", lua_SetSectorPortal);
+        lua_register(level_script, "setSectorFlags", lua_SetSectorFlags);
+
+        luaL_dofile(level_script, "scripts/staticmesh/staticmesh_script.lua");
+        int lua_err = luaL_dofile(level_script, temp_script_name);
+
+        if(lua_err)
+        {
+            Sys_DebugLog("lua_out.txt", "%s", lua_tostring(level_script, -1));
+            lua_pop(level_script, 1);
+            lua_close(level_script);
+            level_script = NULL;
+        }
+    }
+
+    objects_flags_conf = luaL_newstate();
+    if(objects_flags_conf != NULL)
+    {
+        luaL_openlibs(objects_flags_conf);
+        int lua_err = luaL_loadfile(objects_flags_conf, "scripts/entity/entity_properties.lua");
+        lua_pcall(objects_flags_conf, 0, 0, 0);
+        if(lua_err)
+        {
+            Sys_DebugLog("lua_out.txt", "%s", lua_tostring(objects_flags_conf, -1));
+            lua_pop(objects_flags_conf, 1);
+            lua_close(objects_flags_conf);
+            objects_flags_conf = NULL;
+        }
+    }
+
+    ent_ID_override = luaL_newstate();
+    if(ent_ID_override != NULL)
+    {
+        luaL_openlibs(ent_ID_override);
+        int lua_err = luaL_loadfile(ent_ID_override, "scripts/entity/entity_model_ID_override.lua");
+        lua_pcall(ent_ID_override, 0, 0, 0);
+        if(lua_err)
+        {
+            Sys_DebugLog("lua_out.txt", "%s", lua_tostring(ent_ID_override, -1));
+            lua_pop(ent_ID_override, 1);
+            lua_close(ent_ID_override);
+            ent_ID_override = NULL;
+        }
+    }
+
+    // Begin generating world.
+
+    Gui_DrawLoadScreen(200);
+
+    TR_GenRBTrees(world);
+
+    Gui_DrawLoadScreen(250);
+
+    TR_GenTextures(world, tr);  // Generate OGL textures
+
+    Gui_DrawLoadScreen(300);
+
+    /*
+     * Copy anim commands
+     */
+    world->anim_commands_count = tr->anim_commands_count;
+    world->anim_commands = tr->anim_commands;
+    tr->anim_commands = NULL;
+    tr->anim_commands_count = 0;
+
+    TR_GenAnimTextures(world, tr);  // Generate animated textures
+
+    Gui_DrawLoadScreen(400);
+
+    TR_GenMeshes(world, tr);        // Generate all meshes
+
+    Gui_DrawLoadScreen(500);
+
+    TR_GenSprites(world, tr);       // Generate all sprites
+
+    Gui_DrawLoadScreen(550);
+
+    // Generate boxes.
+
+    world->room_boxes = NULL;
+    world->room_box_count = tr->boxes_count;
+    if(world->room_box_count)
+    {
+        world->room_boxes = (room_box_p)malloc(world->room_box_count * sizeof(room_box_t));
+        for(uint32_t i=0;i<world->room_box_count;i++)
+        {
+            world->room_boxes[i].overlap_index = tr->boxes[i].overlap_index;
+            world->room_boxes[i].true_floor =-tr->boxes[i].true_floor;
+            world->room_boxes[i].x_min = tr->boxes[i].xmin;
+            world->room_boxes[i].x_max = tr->boxes[i].xmax;
+            world->room_boxes[i].y_min =-tr->boxes[i].zmax;
+            world->room_boxes[i].y_max =-tr->boxes[i].zmin;
+        }
+    }
+
+    // Generate cameras & sinks.
+
+    world->cameras_sinks = NULL;
+    world->cameras_sinks_count = tr->cameras_count;
+    if(world->cameras_sinks_count)
+    {
+        world->cameras_sinks = (stat_camera_sink_p)malloc(world->cameras_sinks_count * sizeof(stat_camera_sink_t));
+        for(uint32_t i=0;i<world->cameras_sinks_count;i++)
+        {
+            world->cameras_sinks[i].x                   =  tr->cameras[i].x;
+            world->cameras_sinks[i].y                   =  tr->cameras[i].z;
+            world->cameras_sinks[i].z                   = -tr->cameras[i].y;
+            world->cameras_sinks[i].room_or_strength    =  tr->cameras[i].room;
+            world->cameras_sinks[i].flag_or_zone        =  tr->cameras[i].unknown1;
+        }
+    }
+
+    TR_GenRooms(world, tr);     // Build all rooms
+
+    TR_GenRoomFlipMap(world);
+
+    Gui_DrawLoadScreen(650);
+
+    // Build all skeletal models. Must be generated before TR_Sector_Calculate() function.
+    TR_GenSkeletalModels(world, tr);
+
+    Gui_DrawLoadScreen(700);
+
+    TR_GenEntities(world, tr);  // Build all moveables (entities)
+
+    Gui_DrawLoadScreen(750);
+
+    TR_GenRoomProperties(world, tr);
+
+    Gui_DrawLoadScreen(800);
+
+    TR_GenRoomCollision(world);
+
+    Gui_DrawLoadScreen(900);
+
+    // Initialize audio.
+
+    Audio_Init(TR_AUDIO_MAX_CHANNELS, tr);
+
+    Gui_DrawLoadScreen(950);
+
+    // Find and set skybox.
+
+    world->sky_box = TR_GetSkybox(world, tr->game_version);
+
+    // Load entity collision flags and ID overrides from script.
+
+    if(objects_flags_conf)
+    {
+        lua_close(objects_flags_conf);
+        objects_flags_conf = NULL;
+    }
+
+    if(ent_ID_override)
+    {
+        lua_close(ent_ID_override);
+        ent_ID_override = NULL;
+    }
+
+    if(level_script)
+    {
+        lua_close(level_script);
+        level_script = NULL;
+    }
+
+    // Generate VBOs for meshes.
+
+    for(uint32_t i=0;i<world->meshes_count;i++)
+    {
+        if(world->meshes[i].vertex_count)
+        {
+            Mesh_GenVBO(world->meshes + i);
+        }
+    }
+
+    Gui_DrawLoadScreen(1000);
+
+    for(uint32_t i=0;i<world->room_count;i++)
+    {
+        if((world->rooms[i].mesh) && (world->rooms[i].mesh->vertex_count))
+        {
+            Mesh_GenVBO(world->rooms[i].mesh);
+        }
+    }
+
+    // Process level autoexec loading.
+
+    Engine_GetLevelScriptName(tr->game_version, temp_script_name, "_autoexec");
+
+    luaL_dofile(engine_lua, "scripts/autoexec.lua");    // do standart autoexec
+    luaL_dofile(engine_lua, temp_script_name);          // do level-specific autoexec
+
+    if((world->items_tree != NULL) && (world->items_tree->root != NULL))
+    {
+        Items_CheckEntities(world->items_tree->root);
+    }
+
+    room_p r = world->rooms;
+    for(uint32_t i=0;i<world->room_count;i++,r++)
+    {
+        if(r->base_room != NULL)
+        {
+            Room_Disable(r);                             //Disable current room
+        }
+
+        if((r->portal_count == 0) && (world->room_count > 1))
+        {
+            Room_Disable(r);
+        }
+    }
+
+    // Set loadscreen fader to fade-in state.
+    Gui_FadeStart(FADER_LOADSCREEN, GUI_FADER_DIR_IN);
+}
+
+
+void TR_GenRBTrees(struct world_s *world)
+{
+    world->entity_tree = RB_Init();
+    world->entity_tree->rb_compEQ = compEntityEQ;
+    world->entity_tree->rb_compLT = compEntityLT;
+    world->entity_tree->rb_free_data = RBEntityFree;
+
+    world->items_tree = RB_Init();
+    world->items_tree->rb_compEQ = compEntityEQ;
+    world->items_tree->rb_compLT = compEntityLT;
+    world->items_tree->rb_free_data = RBItemFree;
+}
+
+
+void TR_GenRooms(struct world_s *world, class VT_Level *tr)
+{
+    world->room_count = tr->rooms_count;
+    room_p r = world->rooms = (room_p)calloc(world->room_count, sizeof(room_t));
+    for(uint32_t i=0;i<world->room_count;i++,r++)
+    {
+        TR_GenRoom(i, r, world, tr);
+        r->frustum = Frustum_Create();
+    }
+}
+
+void TR_GenRoom(size_t room_index, struct room_s *room, struct world_s *world, class VT_Level *tr)
+{
+    portal_p p;
+    room_p r_dest;
+    tr5_room_t *tr_room = &tr->rooms[room_index];
+    tr_staticmesh_t *tr_static;
+    static_mesh_p r_static;
+    tr_room_portal_t *tr_portal;
+    room_sector_p sector;
+    btVector3 localInertia(0, 0, 0);
+    btTransform startTransform;
+    btCollisionShape *cshape;
+
+    room->id = room_index;
+    room->active = 1;
+    room->flags = tr->rooms[room_index].flags;
+    room->light_mode = tr->rooms[room_index].light_mode;
+    room->reverb_info = tr->rooms[room_index].reverb_info;
+    room->water_scheme = tr->rooms[room_index].water_scheme;
+    room->alternate_group = tr->rooms[room_index].alternate_group;
+
+    Mat4_E_macro(room->transform);
+    room->transform[12] = tr->rooms[room_index].offset.x;                       // x = x;
+    room->transform[13] =-tr->rooms[room_index].offset.z;                       // y =-z;
+    room->transform[14] = tr->rooms[room_index].offset.y;                       // z = y;
+    room->ambient_lighting[0] = tr->rooms[room_index].light_colour.r * 2;
+    room->ambient_lighting[1] = tr->rooms[room_index].light_colour.g * 2;
+    room->ambient_lighting[2] = tr->rooms[room_index].light_colour.b * 2;
+    room->self = (engine_container_p)calloc(1, sizeof(engine_container_t));
+    room->self->room = room;
+    room->self->object = room;
+    room->self->object_type = OBJECT_ROOM_BASE;
+
+    TR_GenRoomMesh(world, room_index, room, tr);
+
+    room->bt_body = NULL;
+    /*
+     *  let us load static room meshes
+     */
+    room->static_mesh_count = tr_room->num_static_meshes;
+    room->static_mesh = NULL;
+    if(room->static_mesh_count)
+    {
+        room->static_mesh = (static_mesh_p)calloc(room->static_mesh_count, sizeof(static_mesh_t));
+    }
+
+    r_static = room->static_mesh;
+    for(uint16_t i=0;i<tr_room->num_static_meshes;i++)
+    {
+        tr_static = tr->find_staticmesh_id(tr_room->static_meshes[i].object_id);
+        if(tr_static == NULL)
+        {
+            room->static_mesh_count--;
+            continue;
+        }
+        r_static->self = (engine_container_p)calloc(1, sizeof(engine_container_t));
+        r_static->self->room = room;
+        r_static->self->object = room->static_mesh + i;
+        r_static->self->object_type = OBJECT_STATIC_MESH;
+        r_static->object_id = tr_room->static_meshes[i].object_id;
+        r_static->mesh = world->meshes + tr->mesh_indices[tr_static->mesh];
+        r_static->pos[0] = tr_room->static_meshes[i].pos.x;
+        r_static->pos[1] =-tr_room->static_meshes[i].pos.z;
+        r_static->pos[2] = tr_room->static_meshes[i].pos.y;
+        r_static->rot[0] = tr_room->static_meshes[i].rotation;
+        r_static->rot[1] = 0.0;
+        r_static->rot[2] = 0.0;
+        r_static->tint[0] = tr_room->static_meshes[i].tint.r * 2;
+        r_static->tint[1] = tr_room->static_meshes[i].tint.g * 2;
+        r_static->tint[2] = tr_room->static_meshes[i].tint.b * 2;
+        r_static->tint[3] = tr_room->static_meshes[i].tint.a * 2;
+        r_static->obb = OBB_Create();
+
+        r_static->cbb_min[0] = tr_static->collision_box[0].x;
+        r_static->cbb_min[1] =-tr_static->collision_box[0].z;
+        r_static->cbb_min[2] = tr_static->collision_box[1].y;
+        r_static->cbb_max[0] = tr_static->collision_box[1].x;
+        r_static->cbb_max[1] =-tr_static->collision_box[1].z;
+        r_static->cbb_max[2] = tr_static->collision_box[0].y;
+        vec3_copy(r_static->mesh->bb_min, r_static->cbb_min);
+        vec3_copy(r_static->mesh->bb_max, r_static->cbb_max);
+
+        r_static->vbb_min[0] = tr_static->visibility_box[0].x;
+        r_static->vbb_min[1] =-tr_static->visibility_box[0].z;
+        r_static->vbb_min[2] = tr_static->visibility_box[1].y;
+        r_static->vbb_max[0] = tr_static->visibility_box[1].x;
+        r_static->vbb_max[1] =-tr_static->visibility_box[1].z;
+        r_static->vbb_max[2] = tr_static->visibility_box[0].y;
+
+        r_static->obb->transform = room->static_mesh[i].transform;
+        r_static->obb->r = room->static_mesh[i].mesh->R;
+        Mat4_E(r_static->transform);
+        Mat4_Translate(r_static->transform, r_static->pos);
+        Mat4_RotateZ(r_static->transform, r_static->rot[0]);
+        r_static->was_rendered = 0;
+        OBB_Rebuild(r_static->obb, r_static->vbb_min, r_static->vbb_max);
+        OBB_Transform(r_static->obb);
+
+        r_static->self->collide_flag = 0x02;  // Still better than ghost collision.
+        r_static->bt_body = NULL;
+        r_static->hide = 0;
+
+        TR_SetStaticMeshFlags(r_static);
+        if(r_static->self->collide_flag != 0x00)
+        {
+            cshape = BT_CSfromMesh(r_static->mesh, true, true, r_static->self->collide_flag);
+            if(cshape)
+            {
+                startTransform.setFromOpenGLMatrix(r_static->transform);
+                btDefaultMotionState* motionState = new btDefaultMotionState(startTransform);
+                r_static->bt_body = new btRigidBody(0.0, motionState, cshape, localInertia);
+                bt_engine_dynamicsWorld->addRigidBody(r_static->bt_body, COLLISION_GROUP_ALL, COLLISION_MASK_ALL);
+                r_static->bt_body->setUserPointer(r_static->self);
+            }
+        }
+        r_static++;
+    }
+    /*
+     * sprites loading section
+     */
+    room->sprites_count = tr_room->num_sprites;
+    if(room->sprites_count != 0)
+    {
+        room->sprites = (room_sprite_p)calloc(room->sprites_count, sizeof(room_sprite_t));
+        for(uint32_t i=0;i<room->sprites_count;i++)
+        {
+            if((tr_room->sprites[i].texture >= 0) && ((uint32_t)tr_room->sprites[i].texture < world->sprites_count))
+            {
+                room->sprites[i].sprite = world->sprites + tr_room->sprites[i].texture;
+                TR_vertex_to_arr(room->sprites[i].pos, &tr_room->vertices[tr_room->sprites[i].vertex].vertex);
+                vec3_add(room->sprites[i].pos, room->sprites[i].pos, room->transform+12);
+            }
+        }
+    }
+
+    /*
+     * let us load sectors
+     */
+    room->sectors_x = tr_room->num_xsectors;
+    room->sectors_y = tr_room->num_zsectors;
+    room->sectors_count = room->sectors_x * room->sectors_y;
+    room->sectors = (room_sector_p)malloc(room->sectors_count * sizeof(room_sector_t));
+
+    /*
+     * base sectors information loading and collisional mesh creation
+     */
+
+    // To avoid manipulating with unnecessary information, we declare simple
+    // heightmap here, which will be operated with sector and floordata parsing,
+    // then vertical inbetween polys will be constructed, and Bullet collisional
+    // object will be created. Afterwards, this heightmap also can be used to
+    // quickly detect slopes for pushable blocks and other entities that rely on
+    // floor level.
+
+    sector = room->sectors;
+    for(uint32_t i=0;i<room->sectors_count;i++,sector++)
+    {
+        // Filling base sectors information.
+
+        sector->index_x = i / room->sectors_y;
+        sector->index_y = i % room->sectors_y;
+
+        sector->pos[0] = room->transform[12] + sector->index_x * TR_METERING_SECTORSIZE + 0.5 * TR_METERING_SECTORSIZE;
+        sector->pos[1] = room->transform[13] + sector->index_y * TR_METERING_SECTORSIZE + 0.5 * TR_METERING_SECTORSIZE;
+        sector->pos[2] = 0.5 * (tr_room->y_bottom + tr_room->y_top);
+
+        sector->owner_room = room;
+        sector->box_index  = tr_room->sector_list[i].box_index;
+
+        sector->material = tr_room->sector_list[i].box_index & 0x0F;
+
+        sector->flags = 0;  // Clear sector flags.
+
+        if(sector->box_index == 0xFFFF)
+        {
+            sector->box_index = -1;
+        }
+
+        sector->floor      = -TR_METERING_STEP * (int)tr_room->sector_list[i].floor;
+        sector->ceiling    = -TR_METERING_STEP * (int)tr_room->sector_list[i].ceiling;
+        sector->trig_index = tr_room->sector_list[i].fd_index;
+
+        // BUILDING CEILING HEIGHTMAP.
+
+        // Penetration config is used later to build inbetween vertical collision polys.
+        // If sector's penetration config is a wall, we simply build a vertical plane to
+        // isolate this sector from top to bottom. Also, this allows to trick out wall
+        // sectors inside another wall sectors to be ignored completely when building
+        // collisional mesh.
+        // Door penetration config means that we should either ignore sector collision
+        // completely (classic door) or ignore one of the triangular sector parts (TR3+).
+
+        if(sector->ceiling == TR_METERING_WALLHEIGHT)
+        {
+            room->sectors[i].ceiling_penetration_config = TR_PENETRATION_CONFIG_WALL;
+        }
+        else if(tr_room->sector_list[i].room_above != 0xFF)
+        {
+            room->sectors[i].ceiling_penetration_config = TR_PENETRATION_CONFIG_GHOST;
+        }
+        else
+        {
+            room->sectors[i].ceiling_penetration_config = TR_PENETRATION_CONFIG_SOLID;
+        }
+
+        // Reset some sector parameters to avoid garbaged memory issues.
+
+        room->sectors[i].portal_to_room = -1;
+        room->sectors[i].ceiling_diagonal_type = TR_SECTOR_DIAGONAL_TYPE_NONE;
+        room->sectors[i].floor_diagonal_type   = TR_SECTOR_DIAGONAL_TYPE_NONE;
+
+        // Now, we define heightmap cells position and draft (flat) height.
+        // Draft height is derived from sector's floor and ceiling values, which are
+        // copied into heightmap cells Y coordinates. As result, we receive flat
+        // heightmap cell, which will be operated later with floordata.
+
+        room->sectors[i].ceiling_corners[0].m_floats[0] = (btScalar)sector->index_x * TR_METERING_SECTORSIZE;
+        room->sectors[i].ceiling_corners[0].m_floats[1] = (btScalar)sector->index_y * TR_METERING_SECTORSIZE + TR_METERING_SECTORSIZE;
+        room->sectors[i].ceiling_corners[0].m_floats[2] = (btScalar)sector->ceiling;
+
+        room->sectors[i].ceiling_corners[1].m_floats[0] = (btScalar)sector->index_x * TR_METERING_SECTORSIZE + TR_METERING_SECTORSIZE;
+        room->sectors[i].ceiling_corners[1].m_floats[1] = (btScalar)sector->index_y * TR_METERING_SECTORSIZE + TR_METERING_SECTORSIZE;
+        room->sectors[i].ceiling_corners[1].m_floats[2] = (btScalar)sector->ceiling;
+
+        room->sectors[i].ceiling_corners[2].m_floats[0] = (btScalar)sector->index_x * TR_METERING_SECTORSIZE + TR_METERING_SECTORSIZE;
+        room->sectors[i].ceiling_corners[2].m_floats[1] = (btScalar)sector->index_y * TR_METERING_SECTORSIZE;
+        room->sectors[i].ceiling_corners[2].m_floats[2] = (btScalar)sector->ceiling;
+
+        room->sectors[i].ceiling_corners[3].m_floats[0] = (btScalar)sector->index_x * TR_METERING_SECTORSIZE;
+        room->sectors[i].ceiling_corners[3].m_floats[1] = (btScalar)sector->index_y * TR_METERING_SECTORSIZE;
+        room->sectors[i].ceiling_corners[3].m_floats[2] = (btScalar)sector->ceiling;
+
+        // BUILDING FLOOR HEIGHTMAP.
+
+        // Features same steps as for the ceiling.
+
+        if(sector->floor == TR_METERING_WALLHEIGHT)
+        {
+            room->sectors[i].floor_penetration_config = TR_PENETRATION_CONFIG_WALL;
+        }
+        else if(tr_room->sector_list[i].room_below != 0xFF)
+        {
+            room->sectors[i].floor_penetration_config = TR_PENETRATION_CONFIG_GHOST;
+        }
+        else
+        {
+            room->sectors[i].floor_penetration_config = TR_PENETRATION_CONFIG_SOLID;
+        }
+
+        room->sectors[i].floor_corners[0].m_floats[0] = (btScalar)sector->index_x * TR_METERING_SECTORSIZE;
+        room->sectors[i].floor_corners[0].m_floats[1] = (btScalar)sector->index_y * TR_METERING_SECTORSIZE + TR_METERING_SECTORSIZE;
+        room->sectors[i].floor_corners[0].m_floats[2] = (btScalar)sector->floor;
+
+        room->sectors[i].floor_corners[1].m_floats[0] = (btScalar)sector->index_x * TR_METERING_SECTORSIZE + TR_METERING_SECTORSIZE;
+        room->sectors[i].floor_corners[1].m_floats[1] = (btScalar)sector->index_y * TR_METERING_SECTORSIZE + TR_METERING_SECTORSIZE;
+        room->sectors[i].floor_corners[1].m_floats[2] = (btScalar)sector->floor;
+
+        room->sectors[i].floor_corners[2].m_floats[0] = (btScalar)sector->index_x * TR_METERING_SECTORSIZE + TR_METERING_SECTORSIZE;
+        room->sectors[i].floor_corners[2].m_floats[1] = (btScalar)sector->index_y * TR_METERING_SECTORSIZE;
+        room->sectors[i].floor_corners[2].m_floats[2] = (btScalar)sector->floor;
+
+        room->sectors[i].floor_corners[3].m_floats[0] = (btScalar)sector->index_x * TR_METERING_SECTORSIZE;
+        room->sectors[i].floor_corners[3].m_floats[1] = (btScalar)sector->index_y * TR_METERING_SECTORSIZE;
+        room->sectors[i].floor_corners[3].m_floats[2] = (btScalar)sector->floor;
+    }
+
+    /*
+     *  load lights
+     */
+    room->light_count = tr_room->num_lights;
+    room->lights = NULL;
+    if(room->light_count)
+    {
+        room->lights = (light_p)malloc(room->light_count * sizeof(light_t));
+    }
+
+    for(uint16_t i=0;i<tr_room->num_lights;i++)
+    {
+        switch(tr_room->lights[i].light_type)
+        {
+        case 0:
+            room->lights[i].light_type = LT_SUN;
+            break;
+        case 1:
+            room->lights[i].light_type = LT_POINT;
+            break;
+        case 2:
+            room->lights[i].light_type = LT_SPOTLIGHT;
+            break;
+        case 3:
+            room->lights[i].light_type = LT_SHADOW;
+            break;
+        default:
+            room->lights[i].light_type = LT_NULL;
+            break;
+        }
+
+        room->lights[i].pos[0] = tr_room->lights[i].pos.x;
+        room->lights[i].pos[1] = -tr_room->lights[i].pos.z;
+        room->lights[i].pos[2] = tr_room->lights[i].pos.y;
+        room->lights[i].pos[3] = 1.0f;
+
+        if(room->lights[i].light_type == LT_SHADOW)
+        {
+            room->lights[i].colour[0] = -(tr_room->lights[i].color.r / 255.0f) * tr_room->lights[i].intensity;
+            room->lights[i].colour[1] = -(tr_room->lights[i].color.g / 255.0f) * tr_room->lights[i].intensity;
+            room->lights[i].colour[2] = -(tr_room->lights[i].color.b / 255.0f) * tr_room->lights[i].intensity;
+            room->lights[i].colour[3] = 1.0f;
+        }
+        else
+        {
+            room->lights[i].colour[0] = (tr_room->lights[i].color.r / 255.0f) * tr_room->lights[i].intensity;
+            room->lights[i].colour[1] = (tr_room->lights[i].color.g / 255.0f) * tr_room->lights[i].intensity;
+            room->lights[i].colour[2] = (tr_room->lights[i].color.b / 255.0f) * tr_room->lights[i].intensity;
+            room->lights[i].colour[3] = 1.0f;
+        }
+
+        room->lights[i].inner = tr_room->lights[i].r_inner;
+        room->lights[i].outer = tr_room->lights[i].r_outer;
+        room->lights[i].length = tr_room->lights[i].length;
+        room->lights[i].cutoff = tr_room->lights[i].cutoff;
+
+        room->lights[i].falloff = 0.001f / room->lights[i].outer;
+    }
+
+
+    /*
+     * portals loading / calculation!!!
+     */
+    room->portal_count = tr_room->num_portals;
+    p = room->portals = (portal_p)calloc(room->portal_count, sizeof(portal_t));
+    tr_portal = tr_room->portals;
+    for(uint16_t i=0;i<room->portal_count;i++,p++,tr_portal++)
+    {
+        r_dest = world->rooms + tr_portal->adjoining_room;
+        p->vertex_count = 4;                                                    // in original TR all portals are axis aligned rectangles
+        p->vertex = (btScalar*)malloc(3*p->vertex_count*sizeof(btScalar));
+        p->flag = 0;
+        p->dest_room = r_dest;
+        p->current_room = room;
+        TR_vertex_to_arr(p->vertex  , &tr_portal->vertices[3]);
+        vec3_add(p->vertex, p->vertex, room->transform+12);
+        TR_vertex_to_arr(p->vertex+3, &tr_portal->vertices[2]);
+        vec3_add(p->vertex+3, p->vertex+3, room->transform+12);
+        TR_vertex_to_arr(p->vertex+6, &tr_portal->vertices[1]);
+        vec3_add(p->vertex+6, p->vertex+6, room->transform+12);
+        TR_vertex_to_arr(p->vertex+9, &tr_portal->vertices[0]);
+        vec3_add(p->vertex+9, p->vertex+9, room->transform+12);
+        vec3_add(p->centre, p->vertex, p->vertex+3);
+        vec3_add(p->centre, p->centre, p->vertex+6);
+        vec3_add(p->centre, p->centre, p->vertex+9);
+        p->centre[0] /= 4.0;
+        p->centre[1] /= 4.0;
+        p->centre[2] /= 4.0;
+        Portal_GenNormale(p);
+
+        /*
+         * Portal position fix...
+         */
+        // X_MIN
+        if((p->norm[0] > 0.999) && (((int)p->centre[0])%2))
+        {
+            btScalar pos[3] = {1.0, 0.0, 0.0};
+            Portal_Move(p, pos);
+        }
+
+        // Y_MIN
+        if((p->norm[1] > 0.999) && (((int)p->centre[1])%2))
+        {
+            btScalar pos[3] = {0.0, 1.0, 0.0};
+            Portal_Move(p, pos);
+        }
+
+        // Z_MAX
+        if((p->norm[2] <-0.999) && (((int)p->centre[2])%2))
+        {
+            btScalar pos[3] = {0.0, 0.0, -1.0};
+            Portal_Move(p, pos);
+        }
+    }
+
+    /*
+     * room borders calculation
+     */
+    room->bb_min[2] = tr_room->y_bottom;
+    room->bb_max[2] = tr_room->y_top;
+
+    room->bb_min[0] = room->transform[12] + TR_METERING_SECTORSIZE;
+    room->bb_min[1] = room->transform[13] + TR_METERING_SECTORSIZE;
+    room->bb_max[0] = room->transform[12] + TR_METERING_SECTORSIZE * room->sectors_x - TR_METERING_SECTORSIZE;
+    room->bb_max[1] = room->transform[13] + TR_METERING_SECTORSIZE * room->sectors_y - TR_METERING_SECTORSIZE;
+
+    /*
+     * alternate room pointer calculation if one exists.
+     */
+    room->alternate_room = NULL;
+    room->base_room = NULL;
+
+    if((tr_room->alternate_room >= 0) && ((uint32_t)tr_room->alternate_room < tr->rooms_count))
+    {
+        room->alternate_room = world->rooms + tr_room->alternate_room;
+    }
+}
+
+
+void TR_GenRoomCollision(struct world_s *world)
+{
+    room_p r = world->rooms;
+
+#if TR_MESH_ROOM_COLLISION
+    for(uint32_t i=0;i<world->room_count;i++,r++)
+    {
+        r->bt_body = NULL;
+
+        if(r->mesh)
+        {
+            cshape = BT_CSfromMesh(r->mesh, true, true, COLLISION_TRIMESH);
+
+            if(cshape)
+            {
+                startTransform.setFromOpenGLMatrix(r->transform);
+                btDefaultMotionState* motionState = new btDefaultMotionState(startTransform);
+                r->bt_body = new btRigidBody(0.0, motionState, cshape, localInertia);
+                bt_engine_dynamicsWorld->addRigidBody(r->bt_body, COLLISION_GROUP_ALL, COLLISION_MASK_ALL);
+                r->bt_body->setUserPointer(room->self);
+                r->self->collide_flag = COLLISION_TRIMESH;                   // meshtree
+                if(!r->active)
+                {
+                    Room_Disable(r);
+                }
+            }
+        }
+    }
+
+#else
+
+    if(level_script != NULL)
+    {
+        int top = lua_gettop(level_script);
+        lua_getglobal(level_script, "doTuneSector");
+        lua_pcall(level_script, 0, 0, 0);
+        lua_settop(level_script, top);
+    }
+
+    for(uint32_t i=0;i<world->room_count;i++,r++)
+    {
+        // Inbetween polygons array is later filled by loop which scans adjacent
+        // sector heightmaps and fills the gaps between them, thus creating inbetween
+        // polygon. Inbetweens can be either quad (if all four corner heights are
+        // different), triangle (if one corner height is similar to adjacent) or
+        // ghost (if corner heights are completely similar). In case of quad inbetween,
+        // two triangles are added to collisional trimesh, in case of triangle inbetween,
+        // we add only one, and in case of ghost inbetween, we ignore it.
+
+        int num_heightmaps = (r->sectors_x * r->sectors_y);
+        int num_tweens = (num_heightmaps * 4);
+        sector_tween_s *room_tween   = new sector_tween_s[num_tweens];
+
+        // Clear tween array.
+
+        for(int j=0;j<num_tweens;j++)
+        {
+            room_tween[j].ceiling_tween_type = TR_SECTOR_TWEEN_TYPE_NONE;
+            room_tween[j].floor_tween_type   = TR_SECTOR_TWEEN_TYPE_NONE;
+        }
+
+        // Most difficult task with converting floordata collision to trimesh collision is
+        // building inbetween polygons which will block out gaps between sector heights.
+        TR_Sector_GenTweens(r, room_tween);
+
+        // Final step is sending actual sectors to Bullet collision model. We do it here.
+
+        btCollisionShape *cshape = BT_CSfromHeightmap(r->sectors, room_tween, num_tweens, true, true);
+
+        if(cshape)
+        {
+            btVector3 localInertia(0, 0, 0);
+            btTransform tr;
+            tr.setFromOpenGLMatrix(r->transform);
+            btDefaultMotionState* motionState = new btDefaultMotionState(tr);
+            r->bt_body = new btRigidBody(0.0, motionState, cshape, localInertia);
+            bt_engine_dynamicsWorld->addRigidBody(r->bt_body, COLLISION_GROUP_ALL, COLLISION_MASK_ALL);
+            r->bt_body->setUserPointer(r->self);
+            r->self->collide_flag = COLLISION_TRIMESH;                          // meshtree
+        }
+
+        delete[] room_tween;
+    }
+
+#endif
+}
+
+
+void TR_GenRoomProperties(struct world_s *world, class VT_Level *tr)
+{
+    room_p r = world->rooms;
+
+    for(uint32_t i=0;i<world->room_count;i++,r++)
+    {
+        if(r->alternate_room != NULL)
+        {
+            r->alternate_room->base_room = r;   // Refill base room pointer.
+        }
+
+        // Fill heightmap and translate floordata.
+        for(uint32_t j=0;j<r->sectors_count;j++)
+        {
+            TR_Sector_TranslateFloorData(r->sectors + j, tr);
+        }
+
+        // Generate links to the near rooms.
+        Room_BuildNearRoomsList(r);
+
+        // Basic sector calculations.
+        TR_Sector_Calculate(world, tr, i);
+    }
+}
+
+
+void TR_GenRoomFlipMap(struct world_s *world)
+{
+    // Flipmap count is hardcoded, as no original levels contain such info.
+
+    world->flip_count = FLIPMAP_MAX_NUMBER;
+
+    world->flip_map   = (uint8_t*)malloc(world->flip_count * sizeof(uint8_t));
+    world->flip_state = (uint8_t*)malloc(world->flip_count * sizeof(uint8_t));
+
+    memset(world->flip_map,   0, world->flip_count);
+    memset(world->flip_state, 0, world->flip_count);
+}
+
+/**
+ * sprites loading, works correct in TR1 - TR5
+ */
+void TR_GenSprites(struct world_s *world, class VT_Level *tr)
+{
+    sprite_p s;
+    tr_sprite_texture_t *tr_st;
+
+    if(tr->sprite_textures_count == 0)
+    {
+        world->sprites = NULL;
+        world->sprites_count = 0;
+        return;
+    }
+
+    world->sprites_count = tr->sprite_textures_count;
+    s = world->sprites = (sprite_p)calloc(world->sprites_count, sizeof(sprite_t));
+
+    for(uint32_t i=0;i<world->sprites_count;i++,s++)
+    {
+        tr_st = &tr->sprite_textures[i];
+
+        s->left = tr_st->left_side;
+        s->right = tr_st->right_side;
+        s->top = tr_st->top_side;
+        s->bottom = tr_st->bottom_side;
+
+        world->tex_atlas->getSpriteCoordinates(i, s->texture, s->tex_coord);
+    }
+
+    for(uint32_t i=0;i<tr->sprite_sequences_count;i++)
+    {
+        if((tr->sprite_sequences[i].offset >= 0) && ((uint32_t)tr->sprite_sequences[i].offset < world->sprites_count))
+        {
+            world->sprites[tr->sprite_sequences[i].offset].id = tr->sprite_sequences[i].object_id;
+        }
+    }
+}
+
+void TR_GenTextures(struct world_s* world, class VT_Level *tr)
+{
+    int border_size = renderer.settings.texture_border;
+    border_size = (border_size < 0)?(0):(border_size);
+    border_size = (border_size > 128)?(128):(border_size);
+    world->tex_atlas = new bordered_texture_atlas(border_size,
+                                                  tr->textile32_count,
+                                                  tr->textile32,
+                                                  tr->object_textures_count,
+                                                  tr->object_textures,
+                                                  tr->sprite_textures_count,
+                                                  tr->sprite_textures);
+
+    world->tex_count = (uint32_t) world->tex_atlas->getNumAtlasPages() + 1;
+    world->textures = (GLuint*)malloc(world->tex_count * sizeof(GLuint));
+
+    glPixelStorei(GL_UNPACK_ALIGNMENT, 1);
+    glPixelZoom(1, 1);
+    world->tex_atlas->createTextures(world->textures, 1);
+
+    // white texture data for coloured polygons and debug lines.
+    GLubyte whtx[] = {0xff, 0xff, 0xff, 0xff, 0xff, 0xff, 0xff, 0xff, 0xff, 0xff, 0xff, 0xff, 0xff, 0xff, 0xff, 0xff,
+                      0xff, 0xff, 0xff, 0xff, 0xff, 0xff, 0xff, 0xff, 0xff, 0xff, 0xff, 0xff, 0xff, 0xff, 0xff, 0xff,
+                      0xff, 0xff, 0xff, 0xff, 0xff, 0xff, 0xff, 0xff, 0xff, 0xff, 0xff, 0xff, 0xff, 0xff, 0xff, 0xff,
+                      0xff, 0xff, 0xff, 0xff, 0xff, 0xff, 0xff, 0xff, 0xff, 0xff, 0xff, 0xff, 0xff, 0xff, 0xff, 0xff};
+
+    glTexParameteri(GL_TEXTURE_2D, GL_TEXTURE_MAG_FILTER, GL_LINEAR);   // Mag filter is always linear.
+
+    // Select mipmap mode
+    switch(renderer.settings.mipmap_mode)
+    {
+        case 0:
+            glTexParameteri(GL_TEXTURE_2D, GL_TEXTURE_MIN_FILTER, GL_NEAREST_MIPMAP_NEAREST);
+            break;
+
+        case 1:
+            glTexParameteri(GL_TEXTURE_2D, GL_TEXTURE_MIN_FILTER, GL_LINEAR_MIPMAP_NEAREST);
+            break;
+
+        case 2:
+            glTexParameteri(GL_TEXTURE_2D, GL_TEXTURE_MIN_FILTER, GL_NEAREST_MIPMAP_LINEAR);
+            break;
+
+        case 3:
+        default:
+            glTexParameteri(GL_TEXTURE_2D, GL_TEXTURE_MIN_FILTER, GL_LINEAR_MIPMAP_LINEAR);
+            break;
+    };
+
+    // Set mipmaps number
+    glTexParameteri(GL_TEXTURE_2D, GL_TEXTURE_MAX_LEVEL, renderer.settings.mipmaps);
+
+    // Set anisotropy degree
+    glTexParameteri(GL_TEXTURE_2D, GL_TEXTURE_MAX_ANISOTROPY_EXT, renderer.settings.anisotropy);
+
+    // Read lod bias
+    glTexParameterf(GL_TEXTURE_2D, GL_TEXTURE_LOD_BIAS, renderer.settings.lod_bias);
+
+
+    glBindTexture(GL_TEXTURE_2D, world->textures[world->tex_count-1]);          // solid color =)
+    glTexParameteri(GL_TEXTURE_2D, GL_TEXTURE_MAG_FILTER, GL_LINEAR);
+
+    glTexImage2D(GL_TEXTURE_2D, 0, GL_RGBA, 4, 4, 0, GL_RGBA, GL_UNSIGNED_BYTE, whtx);
+    glTexImage2D(GL_TEXTURE_2D, 1, GL_RGBA, 2, 2, 0, GL_RGBA, GL_UNSIGNED_BYTE, whtx);
+    glTexImage2D(GL_TEXTURE_2D, 2, GL_RGBA, 1, 1, 0, GL_RGBA, GL_UNSIGNED_BYTE, whtx);
+    //glDisable(GL_TEXTURE_2D); // Why it is here? It is blocking loading screen.
+
+}
+
+/**   Animated textures loading.
+  *   Natively, animated textures stored as a stream of bitu16s, which
+  *   is then parsed on the fly. What we do is parse this stream to the
+  *   proper structures to be used later within renderer.
+  */
+void TR_GenAnimTextures(struct world_s *world, class VT_Level *tr)
+{
+    uint16_t *pointer;
+    uint16_t  num_sequences, num_uvrotates;
+    int32_t   uvrotate_script = 0;
+    polygon_t p0, p;
+
+    p0.vertex_count = 0;
+    p0.vertices = NULL;
+    p.vertex_count = 0;
+    p.vertices = NULL;
+    Polygon_Resize(&p0, 3);
+    Polygon_Resize(&p, 3);
+
+    pointer       = tr->animated_textures;
+    num_uvrotates = tr->animated_textures_uv_count;
+
+    num_sequences = *(pointer++);   // First word in a stream is sequence count.
+
+    world->anim_sequences_count = num_sequences;
+    world->anim_sequences = (anim_seq_p)calloc(num_sequences, sizeof(anim_seq_t));
+
+    anim_seq_p seq = world->anim_sequences;
+    for(uint16_t i = 0; i < num_sequences; i++,seq++)
+    {
+        seq->frames_count = *(pointer++) + 1;
+        seq->frame_list   =  (uint32_t*)malloc(seq->frames_count * sizeof(uint32_t));
+
+        // Fill up new sequence with frame list.
+        seq->anim_type         = TR_ANIMTEXTURE_FORWARD;
+        seq->frame_lock        = false; // by default anim is playing
+        seq->uvrotate          = false; // by default uvrotate
+        seq->reverse_direction = false; // Needed for proper reverse-type start-up.
+        seq->frame_rate        = 0.05;  // Should be passed as 1 / FPS.
+        seq->frame_time        = 0.0;   // Reset frame time to initial state.
+        seq->current_frame     = 0;     // Reset current frame to zero.
+
+        for(uint16_t j = 0; j < seq->frames_count; j++)
+        {
+            seq->frame_list[j] = *(pointer++);  // Add one frame.
+        }
+
+        // UVRotate textures case.
+        // In TR4-5, it is possible to define special UVRotate animation mode.
+        // It is specified by num_uvrotates variable. If sequence belongs to
+        // UVRotate range, each frame will be divided in half and continously
+        // scrolled from one part to another by shifting UV coordinates.
+        // In OpenTomb, we can have BOTH UVRotate and classic frames mode
+        // applied to the same sequence, but there we specify compatibility
+        // method for TR4-5.
+
+        if(level_script)
+        {
+            int top = lua_gettop(level_script);
+            lua_getglobal(level_script, "UVRotate");
+            uvrotate_script = lua_tointeger(level_script, -1);
+            lua_settop(level_script, top);
+        }
+
+        if(i < num_uvrotates)
+        {
+            seq->uvrotate = true;
+            // Get texture height and divide it in half.
+            // This way, we get a reference value which is used to identify
+            // if scrolling is completed or not.
+            seq->frames_count = 8;
+            seq->uvrotate_max   = world->tex_atlas->getTextureHeight(seq->frame_list[0]) / 2;
+            seq->uvrotate_speed = seq->uvrotate_max / (btScalar)seq->frames_count;
+            seq->frames = (tex_frame_p)malloc(seq->frames_count * sizeof(tex_frame_t));
+
+            if(uvrotate_script > 0)
+            {
+                seq->anim_type        = TR_ANIMTEXTURE_FORWARD;
+            }
+            else if(uvrotate_script < 0)
+            {
+                seq->anim_type        = TR_ANIMTEXTURE_BACKWARD;
+            }
+
+            engine_world.tex_atlas->getCoordinates(seq->frame_list[0], false, &p, 0.0, true);
+            for(uint16_t j=0;j<seq->frames_count;j++)
+            {
+                engine_world.tex_atlas->getCoordinates(seq->frame_list[0], false, &p, (GLfloat)j * seq->uvrotate_speed, true);
+                seq->frames[j].tex_ind = p.tex_index;
+
+                GLfloat A0[2], B0[2], A[2], B[2], d;                            ///@PARANOID: texture transformation may be not only move
+                A0[0] = p0.vertices[1].tex_coord[0] - p0.vertices[0].tex_coord[0];
+                A0[1] = p0.vertices[1].tex_coord[1] - p0.vertices[0].tex_coord[1];
+                B0[0] = p0.vertices[2].tex_coord[0] - p0.vertices[0].tex_coord[0];
+                B0[1] = p0.vertices[2].tex_coord[1] - p0.vertices[0].tex_coord[1];
+
+                A[0] = p.vertices[1].tex_coord[0] - p.vertices[0].tex_coord[0];
+                A[1] = p.vertices[1].tex_coord[1] - p.vertices[0].tex_coord[1];
+                B[0] = p.vertices[2].tex_coord[0] - p.vertices[0].tex_coord[0];
+                B[1] = p.vertices[2].tex_coord[1] - p.vertices[0].tex_coord[1];
+
+                d = A0[0] * B0[1] - A0[1] * B0[0];
+                seq->frames[j].mat[0 + 0 * 2] = (A[0] * B0[1] - A0[1] * B[0]) / d;
+                seq->frames[j].mat[1 + 0 * 2] =-(A[1] * B0[1] - A0[1] * B[1]) / d;
+                seq->frames[j].mat[0 + 1 * 2] =-(A0[0] * B[0] - A[0] * B0[0]) / d;
+                seq->frames[j].mat[1 + 1 * 2] = (A0[0] * B[1] - A[1] * B0[0]) / d;
+
+                seq->frames[j].move[0] = p.vertices[0].tex_coord[0] - (p0.vertices[0].tex_coord[0] * seq->frames[j].mat[0 + 0 * 2] + p0.vertices[0].tex_coord[1] * seq->frames[j].mat[0 + 1 * 2]);
+                seq->frames[j].move[1] = p.vertices[0].tex_coord[1] - (p0.vertices[0].tex_coord[0] * seq->frames[j].mat[1 + 0 * 2] + p0.vertices[0].tex_coord[1] * seq->frames[j].mat[1 + 1 * 2]);
+            }
+        }
+        else
+        {
+            seq->frames = (tex_frame_p)malloc(seq->frames_count * sizeof(tex_frame_t));
+            engine_world.tex_atlas->getCoordinates(seq->frame_list[0], 0, &p0);
+            for(uint16_t j=0;j<seq->frames_count;j++)
+            {
+                engine_world.tex_atlas->getCoordinates(seq->frame_list[j], 0, &p);
+                seq->frames[j].tex_ind = p.tex_index;
+
+                GLfloat A0[2], B0[2], A[2], B[2], d;                            ///@PARANOID: texture transformation may be not only move
+                A0[0] = p0.vertices[1].tex_coord[0] - p0.vertices[0].tex_coord[0];
+                A0[1] = p0.vertices[1].tex_coord[1] - p0.vertices[0].tex_coord[1];
+                B0[0] = p0.vertices[2].tex_coord[0] - p0.vertices[0].tex_coord[0];
+                B0[1] = p0.vertices[2].tex_coord[1] - p0.vertices[0].tex_coord[1];
+
+                A[0] = p.vertices[1].tex_coord[0] - p.vertices[0].tex_coord[0];
+                A[1] = p.vertices[1].tex_coord[1] - p.vertices[0].tex_coord[1];
+                B[0] = p.vertices[2].tex_coord[0] - p.vertices[0].tex_coord[0];
+                B[1] = p.vertices[2].tex_coord[1] - p.vertices[0].tex_coord[1];
+
+                d = A0[0] * B0[1] - A0[1] * B0[0];
+                seq->frames[j].mat[0 + 0 * 2] = (A[0] * B0[1] - A0[1] * B[0]) / d;
+                seq->frames[j].mat[1 + 0 * 2] =-(A[1] * B0[1] - A0[1] * B[1]) / d;
+                seq->frames[j].mat[0 + 1 * 2] =-(A0[0] * B[0] - A[0] * B0[0]) / d;
+                seq->frames[j].mat[1 + 1 * 2] = (A0[0] * B[1] - A[1] * B0[0]) / d;
+
+                seq->frames[j].move[0] = p.vertices[0].tex_coord[0] - (p0.vertices[0].tex_coord[0] * seq->frames[j].mat[0 + 0 * 2] + p0.vertices[0].tex_coord[1] * seq->frames[j].mat[0 + 1 * 2]);
+                seq->frames[j].move[1] = p.vertices[0].tex_coord[1] - (p0.vertices[0].tex_coord[0] * seq->frames[j].mat[1 + 0 * 2] + p0.vertices[0].tex_coord[1] * seq->frames[j].mat[1 + 1 * 2]);
+            }
+
+        }
+    }
+    Polygon_Clear(&p0);
+    Polygon_Clear(&p);
+}
+
+/**   Assign animated texture to a polygon.
+  *   While in original TRs we had TexInfo abstraction layer to refer texture,
+  *   in OpenTomb we need to re-think animated texture concept to work on a
+  *   per-polygon basis. For this, we scan all animated texture lists for
+  *   same TexInfo index that is applied to polygon, and if corresponding
+  *   animation list is found, we assign it to polygon.
+  */
+bool SetAnimTexture(struct polygon_s *polygon, uint32_t tex_index, struct world_s *world)
+{
+    polygon->anim_id = 0;                           // Reset to 0 by default.
+
+    for(uint32_t i = 0; i < world->anim_sequences_count; i++)
+    {
+        for(uint16_t j = 0; j < world->anim_sequences[i].frames_count; j++)
+        {
+            if(world->anim_sequences[i].frame_list[j] == tex_index)
+            {
+                // If we have found assigned texture ID in animation texture lists,
+                // we assign corresponding animation sequence to this polygon,
+                // additionally specifying frame offset.
+                polygon->anim_id      = i + 1;  // Animation sequence ID.
+                polygon->frame_offset  = j;     // Animation frame offset.
+                return true;
+            }
+        }
+    }
+
+    return false;   // No such TexInfo found in animation textures lists.
+}
+
+static void addPolygonCopyToList(const polygon_p polygon, polygon_s *&list)
+{
+    polygon_p np = (polygon_p)calloc(1, sizeof(polygon_t));
+    Polygon_Copy(np, polygon);
+    np->next = list;
+    list = np;
+}
+
+void SortPolygonsInMesh(struct base_mesh_s *mesh)
+{
+    polygon_p p = mesh->polygons;
+    for(uint32_t i=0;i<mesh->polygons_count;i++,p++)
+    {
+        if((p->anim_id > 0) && (p->anim_id <= engine_world.anim_sequences_count))
+        {
+            anim_seq_p seq = engine_world.anim_sequences + (p->anim_id - 1);
+            // set tex coordinates to the first frame for correct texture transform in renderer
+            engine_world.tex_atlas->getCoordinates(seq->frame_list[0], false, p, 0, seq->uvrotate);
+        }
+
+        if(p->transparency >= 2)
+        {
+            addPolygonCopyToList(p, mesh->transparency_polygons);
+        }
+        else if((p->anim_id > 0) && (p->anim_id <= engine_world.anim_sequences_count))
+        {
+            addPolygonCopyToList(p, mesh->animated_polygons);
+        }
+    }
+}
+
+
+void TR_GenMeshes(struct world_s *world, class VT_Level *tr)
+{
+    base_mesh_p base_mesh;
+
+    world->meshes_count = tr->meshes_count;
+    base_mesh = world->meshes = (base_mesh_p)calloc(world->meshes_count, sizeof(base_mesh_t));
+    for(uint32_t i=0;i<world->meshes_count;i++,base_mesh++)
+    {
+        TR_GenMesh(world, i, base_mesh, tr);
+    }
+}
+
+static void tr_copyNormals(const polygon_p polygon, base_mesh_p mesh, const uint16_t *mesh_vertex_indices)
+{
+    for (int i = 0; i < polygon->vertex_count; i++)
+    {
+        vec3_copy(polygon->vertices[i].normal, mesh->vertices[mesh_vertex_indices[i]].normal);
+    }
+}
+
+void tr_accumulateNormals(tr4_mesh_t *tr_mesh, base_mesh_p mesh, int numCorners, const uint16_t *vertex_indices, polygon_p p)
+{
+    Polygon_Resize(p, numCorners);
+
+    for (int i = 0; i < numCorners; i++)
+    {
+        TR_vertex_to_arr(p->vertices[i].position, &tr_mesh->vertices[vertex_indices[i]]);
+    }
+    Polygon_FindNormale(p);
+
+    for (int i = 0; i < numCorners; i++)
+    {
+        vec3_add(mesh->vertices[vertex_indices[i]].normal, mesh->vertices[vertex_indices[i]].normal, p->plane);
+    }
+}
+
+void tr_setupColoredFace(tr4_mesh_t *tr_mesh, VT_Level *tr, base_mesh_p mesh, const uint16_t *vertex_indices, unsigned color, polygon_p p)
+{
+    for (int i = 0; i < p->vertex_count; i++)
+    {
+        p->vertices[i].color[0] = tr->palette.colour[color].r / 255.0f;
+        p->vertices[i].color[1] = tr->palette.colour[color].g / 255.0f;
+        p->vertices[i].color[2] = tr->palette.colour[color].b / 255.0f;
+        if(tr_mesh->num_lights == tr_mesh->num_vertices)
+        {
+            p->vertices[i].color[0] = p->vertices[i].color[0] * 1.0f - (tr_mesh->lights[vertex_indices[i]] / (8192.0f));
+            p->vertices[i].color[1] = p->vertices[i].color[1] * 1.0f - (tr_mesh->lights[vertex_indices[i]] / (8192.0f));
+            p->vertices[i].color[2] = p->vertices[i].color[2] * 1.0f - (tr_mesh->lights[vertex_indices[i]] / (8192.0f));
+        }
+        p->vertices[i].color[3] = 1.0f;
+
+        p->vertices[i].tex_coord[0] = i & 2 ? 1.0 : 0.0;
+        p->vertices[i].tex_coord[1] = i >= 2 ? 1.0 : 0.0;
+    }
+    mesh->uses_vertex_colors = 1;
+}
+
+void tr_setupTexturedFace(tr4_mesh_t *tr_mesh, base_mesh_p mesh, const uint16_t *vertex_indices, polygon_p p)
+{
+    for (int i = 0; i < p->vertex_count; i++)
+    {
+        if(tr_mesh->num_lights == tr_mesh->num_vertices)
+        {
+            p->vertices[i].color[0] = 1.0f - (tr_mesh->lights[vertex_indices[i]] / (8192.0f));
+            p->vertices[i].color[1] = 1.0f - (tr_mesh->lights[vertex_indices[i]] / (8192.0f));
+            p->vertices[i].color[2] = 1.0f - (tr_mesh->lights[vertex_indices[i]] / (8192.0f));
+            p->vertices[i].color[3] = 1.0f;
+
+            mesh->uses_vertex_colors = 1;
+        }
+        else
+        {
+            vec4_set_one(p->vertices[i].color);
+        }
+    }
+}
+
+void TR_GenMesh(struct world_s *world, size_t mesh_index, struct base_mesh_s *mesh, class VT_Level *tr)
+{
+    uint16_t col;
+    tr4_mesh_t *tr_mesh;
+    tr4_face4_t *face4;
+    tr4_face3_t *face3;
+    tr4_object_texture_t *tex;
+    polygon_p p;
+    btScalar n;
+    vertex_p vertex;
+    uint32_t tex_mask = (world->version == TR_IV)?(TR_TEXTURE_INDEX_MASK_TR4):(TR_TEXTURE_INDEX_MASK);
+
+    /* TR WAD FORMAT DOCUMENTATION!
+     * tr4_face[3,4]_t:
+     * flipped texture & 0x8000 (1 bit  ) - horizontal flipping.
+     * shape texture   & 0x7000 (3 bits ) - texture sample shape.
+     * index texture   & $0FFF  (12 bits) - texture sample index.
+     *
+     * if bit [15] is set, as in ( texture and $8000 ), it indicates that the texture
+     * sample must be flipped horizontally prior to be used.
+     * Bits [14..12] as in ( texture and $7000 ), are used to store the texture
+     * shape, given by: ( texture and $7000 ) shr 12.
+     * The valid values are: 0, 2, 4, 6, 7, as assigned to a square starting from
+     * the top-left corner and going clockwise: 0, 2, 4, 6 represent the positions
+     * of the square angle of the triangles, 7 represents a quad.
+     */
+
+    tr_mesh = &tr->meshes[mesh_index];
+    mesh->id = mesh_index;
+    mesh->centre[0] = tr_mesh->centre.x;
+    mesh->centre[1] =-tr_mesh->centre.z;
+    mesh->centre[2] = tr_mesh->centre.y;
+    mesh->R = tr_mesh->collision_size;
+    mesh->num_texture_pages = (uint32_t)world->tex_atlas->getNumAtlasPages() + 1;
+
+    mesh->vertex_count = tr_mesh->num_vertices;
+    vertex = mesh->vertices = (vertex_p)calloc(mesh->vertex_count, sizeof(vertex_t));
+    for(uint32_t i=0;i<mesh->vertex_count;i++,vertex++)
+    {
+        TR_vertex_to_arr(vertex->position, &tr_mesh->vertices[i]);
+        vec3_set_zero(vertex->normal);                                          // paranoid
+    }
+
+    mesh->polygons_count = tr_mesh->num_textured_triangles + tr_mesh->num_coloured_triangles + tr_mesh->num_textured_rectangles + tr_mesh->num_coloured_rectangles;
+    p = mesh->polygons = Polygon_CreateArray(mesh->polygons_count);
+
+    /*
+     * textured triangles
+     */
+    for(int16_t i=0;i<tr_mesh->num_textured_triangles;i++,p++)
+    {
+        face3 = &tr_mesh->textured_triangles[i];
+        tex = &tr->object_textures[face3->texture & tex_mask];
+
+        p->double_side = (bool)(face3->texture >> 15);    // CORRECT, BUT WRONG IN TR3-5
+
+        SetAnimTexture(p, face3->texture & tex_mask, world);
+
+        if(face3->lighting & 0x01)
+        {
+            p->transparency = BM_MULTIPLY;
+        }
+        else
+        {
+            p->transparency = tex->transparency_flags;
+        }
+
+        tr_accumulateNormals(tr_mesh, mesh, 3, face3->vertices, p);
+        tr_setupTexturedFace(tr_mesh, mesh, face3->vertices, p);
+
+        world->tex_atlas->getCoordinates(face3->texture & tex_mask, 0, p);
+    }
+
+    /*
+     * coloured triangles
+     */
+    for(int16_t i=0;i<tr_mesh->num_coloured_triangles;i++,p++)
+    {
+        face3 = &tr_mesh->coloured_triangles[i];
+        col = face3->texture & 0xff;
+        p->tex_index = (uint32_t)world->tex_atlas->getNumAtlasPages();
+        p->transparency = 0;
+        p->anim_id = 0;
+
+        tr_accumulateNormals(tr_mesh, mesh, 3, face3->vertices, p);
+        tr_setupColoredFace(tr_mesh, tr, mesh, face3->vertices, col, p);
+    }
+
+    /*
+     * textured rectangles
+     */
+    for(int16_t i=0;i<tr_mesh->num_textured_rectangles;i++,p++)
+    {
+        face4 = &tr_mesh->textured_rectangles[i];
+        tex = &tr->object_textures[face4->texture & tex_mask];
+
+        p->double_side = (bool)(face4->texture >> 15);    // CORRECT, BUT WRONG IN TR3-5
+
+        SetAnimTexture(p, face4->texture & tex_mask, world);
+
+        if(face4->lighting & 0x01)
+        {
+            p->transparency = BM_MULTIPLY;
+        }
+        else
+        {
+            p->transparency = tex->transparency_flags;
+        }
+
+        tr_accumulateNormals(tr_mesh, mesh, 4, face4->vertices, p);
+        tr_setupTexturedFace(tr_mesh, mesh, face4->vertices, p);
+
+        world->tex_atlas->getCoordinates(face4->texture & tex_mask, 0, p);
+    }
+
+    /*
+     * coloured rectangles
+     */
+    for(int16_t i=0;i<tr_mesh->num_coloured_rectangles;i++,p++)
+    {
+        face4 = &tr_mesh->coloured_rectangles[i];
+        col = face4->texture & 0xff;
+        Polygon_Resize(p, 4);
+        p->tex_index = (uint32_t)world->tex_atlas->getNumAtlasPages();
+        p->transparency = 0;
+        p->anim_id = 0;
+
+        tr_accumulateNormals(tr_mesh, mesh, 4, face4->vertices, p);
+        tr_setupColoredFace(tr_mesh, tr, mesh, face4->vertices, col, p);
+    }
+
+    /*
+     * let us normalise normales %)
+     */
+    p = mesh->polygons;
+    for(uint32_t i=0;i<mesh->vertex_count;i++)
+    {
+        vec3_norm(mesh->vertices[i].normal, n);
+    }
+
+    /*
+     * triangles
+     */
+    for(int16_t i=0;i<tr_mesh->num_textured_triangles;i++,p++)
+    {
+        tr_copyNormals(p, mesh, tr_mesh->textured_triangles[i].vertices);
+    }
+
+    for(int16_t i=0;i<tr_mesh->num_coloured_triangles;i++,p++)
+    {
+        tr_copyNormals(p, mesh, tr_mesh->coloured_triangles[i].vertices);
+    }
+
+    /*
+     * rectangles
+     */
+    for(int16_t i=0;i<tr_mesh->num_textured_rectangles;i++,p++)
+    {
+        tr_copyNormals(p, mesh, tr_mesh->textured_rectangles[i].vertices);
+    }
+
+    for(int16_t i=0;i<tr_mesh->num_coloured_rectangles;i++,p++)
+    {
+        tr_copyNormals(p, mesh, tr_mesh->coloured_rectangles[i].vertices);
+    }
+
+    BaseMesh_FindBB(mesh);
+    if(mesh->vertex_count > 0)
+    {
+        mesh->vertex_count = 0;
+        free(mesh->vertices);
+        mesh->vertices = NULL;
+    }
+    Mesh_GenFaces(mesh);
+    SortPolygonsInMesh(mesh);
+}
+
+void tr_setupRoomVertices(struct world_s *world, class VT_Level *tr, const tr5_room_t *tr_room, base_mesh_p mesh, int numCorners, const uint16_t *vertices, uint16_t masked_texture, polygon_p p)
+{
+    Polygon_Resize(p, numCorners);
+
+    for (int i = 0; i < numCorners; i++)
+    {
+        TR_vertex_to_arr(p->vertices[i].position, &tr_room->vertices[vertices[i]].vertex);
+    }
+    Polygon_FindNormale(p);
+
+    for (int i = 0; i < numCorners; i++)
+    {
+        vec3_add(mesh->vertices[vertices[i]].normal, mesh->vertices[vertices[i]].normal, p->plane);
+        vec3_copy(p->vertices[i].normal, p->plane);
+        TR_color_to_arr(p->vertices[i].color, &tr_room->vertices[vertices[i]].colour);
+    }
+
+    tr4_object_texture_t *tex = &tr->object_textures[masked_texture];
+    SetAnimTexture(p, masked_texture, world);
+    p->transparency = tex->transparency_flags;
+
+    world->tex_atlas->getCoordinates(masked_texture, 0, p);
+
+}
+
+void TR_GenRoomMesh(struct world_s *world, size_t room_index, struct room_s *room, class VT_Level *tr)
+{
+    tr5_room_t *tr_room;
+    polygon_p p;
+    base_mesh_p mesh;
+    btScalar n;
+    vertex_p vertex;
+    uint32_t tex_mask = (world->version == TR_IV)?(TR_TEXTURE_INDEX_MASK_TR4):(TR_TEXTURE_INDEX_MASK);
+
+    tr_room = &tr->rooms[room_index];
+
+    if(tr_room->num_triangles + tr_room->num_rectangles == 0)
+    {
+        room->mesh = NULL;
+        return;
+    }
+
+    mesh = room->mesh = (base_mesh_p)calloc(1, sizeof(base_mesh_t));
+    mesh->id = room_index;
+    mesh->num_texture_pages = (uint32_t)world->tex_atlas->getNumAtlasPages() + 1;
+    mesh->uses_vertex_colors = 1; // This is implicitly true on room meshes
+
+    mesh->vertex_count = tr_room->num_vertices;
+    vertex = mesh->vertices = (vertex_p)calloc(mesh->vertex_count, sizeof(vertex_t));
+    for(uint32_t i=0;i<mesh->vertex_count;i++,vertex++)
+    {
+        TR_vertex_to_arr(vertex->position, &tr_room->vertices[i].vertex);
+        vec3_set_zero(vertex->normal);                                          // paranoid
+    }
+
+    mesh->polygons_count = tr_room->num_triangles + tr_room->num_rectangles;
+    p = mesh->polygons = Polygon_CreateArray(mesh->polygons_count);
+
+    /*
+     * triangles
+     */
+    for(uint32_t i=0;i<tr_room->num_triangles;i++,p++)
+    {
+        tr_setupRoomVertices(world, tr, tr_room, mesh, 3, tr_room->triangles[i].vertices, tr_room->triangles[i].texture & tex_mask, p);
+    }
+
+    /*
+     * rectangles
+     */
+    for(uint32_t i=0;i<tr_room->num_rectangles;i++,p++)
+    {
+        tr_setupRoomVertices(world, tr, tr_room, mesh, 4, tr_room->rectangles[i].vertices, tr_room->rectangles[i].texture & tex_mask, p);
+    }
+
+    /*
+     * let us normalise normales %)
+     */
+    for(uint32_t i=0;i<mesh->vertex_count;i++)
+    {
+        vec3_norm(mesh->vertices[i].normal, n);
+    }
+
+    /*
+     * triangles
+     */
+    p = mesh->polygons;
+    for(uint32_t i=0;i<tr_room->num_triangles;i++,p++)
+    {
+        tr_copyNormals(p, mesh, tr_room->triangles[i].vertices);
+    }
+
+    /*
+     * rectangles
+     */
+    for(uint32_t i=0;i<tr_room->num_rectangles;i++,p++)
+    {
+        tr_copyNormals(p, mesh, tr_room->rectangles[i].vertices);
+    }
+
+    BaseMesh_FindBB(mesh);
+    if(mesh->vertex_count > 0)
+    {
+        mesh->vertex_count = 0;
+        free(mesh->vertices);
+        mesh->vertices = NULL;
+    }
+    Mesh_GenFaces(mesh);
+    SortPolygonsInMesh(mesh);
+}
+
+
+long int TR_GetOriginalAnimationFrameOffset(uint32_t offset, uint32_t anim, class VT_Level *tr)
+{
+    tr_animation_t *tr_animation;
+
+    if(anim >= tr->animations_count)
+    {
+        return -1;
+    }
+
+    tr_animation = &tr->animations[anim];
+    if(anim + 1 == tr->animations_count)
+    {
+        if(offset < tr_animation->frame_offset)
+        {
+            return -2;
+        }
+    }
+    else
+    {
+        if((offset < tr_animation->frame_offset) && (offset >= (tr_animation+1)->frame_offset))
+        {
+            return -2;
+        }
+    }
+
+    return tr_animation->frame_offset;
+}
+
+struct skeletal_model_s* TR_GetSkybox(struct world_s *world, uint32_t engine_version)
+{
+    switch(engine_version)
+    {
+        case TR_II:
+        case TR_II_DEMO:
+            return World_GetModelByID(world, TR_ITEM_SKYBOX_TR2);
+
+        case TR_III:
+            return World_GetModelByID(world, TR_ITEM_SKYBOX_TR3);
+
+        case TR_IV:
+        case TR_IV_DEMO:
+            return World_GetModelByID(world, TR_ITEM_SKYBOX_TR4);
+
+        case TR_V:
+            return World_GetModelByID(world, TR_ITEM_SKYBOX_TR5);
+
+        default:
+            return NULL;
+    }
+}
+
+
+void TR_GenSkeletalModel(struct world_s *world, size_t model_num, struct skeletal_model_s *model, class VT_Level *tr)
+{
+    tr_moveable_t *tr_moveable;
+    tr_animation_t *tr_animation;
+
+    uint32_t frame_offset, frame_step;
+    uint16_t temp1, temp2;
+    float ang;
+    btScalar rot[3];
+
+    bone_tag_p bone_tag;
+    bone_frame_p bone_frame;
+    mesh_tree_tag_p tree_tag;
+    animation_frame_p anim;
+
+    tr_moveable = &tr->moveables[model_num];                                    // original tr structure
+    model->collision_map = (uint16_t*)malloc(model->mesh_count * sizeof(uint16_t));
+    model->collision_map_size = model->mesh_count;
+    for(uint16_t i=0;i<model->mesh_count;i++)
+    {
+        model->collision_map[i] = i;
+    }
+
+    model->mesh_tree = (mesh_tree_tag_p)calloc(model->mesh_count, sizeof(mesh_tree_tag_t));
+    tree_tag = model->mesh_tree;
+
+    uint32_t *mesh_index = tr->mesh_indices + tr_moveable->starting_mesh;
+
+    for(uint16_t k=0;k<model->mesh_count;k++,tree_tag++)
+    {
+        tree_tag->mesh_base = world->meshes + (mesh_index[k]);
+        if(k == 0)
+        {
+            tree_tag->flag = 0x02;
+        }
+        else
+        {
+            uint32_t *tr_mesh_tree = tr->mesh_tree_data + tr_moveable->mesh_tree_index + (k-1)*4;
+            tree_tag->flag = (tr_mesh_tree[0] & 0xFF);
+            tree_tag->offset[0] = (float)((int32_t)tr_mesh_tree[1]);
+            tree_tag->offset[1] = (float)((int32_t)tr_mesh_tree[3]);
+            tree_tag->offset[2] =-(float)((int32_t)tr_mesh_tree[2]);
+        }
+    }
+
+    /*
+     * =================    now, animation loading    ========================
+     */
+
+    if(tr_moveable->animation_index < 0 || tr_moveable->animation_index >= tr->animations_count)
+    {
+        /*
+         * model has no start offset and any animation
+         */
+        model->animation_count = 1;
+        model->animations = (animation_frame_p)malloc(sizeof(animation_frame_t));
+        model->animations->frames_count = 1;
+        model->animations->frames = (bone_frame_p)malloc(model->animations->frames_count * sizeof(bone_frame_t));
+        bone_frame = model->animations->frames;
+
+        model->animations->id = 0;
+        model->animations->next_anim = NULL;
+        model->animations->next_frame = 0;
+        model->animations->state_change = NULL;
+        model->animations->state_change_count = 0;
+        model->animations->original_frame_rate = 1;
+
+        bone_frame->bone_tag_count = model->mesh_count;
+        bone_frame->bone_tags = (bone_tag_p)malloc(bone_frame->bone_tag_count * sizeof(bone_tag_t));
+
+        vec3_set_zero(bone_frame->pos);
+        vec3_set_zero(bone_frame->move);
+        bone_frame->v_Horizontal = 0.0;
+        bone_frame->v_Vertical = 0.0;
+        bone_frame->command = 0x00;
+        for(uint16_t k=0;k<bone_frame->bone_tag_count;k++)
+        {
+            tree_tag = model->mesh_tree + k;
+            bone_tag = bone_frame->bone_tags + k;
+
+            rot[0] = 0.0;
+            rot[1] = 0.0;
+            rot[2] = 0.0;
+            vec4_SetTRRotations(bone_tag->qrotate, rot);
+            vec3_copy(bone_tag->offset, tree_tag->offset);
+        }
+        return;
+    }
+    //Sys_DebugLog(LOG_FILENAME, "model = %d, anims = %d", tr_moveable->object_id, GetNumAnimationsForMoveable(tr, model_num));
+    model->animation_count = TR_GetNumAnimationsForMoveable(tr, model_num);
+    if(model->animation_count <= 0)
+    {
+        /*
+         * the animation count must be >= 1
+         */
+        model->animation_count = 1;
+    }
+
+    /*
+     *   Ok, let us calculate animations;
+     *   there is no difficult:
+     * - first 9 words are bounding box and frame offset coordinates.
+     * - 10's word is a rotations count, must be equal to number of meshes in model.
+     *   BUT! only in TR1. In TR2 - TR5 after first 9 words begins next section.
+     * - in the next follows rotation's data. one word - one rotation, if rotation is one-axis (one angle).
+     *   two words in 3-axis rotations (3 angles). angles are calculated with bit mask.
+     */
+    model->animations = (animation_frame_p)calloc(model->animation_count, sizeof(animation_frame_t));
+    anim = model->animations;
+    for(uint16_t i=0;i<model->animation_count;i++,anim++)
+    {
+        tr_animation = &tr->animations[tr_moveable->animation_index+i];
+        frame_offset = tr_animation->frame_offset / 2;
+        uint16_t l_start = 0x09;
+        if(tr->game_version == TR_I || tr->game_version == TR_I_DEMO || tr->game_version == TR_I_UB)
+        {
+            l_start = 0x0A;
+        }
+        frame_step = tr_animation->frame_size;
+
+        //Sys_DebugLog(LOG_FILENAME, "frame_step = %d", frame_step);
+        anim->id = i;
+        anim->original_frame_rate = tr_animation->frame_rate;
+        anim->accel_hi = tr_animation->accel_hi;
+        anim->accel_hi2 = tr_animation->accel_hi2;
+        anim->accel_lo = tr_animation->accel_lo;
+        anim->accel_lo2 = tr_animation->accel_lo2;
+        anim->speed = tr_animation->speed;
+        anim->speed2 = tr_animation->speed2;
+        anim->anim_command = tr_animation->anim_command;
+        anim->num_anim_commands = tr_animation->num_anim_commands;
+        anim->state_id = tr_animation->state_id;
+        anim->unknown = tr_animation->unknown;
+        anim->unknown2 = tr_animation->unknown2;
+        anim->frames_count = TR_GetNumFramesForAnimation(tr, tr_moveable->animation_index+i);
+        //Sys_DebugLog(LOG_FILENAME, "Anim[%d], %d", tr_moveable->animation_index, TR_GetNumFramesForAnimation(tr, tr_moveable->animation_index));
+
+        // Parse AnimCommands
+        // Max. amount of AnimCommands is 255, larger numbers are considered as 0.
+        // See http://evpopov.com/dl/TR4format.html#Animations for details.
+
+        if( (anim->num_anim_commands > 0) && (anim->num_anim_commands <= 255) )
+        {
+            // Calculate current animation anim command block offset.
+            int16_t *pointer = world->anim_commands + anim->anim_command;
+
+            for(uint32_t count = 0; count < anim->num_anim_commands; count++, pointer++)
+            {
+                switch(*pointer)
+                {
+                    case TR_ANIMCOMMAND_PLAYEFFECT:
+                    case TR_ANIMCOMMAND_PLAYSOUND:
+                        // Recalculate absolute frame number to relative.
+                        ///@FIXED: was unpredictable behavior.
+                        *(pointer + 1) -= tr_animation->frame_start;
+                        pointer += 2;
+                        break;
+
+                    case TR_ANIMCOMMAND_SETPOSITION:
+                        // Parse through 3 operands.
+                        pointer += 3;
+                        break;
+
+                    case TR_ANIMCOMMAND_JUMPDISTANCE:
+                        // Parse through 2 operands.
+                        pointer += 2;
+                        break;
+
+                    default:
+                        // All other commands have no operands.
+                        break;
+                }
+            }
+        }
+
+
+        if(anim->frames_count <= 0)
+        {
+            /*
+             * number of animations must be >= 1, because frame contains base model offset
+             */
+            anim->frames_count = 1;
+        }
+        anim->frames = (bone_frame_p)calloc(anim->frames_count, sizeof(bone_frame_t));
+
+        /*
+         * let us begin to load animations
+         */
+        bone_frame = anim->frames;
+        for(uint16_t j=0;j<anim->frames_count;j++,bone_frame++,frame_offset+=frame_step)
+        {
+            bone_frame->bone_tag_count = model->mesh_count;
+            bone_frame->bone_tags = (bone_tag_p)malloc(model->mesh_count * sizeof(bone_tag_t));
+            vec3_set_zero(bone_frame->pos);
+            vec3_set_zero(bone_frame->move);
+            TR_GetBFrameBB_Pos(tr, frame_offset, bone_frame);
+
+            if(frame_offset >= tr->frame_data_size)
+            {
+                //Con_Printf("Bad frame offset");
+                for(uint16_t k=0;k<bone_frame->bone_tag_count;k++)
+                {
+                    tree_tag = model->mesh_tree + k;
+                    bone_tag = bone_frame->bone_tags + k;
+                    rot[0] = 0.0;
+                    rot[1] = 0.0;
+                    rot[2] = 0.0;
+                    vec4_SetTRRotations(bone_tag->qrotate, rot);
+                    vec3_copy(bone_tag->offset, tree_tag->offset);
+                }
+            }
+            else
+            {
+                uint16_t l = l_start;
+                for(uint16_t k=0;k<bone_frame->bone_tag_count;k++)
+                {
+                    tree_tag = model->mesh_tree + k;
+                    bone_tag = bone_frame->bone_tags + k;
+                    rot[0] = 0.0;
+                    rot[1] = 0.0;
+                    rot[2] = 0.0;
+                    vec4_SetTRRotations(bone_tag->qrotate, rot);
+                    vec3_copy(bone_tag->offset, tree_tag->offset);
+
+                    switch(tr->game_version)
+                    {
+                        case TR_I:                                              /* TR_I */
+                        case TR_I_UB:
+                        case TR_I_DEMO:
+                            temp2 = tr->frame_data[frame_offset + l];
+                            l ++;
+                            temp1 = tr->frame_data[frame_offset + l];
+                            l ++;
+                            rot[0] = (float)((temp1 & 0x3ff0) >> 4);
+                            rot[2] =-(float)(((temp1 & 0x000f) << 6) | ((temp2 & 0xfc00) >> 10));
+                            rot[1] = (float)(temp2 & 0x03ff);
+                            rot[0] *= 360.0 / 1024.0;
+                            rot[1] *= 360.0 / 1024.0;
+                            rot[2] *= 360.0 / 1024.0;
+                            vec4_SetTRRotations(bone_tag->qrotate, rot);
+                            break;
+
+                        default:                                                /* TR_II + */
+                            temp1 = tr->frame_data[frame_offset + l];
+                            l ++;
+                            if(tr->game_version >= TR_IV)
+                            {
+                                ang = (float)(temp1 & 0x0fff);
+                                ang *= 360.0 / 4096.0;
+                            }
+                            else
+                            {
+                                ang = (float)(temp1 & 0x03ff);
+                                ang *= 360.0 / 1024.0;
+                            }
+
+                            switch (temp1 & 0xc000)
+                            {
+                                case 0x4000:    // x only
+                                    rot[0] = ang;
+                                    rot[1] = 0;
+                                    rot[2] = 0;
+                                    vec4_SetTRRotations(bone_tag->qrotate, rot);
+                                    break;
+
+                                case 0x8000:    // y only
+                                    rot[0] = 0;
+                                    rot[1] = 0;
+                                    rot[2] =-ang;
+                                    vec4_SetTRRotations(bone_tag->qrotate, rot);
+                                    break;
+
+                                case 0xc000:    // z only
+                                    rot[0] = 0;
+                                    rot[1] = ang;
+                                    rot[2] = 0;
+                                    vec4_SetTRRotations(bone_tag->qrotate, rot);
+                                    break;
+
+                                default:        // all three
+                                    temp2 = tr->frame_data[frame_offset + l];
+                                    rot[0] = (float)((temp1 & 0x3ff0) >> 4);
+                                    rot[2] =-(float)(((temp1 & 0x000f) << 6) | ((temp2 & 0xfc00) >> 10));
+                                    rot[1] = (float)(temp2 & 0x03ff);
+                                    rot[0] *= 360.0 / 1024.0;
+                                    rot[1] *= 360.0 / 1024.0;
+                                    rot[2] *= 360.0 / 1024.0;
+                                    vec4_SetTRRotations(bone_tag->qrotate, rot);
+                                    l ++;
+                                    break;
+                            };
+                            break;
+                    };
+                }
+            }
+        }
+    }
+
+    /*
+     * Animations interpolation to 1/30 sec like in original. Needed for correct state change works.
+     */
+    SkeletalModel_InterpolateFrames(model);
+    GenerateAnimCommandsTransform(model);
+    /*
+     * state change's loading
+     */
+
+#if LOG_ANIM_DISPATCHES
+    if(model->animation_count > 1)
+    {
+        Sys_DebugLog(LOG_FILENAME, "MODEL[%d], anims = %d", model_num, model->animation_count);
+    }
+#endif
+    anim = model->animations;
+    for(uint16_t i=0;i<model->animation_count;i++,anim++)
+    {
+        anim->state_change_count = 0;
+        anim->state_change = NULL;
+
+        tr_animation = &tr->animations[tr_moveable->animation_index+i];
+        int16_t j = tr_animation->next_animation - tr_moveable->animation_index;
+        j &= 0x7fff;
+        if((j >= 0) && (j < model->animation_count))
+        {
+            anim->next_anim = model->animations + j;
+            anim->next_frame = tr_animation->next_frame - tr->animations[tr_animation->next_animation].frame_start;
+            anim->next_frame %= anim->next_anim->frames_count;
+            if(anim->next_frame < 0)
+            {
+                anim->next_frame = 0;
+            }
+#if LOG_ANIM_DISPATCHES
+            Sys_DebugLog(LOG_FILENAME, "ANIM[%d], next_anim = %d, next_frame = %d", i, anim->next_anim->id, anim->next_frame);
+#endif
+        }
+        else
+        {
+            anim->next_anim = NULL;
+            anim->next_frame = 0;
+        }
+
+        anim->state_change_count = 0;
+        anim->state_change = NULL;
+
+        if((tr_animation->num_state_changes > 0) && (model->animation_count > 1))
+        {
+            state_change_p sch_p;
+#if LOG_ANIM_DISPATCHES
+            Sys_DebugLog(LOG_FILENAME, "ANIM[%d], next_anim = %d, next_frame = %d", i, (anim->next_anim)?(anim->next_anim->id):(-1), anim->next_frame);
+#endif
+            anim->state_change_count = tr_animation->num_state_changes;
+            sch_p = anim->state_change = (state_change_p)malloc(tr_animation->num_state_changes * sizeof(state_change_t));
+
+            for(uint16_t j=0;j<tr_animation->num_state_changes;j++,sch_p++)
+            {
+                tr_state_change_t *tr_sch;
+                tr_sch = &tr->state_changes[j+tr_animation->state_change_offset];
+                sch_p->id = tr_sch->state_id;
+                sch_p->anim_dispatch = NULL;
+                sch_p->anim_dispatch_count = 0;
+                for(uint16_t l=0;l<tr_sch->num_anim_dispatches;l++)
+                {
+                    tr_anim_dispatch_t *tr_adisp = &tr->anim_dispatches[tr_sch->anim_dispatch+l];
+                    uint16_t next_anim = tr_adisp->next_animation & 0x7fff;
+                    uint16_t next_anim_ind = next_anim - (tr_moveable->animation_index & 0x7fff);
+                    if((next_anim_ind >= 0) &&(next_anim_ind < model->animation_count))
+                    {
+                        sch_p->anim_dispatch_count++;
+                        sch_p->anim_dispatch = (anim_dispatch_p)realloc(sch_p->anim_dispatch, sch_p->anim_dispatch_count * sizeof(anim_dispatch_t));
+
+                        anim_dispatch_p adsp = sch_p->anim_dispatch + sch_p->anim_dispatch_count - 1;
+                        uint16_t next_frames_count = model->animations[next_anim - tr_moveable->animation_index].frames_count;
+                        uint16_t next_frame = tr_adisp->next_frame - tr->animations[next_anim].frame_start;
+
+                        uint16_t low  = tr_adisp->low  - tr_animation->frame_start;
+                        uint16_t high = tr_adisp->high - tr_animation->frame_start;
+
+                        adsp->frame_low  = low  % anim->frames_count;
+                        adsp->frame_high = (high - 1) % anim->frames_count;
+                        adsp->next_anim = next_anim - tr_moveable->animation_index;
+                        adsp->next_frame = next_frame % next_frames_count;
+
+#if LOG_ANIM_DISPATCHES
+                        Sys_DebugLog(LOG_FILENAME, "anim_disp[%d], frames_count = %d: interval[%d.. %d], next_anim = %d, next_frame = %d", l,
+                                    anim->frames_count, adsp->frame_low, adsp->frame_high,
+                                    adsp->next_anim, adsp->next_frame);
+#endif
+                    }
+                }
+            }
+        }
+    }
+}
+
+int TR_GetNumAnimationsForMoveable(class VT_Level *tr, size_t moveable_ind)
+{
+    int ret;
+    tr_moveable_t *curr_moveable, *next_moveable;
+
+    curr_moveable = &tr->moveables[moveable_ind];
+
+    if(curr_moveable->animation_index == 0xFFFF)
+    {
+        return 0;
+    }
+
+    if(moveable_ind == tr->moveables_count-1)
+    {
+        ret = (int32_t)tr->animations_count - (int32_t)curr_moveable->animation_index;
+        if(ret < 0)
+        {
+            return 1;
+        }
+        else
+        {
+            return ret;
+        }
+    }
+
+    next_moveable = &tr->moveables[moveable_ind+1];
+    if(next_moveable->animation_index == 0xFFFF)
+    {
+        if(moveable_ind + 2 < tr->moveables_count)                              // I hope there is no two neighboard movables with animation_index'es == 0xFFFF
+        {
+            next_moveable = &tr->moveables[moveable_ind+2];
+        }
+        else
+        {
+            return 1;
+        }
+    }
+
+    ret = (next_moveable->animation_index <= tr->animations_count)?(next_moveable->animation_index):(tr->animations_count);
+    ret -= (int32_t)curr_moveable->animation_index;
+
+    return ret;
+}
+
+
+/*
+ * It returns real animation count
+ */
+int TR_GetNumFramesForAnimation(class VT_Level *tr, size_t animation_ind)
+{
+    tr_animation_t *curr_anim, *next_anim;
+    int ret;
+
+    curr_anim = &tr->animations[animation_ind];
+    if(curr_anim->frame_size <= 0)
+    {
+        return 1;                                                               // impossible!
+    }
+
+    if(animation_ind == tr->animations_count - 1)
+    {
+        ret = 2 * tr->frame_data_size - curr_anim->frame_offset;
+        ret /= curr_anim->frame_size * 2;                                       /// it is fully correct!
+        return ret;
+    }
+
+    next_anim = tr->animations + animation_ind + 1;
+    ret = next_anim->frame_offset - curr_anim->frame_offset;
+    ret /= curr_anim->frame_size * 2;
+
+    return ret;
+}
+
+void TR_GetBFrameBB_Pos(class VT_Level *tr, size_t frame_offset, bone_frame_p bone_frame)
+{
+    unsigned short int *frame;
+
+    if(frame_offset < tr->frame_data_size)
+    {
+        frame = tr->frame_data + frame_offset;
+        bone_frame->bb_min[0] = (short int)frame[0];                            // x_min
+        bone_frame->bb_min[1] = (short int)frame[4];                            // y_min
+        bone_frame->bb_min[2] =-(short int)frame[3];                            // z_min
+
+        bone_frame->bb_max[0] = (short int)frame[1];                            // x_max
+        bone_frame->bb_max[1] = (short int)frame[5];                            // y_max
+        bone_frame->bb_max[2] =-(short int)frame[2];                            // z_max
+
+        bone_frame->pos[0] = (short int)frame[6];
+        bone_frame->pos[1] = (short int)frame[8];
+        bone_frame->pos[2] =-(short int)frame[7];
+    }
+    else
+    {
+        bone_frame->bb_min[0] = 0.0;
+        bone_frame->bb_min[1] = 0.0;
+        bone_frame->bb_min[2] = 0.0;
+
+        bone_frame->bb_max[0] = 0.0;
+        bone_frame->bb_max[1] = 0.0;
+        bone_frame->bb_max[2] = 0.0;
+
+        bone_frame->pos[0] = 0.0;
+        bone_frame->pos[1] = 0.0;
+        bone_frame->pos[2] = 0.0;
+    }
+
+    bone_frame->centre[0] = (bone_frame->bb_min[0] + bone_frame->bb_max[0]) / 2.0;
+    bone_frame->centre[1] = (bone_frame->bb_min[1] + bone_frame->bb_max[1]) / 2.0;
+    bone_frame->centre[2] = (bone_frame->bb_min[2] + bone_frame->bb_max[2]) / 2.0;
+}
+
+void TR_GenSkeletalModels(struct world_s *world, class VT_Level *tr)
+{
+    skeletal_model_p smodel;
+    tr_moveable_t *tr_moveable;
+
+    world->skeletal_model_count = tr->moveables_count;
+    smodel = world->skeletal_models = (skeletal_model_p)calloc(world->skeletal_model_count, sizeof(skeletal_model_t));
+
+    for(uint32_t i=0;i<world->skeletal_model_count;i++,smodel++)
+    {
+        tr_moveable = &tr->moveables[i];
+        smodel->id = tr_moveable->object_id;
+        smodel->mesh_count = tr_moveable->num_meshes;
+        TR_GenSkeletalModel(world, i, smodel, tr);
+        SkeletonModel_FillTransparancy(smodel);
+    }
+}
+
+
+void TR_GenEntities(struct world_s *world, class VT_Level *tr)
+{
+    int top;
+
+    tr2_item_t *tr_item;
+    entity_p entity;
+
+    for(uint32_t i=0;i<tr->items_count;i++)
+    {
+        tr_item = &tr->items[i];
+        entity = Entity_Create();
+        entity->id = i;
+        entity->transform[12] = tr_item->pos.x;
+        entity->transform[13] =-tr_item->pos.z;
+        entity->transform[14] = tr_item->pos.y;
+        entity->angles[0] = tr_item->rotation;
+        entity->angles[1] = 0.0;
+        entity->angles[2] = 0.0;
+        Entity_UpdateRotation(entity);
+        if((tr_item->room >= 0) && ((uint32_t)tr_item->room < world->room_count))
+        {
+            entity->self->room = world->rooms + tr_item->room;
+        }
+        else
+        {
+            entity->self->room = NULL;
+        }
+
+        entity->activation_mask  = (tr_item->flags & 0x3E00) >> 9;              ///@FIXME: Ignore INVISIBLE and CLEAR BODY flags for a moment.
+        entity->OCB              =  tr_item->ocb;
+
+        entity->locked = 0;
+        entity->timer  = 0.0;
+
+        entity->self->collide_flag = 0x00;
+        entity->move_type = 0x0000;
+        entity->bf.animations.anim_flags = 0x0000;
+        entity->bf.animations.current_animation = 0;
+        entity->bf.animations.current_frame = 0;
+        entity->bf.animations.frame_time = 0.0;
+        entity->inertia = 0.0;
+        entity->move_type = 0;
+
+        entity->bf.animations.model = World_GetModelByID(world, tr_item->object_id);
+
+        if(ent_ID_override != NULL)
+        {
+            if(entity->bf.animations.model == NULL)
+            {
+                top = lua_gettop(ent_ID_override);                                         // save LUA stack
+                lua_getglobal(ent_ID_override, "getOverridedID");                          // add to the up of stack LUA's function
+                lua_pushinteger(ent_ID_override, tr->game_version);                        // add to stack first argument
+                lua_pushinteger(ent_ID_override, tr_item->object_id);                      // add to stack second argument
+                lua_pcall(ent_ID_override, 2, 1, 0);                                       // call that function
+                entity->bf.animations.model = World_GetModelByID(world, lua_tointeger(ent_ID_override, -1));
+                lua_settop(ent_ID_override, top);                                          // restore LUA stack
+            }
+
+            top = lua_gettop(ent_ID_override);                                         // save LUA stack
+            lua_getglobal(ent_ID_override, "getOverridedAnim");                        // add to the up of stack LUA's function
+            lua_pushinteger(ent_ID_override, tr->game_version);                        // add to stack first argument
+            lua_pushinteger(ent_ID_override, tr_item->object_id);                      // add to stack second argument
+            lua_pcall(ent_ID_override, 2, 1, 0);                                       // call that function
+
+            int replace_anim_id = lua_tointeger(ent_ID_override, -1);
+            lua_settop(ent_ID_override, top);                                          // restore LUA stack
+
+            if(replace_anim_id > 0)
+            {
+                skeletal_model_s* replace_anim_model = World_GetModelByID(world, replace_anim_id);
+                animation_frame_p ta;
+                uint16_t tc;
+                SWAPT(entity->bf.animations.model->animations, replace_anim_model->animations, ta);
+                SWAPT(entity->bf.animations.model->animation_count, replace_anim_model->animation_count, tc);
+            }
+        }
+
+        if(entity->bf.animations.model == NULL)
+        {
+            // SPRITE LOADING
+            sprite_p sp = World_GetSpriteByID(tr_item->object_id, world);
+            if(sp && entity->self->room)
+            {
+                room_sprite_p rsp;
+                int sz = ++entity->self->room->sprites_count;
+                entity->self->room->sprites = (room_sprite_p)realloc(entity->self->room->sprites, sz * sizeof(room_sprite_t));
+                rsp = entity->self->room->sprites + sz - 1;
+                rsp->sprite = sp;
+                rsp->pos[0] = entity->transform[12];
+                rsp->pos[1] = entity->transform[13];
+                rsp->pos[2] = entity->transform[14];
+                rsp->was_rendered = 0;
+            }
+
+            Entity_Clear(entity);
+            free(entity);
+            continue;                                                           // that entity has no model. may be it is a some trigger or look at object
+        }
+
+        if(tr->game_version < TR_II && tr_item->object_id == 83)
+        {
+            Entity_Clear(entity);                                               // skip PSX save model
+            free(entity);
+            continue;
+        }
+
+        entity->bf.bone_tag_count = entity->bf.animations.model->mesh_count;
+        entity->bf.bone_tags = (ss_bone_tag_p)malloc(entity->bf.bone_tag_count * sizeof(ss_bone_tag_t));
+        for(uint16_t j=0;j<entity->bf.bone_tag_count;j++)
+        {
+            entity->bf.bone_tags[j].flag = entity->bf.animations.model->mesh_tree[j].flag;
+            entity->bf.bone_tags[j].mesh_base = entity->bf.animations.model->mesh_tree[j].mesh_base;
+            entity->bf.bone_tags[j].mesh_skin = entity->bf.animations.model->mesh_tree[j].mesh_skin;
+            entity->bf.bone_tags[j].mesh_slot = NULL;
+
+            vec3_copy(entity->bf.bone_tags[j].offset, entity->bf.animations.model->mesh_tree[j].offset);
+            vec4_set_zero(entity->bf.bone_tags[j].qrotate);
+            Mat4_E_macro(entity->bf.bone_tags[j].transform);
+            Mat4_E_macro(entity->bf.bone_tags[j].full_transform);
+        }
+
+        if(0 == tr_item->object_id)                                             // Lara is unical model
+        {
+            skeletal_model_p tmp, LM;                                           // LM - Lara Model
+
+            entity->move_type = MOVE_ON_FLOOR;
+            world->Character = entity;
+            entity->self->collide_flag = ENTITY_ACTOR_COLLISION;
+            entity->bf.animations.model->hide = 0;
+            entity->type_flags |= ENTITY_TYPE_TRIGGER_ACTIVATOR;
+            LM = (skeletal_model_p)entity->bf.animations.model;
+
+            top = lua_gettop(engine_lua);
+            lua_pushinteger(engine_lua, entity->id);
+            lua_setglobal(engine_lua, "player");
+            lua_settop(engine_lua, top);
+
+            switch(tr->game_version)
+            {
+                case TR_I:
+                    if(gameflow_manager.CurrentLevelID == 0)
+                    {
+                        LM = World_GetModelByID(world, TR_ITEM_LARA_SKIN_ALTERNATE_TR1);
+                        if(LM)
+                        {
+                            // In TR1, Lara has unified head mesh for all her alternate skins.
+                            // Hence, we copy all meshes except head, to prevent Potato Raider bug.
+                            SkeletonCopyMeshes(world->skeletal_models[0].mesh_tree, LM->mesh_tree, world->skeletal_models[0].mesh_count - 1);
+                        }
+                    }
+                    break;
+
+                case TR_III:
+                    LM = World_GetModelByID(world, TR_ITEM_LARA_SKIN_TR3);
+                    if(LM)
+                    {
+                        SkeletonCopyMeshes(world->skeletal_models[0].mesh_tree, LM->mesh_tree, world->skeletal_models[0].mesh_count);
+                        tmp = World_GetModelByID(world, 11);                   // moto / quadro cycle animations
+                        if(tmp)
+                        {
+                            SkeletonCopyMeshes(tmp->mesh_tree, LM->mesh_tree, world->skeletal_models[0].mesh_count);
+                        }
+                    }
+                    break;
+
+                case TR_IV:
+                case TR_IV_DEMO:
+                case TR_V:
+                    LM = World_GetModelByID(world, TR_ITEM_LARA_SKIN_TR45);                         // base skeleton meshes
+                    if(LM)
+                    {
+                        SkeletonCopyMeshes(world->skeletal_models[0].mesh_tree, LM->mesh_tree, world->skeletal_models[0].mesh_count);
+                    }
+                    LM = World_GetModelByID(world, TR_ITEM_LARA_SKIN_JOINTS_TR45);                         // skin skeleton meshes
+                    if(LM)
+                    {
+                        SkeletonCopyMeshes2(world->skeletal_models[0].mesh_tree, LM->mesh_tree, world->skeletal_models[0].mesh_count);
+                    }
+                    FillSkinnedMeshMap(&world->skeletal_models[0]);
+                    break;
+            };
+
+            for(uint16_t j=0;j<entity->bf.bone_tag_count;j++)
+            {
+                entity->bf.bone_tags[j].mesh_base = entity->bf.animations.model->mesh_tree[j].mesh_base;
+                entity->bf.bone_tags[j].mesh_skin = entity->bf.animations.model->mesh_tree[j].mesh_skin;
+                entity->bf.bone_tags[j].mesh_slot = NULL;
+            }
+            Entity_SetAnimation(world->Character, TR_ANIMATION_LARA_STAY_IDLE, 0);
+            BT_GenEntityRigidBody(entity);
+            Character_Create(entity, 128.0, 60.0, 780.0);
+            entity->character->state_func = State_Control_Lara;
+
+            continue;
+        }
+
+        Entity_SetAnimation(entity, 0, 0);                                      // Set zero animation and zero frame
+        BT_GenEntityRigidBody(entity);
+
+        Entity_RebuildBV(entity);
+        Room_AddEntity(entity->self->room, entity);
+        World_AddEntity(world, entity);
+
+        TR_SetEntityModelProperties(entity);
+        if(entity->self->collide_flag == 0x00)
+        {
+            Entity_DisableCollision(entity);
+        }
+    }
+}
+
+
+void Items_CheckEntities(RedBlackNode_p n)
+{
+    base_item_p item = (base_item_p)n->data;
+
+    for(uint32_t i=0;i<engine_world.room_count;i++)
+    {
+        engine_container_p cont = engine_world.rooms[i].containers;
+        for(;cont;cont=cont->next)
+        {
+            if(cont->object_type == OBJECT_ENTITY)
+            {
+                entity_p ent = (entity_p)cont->object;
+                if(ent->bf.animations.model->id == item->world_model_id)
+                {
+                    char buf[64] = {0};
+                    snprintf(buf, 64, "if(entity_funcs[%d]==nil) then entity_funcs[%d]={} end", ent->id, ent->id);
+                    luaL_dostring(engine_lua, buf);
+                    snprintf(buf, 32, "pickup_init(%d, %d);", ent->id, item->id);
+                    luaL_dostring(engine_lua, buf);
+                    Entity_DisableCollision(ent);
+                }
+            }
+        }
+    }
+
+    if(n->right)
+    {
+        Items_CheckEntities(n->right);
+    }
+
+    if(n->left)
+    {
+        Items_CheckEntities(n->left);
+    }
+}