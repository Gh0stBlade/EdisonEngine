#include "level.h"

#include "engine/laranode.h"
#include "render/textureanimator.h"
#include "tr1level.h"
#include "tr2level.h"
#include "tr3level.h"
#include "tr4level.h"
#include "tr5level.h"

#include "engine/items/block.h"
#include "engine/items/bridgeflat.h"
#include "engine/items/collapsiblefloor.h"
#include "engine/items/dart.h"
#include "engine/items/dartgun.h"
#include "engine/items/door.h"
#include "engine/items/slopedbridge.h"
#include "engine/items/stubitem.h"
#include "engine/items/swingingblade.h"
#include "engine/items/switch.h"
#include "engine/items/tallblock.h"
#include "engine/items/trapdoordown.h"
#include "engine/items/trapdoorup.h"
#include "engine/items/pickupitem.h"
#include "engine/items/underwaterswitch.h"

#include "loader/objwriter.h"

#include <yaml-cpp/yaml.h>

#include <boost/range/adaptors.hpp>
#include <boost/filesystem.hpp>
#include <boost/format.hpp>

using namespace level;


namespace
{
    const glm::vec4 WaterColor{149 / 255.0f, 229 / 255.0f, 229 / 255.0f, 0};
}


Level::~Level() = default;


/// \brief reads the mesh data.
void Level::readMeshData(loader::io::SDLReader& reader)
{
    uint32_t meshDataWords = reader.readU32();
    const auto basePos = reader.tell();

    const auto meshDataSize = meshDataWords * 2;
    reader.skip(meshDataSize);

    reader.readVector(m_meshIndices, reader.readU32());
    const auto endPos = reader.tell();

    m_meshes.clear();

    size_t meshDataPos = 0;
    for( size_t i = 0; i < m_meshIndices.size(); i++ )
    {
        std::replace(m_meshIndices.begin(), m_meshIndices.end(), meshDataPos, i);

        reader.seek(basePos + std::streamoff(meshDataPos));

        if( gameToEngine(m_gameVersion) >= Engine::TR4 )
            m_meshes.emplace_back(*loader::Mesh::readTr4(reader));
        else
            m_meshes.emplace_back(*loader::Mesh::readTr1(reader));

        for( size_t j = 0; j < m_meshIndices.size(); j++ )
        {
            if( m_meshIndices[j] > meshDataPos )
            {
                meshDataPos = m_meshIndices[j];
                break;
            }
        }
    }

    reader.seek(endPos);
}


/// \brief reads frame and moveable data.
void Level::readPoseDataAndModels(loader::io::SDLReader& reader)
{
    m_poseData.resize(reader.readU32());
    reader.readVector(m_poseData, m_poseData.size());

    m_animatedModels.resize(reader.readU32());
    for( std::unique_ptr<loader::AnimatedModel>& model : m_animatedModels )
    {
        if( gameToEngine(m_gameVersion) < Engine::TR5 )
        {
            model = loader::AnimatedModel::readTr1(reader);
            // Disable unused skybox polygons.
            if( gameToEngine(m_gameVersion) == Engine::TR3 && model->type == 355 )
            {
                m_meshes[m_meshIndices[model->firstMesh]].colored_triangles.resize(16);
            }
        }
        else
        {
            model = loader::AnimatedModel::readTr5(reader);
        }
    }
}


std::unique_ptr<Level> Level::createLoader(const std::string& filename, Game game_version)
{
    size_t len2 = 0;

    for( size_t i = 0; i < filename.length(); i++ )
    {
        if( filename[i] == '/' || filename[i] == '\\' )
        {
            len2 = i;
        }
    }

    std::string sfxPath;

    if( len2 > 0 )
    {
        sfxPath = filename.substr(0, len2 + 1) + "MAIN.SFX";
    }
    else
    {
        sfxPath = "MAIN.SFX";
    }

    loader::io::SDLReader reader(filename);
    if( !reader.isOpen() )
        return nullptr;

    if( game_version == Game::Unknown )
        game_version = probeVersion(reader, filename);
    if( game_version == Game::Unknown )
        return nullptr;

    reader.seek(0);
    return createLoader(std::move(reader), game_version, sfxPath);
}


/** \brief reads the level.
  *
  * Takes a SDL_RWop and the game_version of the file and reads the structures into the members of TR_Level.
  */
std::unique_ptr<Level> Level::createLoader(loader::io::SDLReader&& reader, Game game_version, const std::string& sfxPath)
{
    if( !reader.isOpen() )
        return nullptr;

    std::unique_ptr<Level> result;

    switch( game_version )
    {
        case Game::TR1: result.reset(new TR1Level(game_version, std::move(reader)));
            break;
        case Game::TR1Demo:
        case Game::TR1UnfinishedBusiness: result.reset(new TR1Level(game_version, std::move(reader)));
            result->m_demoOrUb = true;
            break;
        case Game::TR2: result.reset(new TR2Level(game_version, std::move(reader)));
            break;
        case Game::TR2Demo: result.reset(new TR2Level(game_version, std::move(reader)));
            result->m_demoOrUb = true;
            break;
        case Game::TR3: result.reset(new TR3Level(game_version, std::move(reader)));
            break;
        case Game::TR4:
        case Game::TR4Demo: result.reset(new TR4Level(game_version, std::move(reader)));
            break;
        case Game::TR5: result.reset(new TR5Level(game_version, std::move(reader)));
            break;
        default: BOOST_THROW_EXCEPTION( std::runtime_error( "Invalid game version" ) );
    }

    result->m_sfxPath = sfxPath;
    return result;
}


Game Level::probeVersion(loader::io::SDLReader& reader, const std::string& filename)
{
    if( !reader.isOpen() || filename.length() < 5 )
        return Game::Unknown;

    std::string ext;
    ext += filename[filename.length() - 4];
    ext += toupper(filename[filename.length() - 3]);
    ext += toupper(filename[filename.length() - 2]);
    ext += toupper(filename[filename.length() - 1]);

    reader.seek(0);
    uint8_t check[4];
    reader.readBytes(check, 4);

    Game ret = Game::Unknown;
    if( ext == ".PHD" )
    {
        if( check[0] == 0x20 && check[1] == 0x00 && check[2] == 0x00 && check[3] == 0x00 )
        {
            ret = Game::TR1;
        }
    }
    else if( ext == ".TUB" )
    {
        if( check[0] == 0x20 && check[1] == 0x00 && check[2] == 0x00 && check[3] == 0x00 )
        {
            ret = Game::TR1UnfinishedBusiness;
        }
    }
    else if( ext == ".TR2" )
    {
        if( check[0] == 0x2D && check[1] == 0x00 && check[2] == 0x00 && check[3] == 0x00 )
        {
            ret = Game::TR2;
        }
        else if( (check[0] == 0x38 || check[0] == 0x34) && check[1] == 0x00 && (check[2] == 0x18 || check[2] == 0x08)
                 && check[3] == 0xFF )
        {
            ret = Game::TR3;
        }
    }
    else if( ext == ".TR4" )
    {
        if( check[0] == 0x54 && // T
            check[1] == 0x52 && // R
            check[2] == 0x34 && // 4
            check[3] == 0x00 )
        {
            ret = Game::TR4;
        }
        else if( check[0] == 0x54 && // T
                 check[1] == 0x52 && // R
                 check[2] == 0x34 && // 4
                 check[3] == 0x63 ) //
        {
            ret = Game::TR4;
        }
        else if( check[0] == 0xF0 && // T
                 check[1] == 0xFF && // R
                 check[2] == 0xFF && // 4
                 check[3] == 0xFF )
        {
            ret = Game::TR4;
        }
    }
    else if( ext == ".TRC" )
    {
        if( check[0] == 0x54 && // T
            check[1] == 0x52 && // R
            check[2] == 0x34 && // C
            check[3] == 0x00 )
        {
            ret = Game::TR5;
        }
    }

    return ret;
}


const loader::StaticMesh* Level::findStaticMeshById(uint32_t meshId) const
{
    for( size_t i = 0; i < m_staticMeshes.size(); i++ )
        if( m_staticMeshes[i].id == meshId )
            return &m_staticMeshes[i];

    return nullptr;
}


int Level::findStaticMeshIndexById(uint32_t meshId) const
{
    for( size_t i = 0; i < m_staticMeshes.size(); i++ )
    {
        if( m_staticMeshes[i].id == meshId )
        {
            BOOST_ASSERT( m_staticMeshes[i].mesh < m_meshIndices.size() );
            return m_meshIndices[m_staticMeshes[i].mesh];
        }
    }

    return -1;
}


boost::optional<size_t> Level::findAnimatedModelIndexForType(uint32_t type) const
{
    for( size_t i = 0; i < m_animatedModels.size(); i++ )
        if( m_animatedModels[i]->type == type )
            return i;

    return boost::none;
}


boost::optional<size_t> Level::findSpriteSequenceForType(uint32_t type) const
{
    for( size_t i = 0; i < m_spriteSequences.size(); i++ )
        if( m_spriteSequences[i].type == type )
            return i;

    return boost::none;
}


std::vector<std::shared_ptr<gameplay::Texture>> Level::createTextures()
{
    BOOST_ASSERT( !m_textures.empty() );
    std::vector<std::shared_ptr<gameplay::Texture>> textures;
    for( size_t i = 0; i < m_textures.size(); ++i )
    {
        loader::DWordTexture& texture = m_textures[i];
        textures.emplace_back(texture.toTexture());
    }
    return textures;
}


std::map<loader::TextureLayoutProxy::TextureKey, std::shared_ptr<gameplay::Material>>
Level::createMaterials(const std::vector<std::shared_ptr<gameplay::Texture>>& textures,
                       const std::shared_ptr<gameplay::ShaderProgram>& shader)
{
    const auto texMask = gameToEngine(m_gameVersion) == Engine::TR4 ? loader::TextureIndexMaskTr4
                             : loader::TextureIndexMask;
    std::map<loader::TextureLayoutProxy::TextureKey, std::shared_ptr<gameplay::Material>> materials;
    for( loader::TextureLayoutProxy& proxy : m_textureProxies )
    {
        const auto& key = proxy.textureKey;
        if( materials.find(key) != materials.end() )
            continue;

        materials[key] = proxy.createMaterial(textures[key.tileAndFlag & texMask], shader);
    }
    return materials;
}


namespace
{
    uint16_t mapSpriteToModel(uint16_t id)
    {
        switch( id )
        {
            case 84: return 99;
            case 85: return 100;
            case 86: return 101;
            case 87: return 102;
            case 89: return 104;
            case 90: return 105;
            case 91: return 106;
            case 92: return 107;
            case 93: return 108;
            case 94: return 109;
            case 126: return 127;
            case 141: return 148;
            case 142: return 149;
            case 143:
            case 144: return 150;
            case 110: return 114;
            case 111: return 115;
            case 112: return 116;
            case 113: return 117;
            case 129: return 133;
            case 130: return 134;
            case 131: return 135;
            case 132: return 136;
            default: return id;
        }
    }
}


engine::LaraNode* Level::createItems()
{
    engine::LaraNode* lara = nullptr;
    int id = -1;
    for( loader::Item& item : m_items )
    {
        ++id;

        BOOST_ASSERT( item.room < m_rooms.size() );
        loader::Room& room = m_rooms[item.room];

        const auto type = mapSpriteToModel(item.type);

        if( const auto modelIdx = findAnimatedModelIndexForType(type) )
        {
            std::shared_ptr<engine::items::ItemNode> modelNode;

            if( type == 0 )
            {
                modelNode = createSkeletalModel<engine::LaraNode>(*modelIdx, &room, &item);
                lara = static_cast<engine::LaraNode*>(modelNode.get());
            }
            else if( type == 35 )
            {
                modelNode = createSkeletalModel<engine::items::CollapsibleFloor>(*modelIdx, &room,
                                                                                 &item);
            }
            else if( type == 36 )
            {
                modelNode = createSkeletalModel<engine::items::SwingingBlade>(*modelIdx, &room, &item);
            }
            else if( type == 39 )
            {
                modelNode = createSkeletalModel<engine::items::Dart>(*modelIdx, &room, &item);
            }
            else if( type == 40 )
            {
                modelNode = createSkeletalModel<engine::items::DartGun>(*modelIdx, &room, &item);
            }
            else if( type == 41 )
            {
                modelNode = createSkeletalModel<engine::items::TrapDoorUp>(*modelIdx, &room, &item);
            }
            else if( type >= 48 && type <= 51 )
            {
                modelNode = createSkeletalModel<engine::items::Block>(*modelIdx, &room, &item);
            }
            else if( type == 52 )
            {
                modelNode = createSkeletalModel<engine::items::TallBlock>(*modelIdx, &room, &item);
            }
            else if( type == 55 )
            {
                modelNode = createSkeletalModel<engine::items::Switch>(*modelIdx, &room, &item);
            }
            else if( type == 56 )
            {
                modelNode = createSkeletalModel<engine::items::UnderwaterSwitch>(*modelIdx, &room, &item);
            }
            else if( type >= 57 && type <= 64 )
            {
                modelNode = createSkeletalModel<engine::items::Door>(*modelIdx, &room, &item);
            }
            else if( type >= 65 && type <= 66 )
            {
                modelNode = createSkeletalModel<engine::items::TrapDoorDown>(*modelIdx, &room, &item);
            }
            else if( type == 68 )
            {
                modelNode = createSkeletalModel<engine::items::BridgeFlat>(*modelIdx, &room, &item);
            }
            else if( type == 69 )
            {
                modelNode = createSkeletalModel<engine::items::BridgeSlope1>(*modelIdx, &room, &item);
            }
            else if( type == 70 )
            {
                modelNode = createSkeletalModel<engine::items::BridgeSlope2>(*modelIdx, &room, &item);
            }
            else if( item.type == 141 || item.type == 142 || item.type == 129 || item.type == 130 || item.type == 131 || item.type == 132 || item.type == 110 || item.type == 111 || item.type == 112 || item.type == 113 || item.type == 84 || item.type == 85 || item.type == 86 || item.type == 87 || item.type == 88 || item.type == 89 || item.type == 90 || item.type == 91 || item.type == 92 || item.type == 93 || item.type == 94 || item.type == 144 || item.type == 126 )
            {
                modelNode = createSkeletalModel<engine::items::PickupItem>(*modelIdx, &room, &item);
            }
            else
            {
                modelNode = createSkeletalModel<engine::items::StubItem>(*modelIdx, &room, &item);
            }

            m_itemNodes[id] = modelNode;
            room.node->addChild(modelNode);

            modelNode->setLocalMatrix(glm::translate(glm::mat4{1.0f}, item.position.toRenderSystem()));

            continue;
        }

#if 0
            if( const auto sequenceId = findSpriteSequenceForType(item.type) )
            {
                BOOST_ASSERT(!findAnimatedModelIndexForType(item.type));
                BOOST_ASSERT(*sequenceId < m_spriteSequences.size());
                const loader::SpriteSequence& spriteSequence = m_spriteSequences[*sequenceId];

                BOOST_ASSERT(spriteSequence.offset < m_spriteTextures.size());

                const loader::SpriteTexture& tex = m_spriteTextures[spriteSequence.offset];

                auto sprite = std::make_shared<gameplay::Sprite>(game, textures[tex.texture], tex.right_side - tex.left_side + 1, tex.bottom_side - tex.top_side + 1, tex.buildSourceRectangle());
                sprite->setBlendMode(gameplay::Sprite::BLEND_ADDITIVE);

                std::string name = "item";
                name += std::to_string(id);
                name += "(type";
                name += std::to_string(item.type);
                name += "/spriteSequence)";

                auto node = std::make_shared<gameplay::Node>(name);
                node->setDrawable(sprite);
                node->setLocalMatrix(glm::translate(glm::mat4{1.0f}, item.position.toRenderSystem()));

        //m_itemNodes[id] = std::make_unique<engine::StubItem>(this, node, name + ":controller", &room, &item);
        //m_itemNodes[id]->setYRotation(core::Angle{item.rotation});
        //m_itemNodes[id]->setPosition(core::ExactTRCoordinates(item.position - core::TRCoordinates(0, tex.bottom_side, 0)));

                continue;
            }
#endif

        BOOST_LOG_TRIVIAL( error ) << "Failed to find an appropriate animated model for item " << id << "/type "
                                  << int(item.type);
    }

    return lara;
}


template<typename T>
std::shared_ptr<T> Level::createSkeletalModel(size_t id,
                                              const gsl::not_null<const loader::Room*>& room,
                                              const core::Angle& angle,
                                              const core::ExactTRCoordinates& position,
                                              uint16_t flags)
{
    static_assert( std::is_base_of<engine::items::ItemNode, T>::value, "T must be derived from engine::ItemNode" );

    BOOST_ASSERT( !m_animatedModels.empty() );
    BOOST_ASSERT( id < m_animatedModels.size() );
    BOOST_ASSERT( m_animatedModels[id] != nullptr );
    const auto& model = *m_animatedModels[id];

    if( model.animationIndex == 0xffff )
    {
        BOOST_LOG_TRIVIAL( error ) << "Model 0x" << std::hex << reinterpret_cast<uintptr_t>(&model) << std::dec
                                  << " has animationIndex==0xffff";
        return nullptr;
    }

    auto skeletalModel = std::make_shared<T>(this,
                                             "skeleton:" + boost::lexical_cast<std::string>(id),
                                             room,
                                             angle,
                                             position,
                                             flags,
                                             model);
    for( size_t boneIndex = 0; boneIndex < model.boneCount; ++boneIndex )
    {
        BOOST_ASSERT( model.firstMesh + boneIndex < m_meshIndices.size() );
        auto node = std::make_shared<gameplay::Node>(
            skeletalModel->getId() + "/bone:" + boost::lexical_cast<std::string>(boneIndex));
        node->setDrawable(m_models[m_meshIndices[model.firstMesh + boneIndex]]);
        skeletalModel->addChild(node);
    }

    BOOST_ASSERT( skeletalModel->getChildCount() == model.boneCount );

    return skeletalModel;
}


YAML::Node parseCommandSequence(const uint16_t*& rawFloorData, const loader::SequenceCondition sequenceCondition)
{
    YAML::Node sequence;
    const auto conditionArg = *rawFloorData;
    ++rawFloorData;

    switch(sequenceCondition)
    {
        case loader::SequenceCondition::Always:
            sequence["condition"] = "always";
            break;
        case loader::SequenceCondition::Pad:
            sequence["condition"] = "pad";
            break;
        case loader::SequenceCondition::Switch:
            sequence["condition"] = "switch";
            sequence["delay"] = (conditionArg & 0xff);
            sequence["itemId"] = (*rawFloorData & 0x3ff);
            ++rawFloorData;
            break;
        case loader::SequenceCondition::Key:
            sequence["condition"] = "key";
            sequence["itemId"] = (*rawFloorData & 0x3ff);
            ++rawFloorData;
            break;
        case loader::SequenceCondition::Pickup:
            sequence["condition"] = "pickup";
            sequence["itemId"] = (*rawFloorData & 0x3ff);
            ++rawFloorData;
            break;
        case loader::SequenceCondition::Heavy:
            sequence["condition"] = "heavy";
            break;
        case loader::SequenceCondition::AntiPad:
            sequence["condition"] = "antipad";
            break;
        case loader::SequenceCondition::Combat:
            sequence["condition"] = "combat";
            break;
        case loader::SequenceCondition::Dummy:
            sequence["condition"] = "dummy";
            break;
        case loader::SequenceCondition::AntiTrigger:
            sequence["condition"] = "antiTrigger";
            break;
        case loader::SequenceCondition::HeavySwitch:
            sequence["condition"] = "heavySwitch";
            break;
        case loader::SequenceCondition::HeavyAntiTrigger:
            sequence["condition"] = "heavyAntiTrigger";
            break;
        case loader::SequenceCondition::Monkey:
            sequence["condition"] = "monkey";
            break;
        case loader::SequenceCondition::Skeleton:
            sequence["condition"] = "skeleton";
            break;
        case loader::SequenceCondition::TightRope:
            sequence["condition"] = "tightRope";
            break;
        case loader::SequenceCondition::CrawlDuck:
            sequence["condition"] = "crawlDuck";
            break;
        case loader::SequenceCondition::Climb:
            sequence["condition"] = "climb";
            break;
    }

    while( true )
    {
        bool isLastCommand = loader::isLastFloordataEntry(*rawFloorData);

        const auto command = loader::extractCommand(*rawFloorData);
        const auto param = loader::extractTriggerFunctionParam(*rawFloorData);
        ++rawFloorData;

        YAML::Node commandTree;

        switch( command )
        {
            case loader::Command::Activate:
                commandTree["command"] = "activate";
                commandTree["itemId"] = param;
                commandTree["timeout"] = int(conditionArg & 0xff);
                commandTree["triggerMask"] = int(conditionArg>>9) & 0x1f;
                break;
            case loader::Command::SwitchCamera:
                commandTree["command"] = "switchCamera";
                commandTree["cameraId"] = param;
                commandTree["duration"] = int(*rawFloorData & 0xff);
                commandTree["onlyOnce"] = *rawFloorData & 0x100 != 0;
                commandTree["smoothness"] = (*rawFloorData >> 9) & 0x1f;
                isLastCommand = loader::isLastFloordataEntry(*rawFloorData);
                ++rawFloorData;
                break;
            case loader::Command::UnderwaterCurrent:
                commandTree["command"] = "underwaterFlow";
                break;
            case loader::Command::FlipMap:
                commandTree["command"] = "flipMap";
                commandTree["maskId"] = param;
                commandTree["mask"] = (conditionArg >> 9) & 0x1f;
                break;
            case loader::Command::FlipOn:
                commandTree["command"] = "flipOn";
                commandTree["maskId"] = param;
                break;
            case loader::Command::FlipOff:
                commandTree["command"] = "flipOff";
                commandTree["maskId"] = param;
                break;
            case loader::Command::LookAt:
                commandTree["command"] = "lookAt";
                commandTree["itemId"] = param;
                break;
            case loader::Command::EndLevel:
                commandTree["command"] = "endLevel";
                break;
            case loader::Command::PlayTrack:
                commandTree["command"] = "playTrack";
                commandTree["track"] = param;
                break;
            case loader::Command::FlipEffect:
                commandTree["command"] = "flipEffect";
                commandTree["effect"] = param;
                break;
            case loader::Command::Secret:
                commandTree["command"] = "secret";
                commandTree["secretId"] = param;
                break;
            case loader::Command::ClearBodies:
                commandTree["command"] = "clearBodies";
                commandTree["target"] = param;
                break;
            case loader::Command::FlyBy:
                commandTree["command"] = "flyby";
                commandTree["target"] = param;
                break;
            case loader::Command::CutScene:
                commandTree["command"] = "cutScene";
                commandTree["target"] = param;
                break;
            case loader::Command::Command_E:
                commandTree["command"] = "!!! E";
                commandTree["target"] = param;
                break;
            case loader::Command::Command_F:
                commandTree["command"] = "!!! F";
                commandTree["target"] = param;
                break;
            default:
                BOOST_ASSERT(false);
        }

        sequence["commands"].push_back(commandTree);

        if( isLastCommand )
            break;
    }

    return sequence;
}


void Level::setUpRendering(gameplay::Game* game, const std::string& assetPath)
{
    //device->getSceneManager()->getVideoDriver()->setFog(WaterColor, irr::video::EFT_FOG_LINEAR, 1024, 1024 * 20, .003f, true, false);
    //device->getSceneManager()->getVideoDriver()->setTextureCreationFlag(irr::video::ETCF_CREATE_MIP_MAPS, false);
    //device->getSceneManager()->setLightManager(new render::LightSelector(*this, device->getSceneManager()));
    m_inputHandler = std::make_unique<engine::InputHandler>(game->getWindow());
    //device->setEventReceiver(m_inputHandler.get());

    std::vector<std::shared_ptr<gameplay::Texture>> textures = createTextures();

    auto texturedShader = gameplay::ShaderProgram::createFromFile("shaders/textured_2.vert", "shaders/textured_2.frag");
    std::map<loader::TextureLayoutProxy::TextureKey, std::shared_ptr<gameplay::Material>> materials = createMaterials(
        textures, texturedShader);

    std::shared_ptr<gameplay::Material> colorMaterial = std::make_shared<gameplay::Material>("shaders/colored_2.vert",
                                                                                             "shaders/colored_2.frag");
    colorMaterial->initStateBlockDefaults();
    colorMaterial->getParameter("u_worldViewProjectionMatrix")->bindWorldViewProjectionMatrix();
    colorMaterial->getParameter("u_modelMatrix")->bindModelMatrix();
    colorMaterial->getParameter("u_viewMatrix")->bindViewMatrix();
    colorMaterial->getParameter("u_brightness")->bind(&engine::items::ItemNode::lightBrightnessBinder);
    colorMaterial->getParameter("u_lightPosition")->bind(&engine::items::ItemNode::lightPositionBinder);

    m_textureAnimator = std::make_shared<render::TextureAnimator>(m_animatedTextures);

    for( size_t i = 0; i < m_meshes.size(); ++i )
    {
        m_models.emplace_back(m_meshes[i].createModel(m_textureProxies, materials, colorMaterial, *m_palette,
                                                      *m_textureAnimator));
    }

    game->getScene()->setActiveCamera(
        std::make_shared<gameplay::Camera>(glm::radians(80.0f), game->getAspectRatio(), 10, 20480));

    auto waterTexturedShader = gameplay::ShaderProgram::createFromFile("shaders/textured_2.vert", "shaders/textured_2.frag",
                                                                   {"WATER"});
    std::map<loader::TextureLayoutProxy::TextureKey, std::shared_ptr<gameplay::Material>> waterMaterials = createMaterials(
        textures, waterTexturedShader);

    for( size_t i = 0; i < m_rooms.size(); ++i )
    {
        m_rooms[i].createSceneNode(game, i, *this, textures, materials, waterMaterials, m_models, *m_textureAnimator);
        game->getScene()->addNode(m_rooms[i].node);
    }

    {
        loader::OBJWriter objWriter{assetPath};

        for( size_t i = 0; i < m_textures.size(); ++i )
        {
            objWriter.write(m_textures[i].toImage(), i);
        }

        for( const auto& trModel : m_animatedModels )
        {
            for( size_t boneIndex = 0; boneIndex < trModel->boneCount; ++boneIndex )
            {
                BOOST_ASSERT(trModel->firstMesh + boneIndex < m_meshIndices.size());
                BOOST_ASSERT(m_meshIndices[trModel->firstMesh + boneIndex] < m_models.size());

<<<<<<< HEAD
                const std::string filename = "model_" + std::to_string(trModel->type) + "_" + std::to_string(boneIndex) + ".dae";
                if( objWriter.exists(filename) )
                    continue;
=======
                std::string filename = "model_" + std::to_string(trModel->type) + "_" + std::to_string(boneIndex) + ".dae";
                if(!objWriter.exists(filename))
                {
                    BOOST_LOG_TRIVIAL(info) << "Saving model " << filename;
>>>>>>> 20d8ddce

                    const auto& model = m_models[m_meshIndices[trModel->firstMesh + boneIndex]];
                    objWriter.write(model, filename, materials, {}, glm::vec3(0.8f));
                }

                filename = "model_override_" + std::to_string(trModel->type) + "_" + std::to_string(boneIndex) + ".dae";
                if(objWriter.exists(filename))
                {
                    BOOST_LOG_TRIVIAL(info) << "Loading override model " << filename;

                    m_models[m_meshIndices[trModel->firstMesh + boneIndex]] = objWriter.readModel(filename, texturedShader, glm::vec3(0.8f));
                }
            }
        }

        for( size_t i = 0; i < m_rooms.size(); ++i )
        {
            auto& room = m_rooms[i];

            std::string filename = "room_" + std::to_string(i) + ".dae";
            if( !objWriter.exists(filename) )
            {
                BOOST_LOG_TRIVIAL(info) << "Saving room model " << filename;

                const auto drawable = room.node->getDrawable();
                const auto model = std::dynamic_pointer_cast<gameplay::Model>(drawable);
                BOOST_ASSERT(model != nullptr);
<<<<<<< HEAD
                objWriter.write(model, filename, materialsVcol, materialsVcolWater, glm::vec3((8192 - room.darkness) / 8192.0f));

                filename = "room_" + std::to_string(i) + ".yaml";
                BOOST_LOG_TRIVIAL(info) << "Saving floor data to " << filename;

                YAML::Node floorDataTree;
                for( size_t x = 0; x < room.sectorCountX; ++x )
                {
                    for( size_t z = 0; z < room.sectorCountZ; ++z )
                    {
                        const gsl::not_null<const loader::Sector*> sector = room.getSectorByIndex(x, z);
                        YAML::Node sectorTree;
                        sectorTree["position"]["x"] = x;
                        sectorTree["position"]["z"] = z;
                        if(sector->floorHeight != -127)
                            sectorTree["layout"]["floor"] = sector->floorHeight * loader::QuarterSectorSize - room.position.Y;
                        if(sector->ceilingHeight != -127)
                            sectorTree["layout"]["ceiling"] = sector->ceilingHeight * loader::QuarterSectorSize - room.position.Y;
                        if( sector->roomBelow != 0xff )
                            sectorTree["relations"]["roomBelow"] = int(sector->roomBelow);
                        if( sector->roomAbove != 0xff )
                            sectorTree["relations"]["roomAbove"] = int(sector->roomAbove);
                        if( sector->boxIndex != 0xffff )
                            sectorTree["relations"]["box"] = sector->boxIndex;

                        const uint16_t* rawFloorData = &m_floorData[sector->floorDataIndex];
                        while( true )
                        {
                            const bool isLast = loader::isLastFloordataEntry(*rawFloorData);
                            const auto sequenceCondition = loader::extractSequenceCondition(*rawFloorData);
                            const auto chunkType = loader::extractFloorDataChunkType(*rawFloorData);
                            ++rawFloorData;
                            switch( chunkType )
                            {
                                case loader::FloorDataChunkType::FloorSlant:
                                    sectorTree["layout"]["floorSlant"]["x"] = gsl::narrow_cast<int8_t>(*rawFloorData & 0xff) + 0;
                                    sectorTree["layout"]["floorSlant"]["z"] = gsl::narrow_cast<int8_t>((*rawFloorData >> 8) & 0xff) + 0;
                                    break;
                                case loader::FloorDataChunkType::CeilingSlant:
                                    sectorTree["layout"]["ceilingSlant"]["x"] = gsl::narrow_cast<int8_t>(*rawFloorData & 0xff) + 0;
                                    sectorTree["layout"]["ceilingSlant"]["z"] = gsl::narrow_cast<int8_t>((*rawFloorData >> 8) & 0xff) + 0;
                                    break;
                                case loader::FloorDataChunkType::PortalSector:
                                    sectorTree["relations"]["portalToRoom"] = (*rawFloorData & 0xff);
                                    ++rawFloorData;
                                    break;
                                case loader::FloorDataChunkType::Death:
                                    sectorTree["characteristics"].push_back("deadly");
                                    break;
                                case loader::FloorDataChunkType::CommandSequence:
                                    sectorTree["sequences"].push_back(parseCommandSequence(rawFloorData, sequenceCondition));
                                    break;
                                default:
                                    break;
                            }
                            if( isLast )
                                break;
                        }

                        if(sectorTree.size() > 2) // only emit if we have more information than x/y coordinates
                            floorDataTree["sectors"].push_back(sectorTree);
                    }
                }

                objWriter.write(filename, floorDataTree);
=======
                objWriter.write(model, filename, materials, waterMaterials, glm::vec3(room.ambientDarkness / 8191.0f));
>>>>>>> 20d8ddce
            }

            filename = "room_override_" + std::to_string(i) + ".dae";
            if( !objWriter.exists(filename) )
                continue;

            BOOST_LOG_TRIVIAL(info) << "Loading room override model " << filename;

            room.node->setDrawable(nullptr);

            auto model = objWriter.readModel(filename, room.isWaterRoom() ? waterTexturedShader : texturedShader, glm::vec3(room.ambientDarkness / 8191.0f));
            room.node->setDrawable(model);
        }
    }

    m_lara = createItems();
    if( m_lara == nullptr )
        return;

    m_cameraController = new engine::CameraController(this, m_lara, game->getScene()->getActiveCamera());

    for( const loader::SoundSource& src : m_soundSources )
    {
        auto handle = playSound(src.sound_id, src.position.toRenderSystem());
        handle->setLooping(true);
        m_audioDev.registerSource(handle);
    }
}


void Level::convertTexture(loader::ByteTexture& tex, loader::Palette& pal, loader::DWordTexture& dst)
{
    for( int y = 0; y < 256; y++ )
    {
        for( int x = 0; x < 256; x++ )
        {
            int col = tex.pixels[y][x];

            if( col > 0 )
                dst.pixels[y][x] = {pal.color[col].r / 255.0f, pal.color[col].g / 255.0f, pal.color[col].b / 255.0f, 1};
            else
                dst.pixels[y][x] = {0, 0, 0, 0};
        }
    }
}


void Level::convertTexture(loader::WordTexture& tex, loader::DWordTexture& dst)
{
    for( int y = 0; y < 256; y++ )
    {
        for( int x = 0; x < 256; x++ )
        {
            int col = tex.pixels[y][x];

            if( col & 0x8000 )
            {
                const uint32_t r = ((col & 0x00007c00) >> 7);
                const uint32_t g = ((col & 0x000003e0) >> 2);
                const uint32_t b = ((col & 0x0000001f) << 3);
                dst.pixels[y][x] = {r / 255.0f, g / 255.0f, b / 255.0f, 1};
            }
            else
            {
                dst.pixels[y][x] = {0, 0, 0, 0};
            }
        }
    }
}


gsl::not_null<const loader::Sector*> Level::findFloorSectorWithClampedPosition(const core::TRCoordinates& position,
                                                                               gsl::not_null<gsl::not_null<const loader::Room*>*> room) const
{
    const loader::Sector* sector = nullptr;
    while( true )
    {
        sector = (*room)->findFloorSectorWithClampedIndex((position.X - (*room)->position.X) / loader::SectorSize,
                                                          (position.Z - (*room)->position.Z) / loader::SectorSize);
        Expects( sector != nullptr );
        const auto portalTarget = sector->getPortalTarget(m_floorData);
        if( !portalTarget )
        {
            break;
        }

        BOOST_ASSERT( *portalTarget != 0xff && *portalTarget < m_rooms.size() );
        *room = &m_rooms[*portalTarget];
    }

    Expects( sector != nullptr );
    if( sector->floorHeight * loader::QuarterSectorSize > position.Y )
    {
        while( sector->ceilingHeight * loader::QuarterSectorSize >= position.Y && sector->roomAbove != 0xff )
        {
            BOOST_ASSERT( sector->roomAbove < m_rooms.size() );
            *room = &m_rooms[sector->roomAbove];
            sector = (*room)->getSectorByAbsolutePosition(position);
            Expects( sector != nullptr );
        }
    }
    else
    {
        while( sector->floorHeight * loader::QuarterSectorSize <= position.Y && sector->roomBelow != 0xff )
        {
            BOOST_ASSERT( sector->roomBelow < m_rooms.size() );
            *room = &m_rooms[sector->roomBelow];
            sector = (*room)->getSectorByAbsolutePosition(position);
            Expects( sector != nullptr );
        }
    }

    return sector;
}


gsl::not_null<const loader::Room*> Level::findRoomForPosition(const core::ExactTRCoordinates& position, gsl::not_null<const loader::Room*> room) const
{
    const loader::Sector* sector = nullptr;
    while( true )
    {
        sector = room->findFloorSectorWithClampedIndex(
            gsl::narrow_cast<int>(position.X - room->position.X) / loader::SectorSize,
            gsl::narrow_cast<int>(position.Z - room->position.Z) / loader::SectorSize);
        Expects( sector != nullptr );
        const auto portalTarget = sector->getPortalTarget(m_floorData);
        if( !portalTarget )
        {
            break;
        }

        BOOST_ASSERT( *portalTarget != 0xff && *portalTarget < m_rooms.size() );
        room = &m_rooms[*portalTarget];
    }

    Expects( sector != nullptr );
    if( sector->floorHeight * loader::QuarterSectorSize > position.Y )
    {
        while( sector->ceilingHeight * loader::QuarterSectorSize > position.Y && sector->roomAbove != 0xff )
        {
            BOOST_ASSERT( sector->roomAbove < m_rooms.size() );
            room = &m_rooms[sector->roomAbove];
            sector = room->getSectorByAbsolutePosition(position.toInexact());
            Expects( sector != nullptr );
        }
    }
    else
    {
        while( sector->floorHeight * loader::QuarterSectorSize <= position.Y && sector->roomBelow != 0xff )
        {
            BOOST_ASSERT( sector->roomBelow < m_rooms.size() );
            room = &m_rooms[sector->roomBelow];
            sector = room->getSectorByAbsolutePosition(position.toInexact());
            Expects( sector != nullptr );
        }
    }

    return room;
}


engine::items::ItemNode* Level::getItemController(uint16_t id) const
{
    auto it = m_itemNodes.find(id);
    if( it == m_itemNodes.end() )
        return nullptr;

    return it->second.get();
}


void Level::drawBars(gameplay::Game* game, const std::shared_ptr<gameplay::Image>& image) const
{
    if( m_lara->isInWater() )
    {
        const int x0 = game->getViewport().width - 110;

        for( int i = 7; i <= 13; ++i )
            image->line(x0 - 1, i, x0 + 101, i, m_palette->color[0].toGLColor());
        image->line(x0 - 2, 14, x0 + 102, 14, m_palette->color[17].toGLColor());
        image->line(x0 + 102, 6, x0 + 102, 14, m_palette->color[17].toGLColor());
        image->line(x0 + 102, 6, x0 + 102, 14, m_palette->color[19].toGLColor());
        image->line(x0 - 2, 6, x0 - 2, 14, m_palette->color[19].toGLColor());

        const int p = util::clamp(std::lround(m_lara->getAir() * 100 / 1800), 0L, 100L);
        if( p > 0 )
        {
            image->line(x0, 8, x0 + p, 8, m_palette->color[32].toGLColor());
            image->line(x0, 9, x0 + p, 9, m_palette->color[41].toGLColor());
            image->line(x0, 10, x0 + p, 10, m_palette->color[32].toGLColor());
            image->line(x0, 11, x0 + p, 11, m_palette->color[19].toGLColor());
            image->line(x0, 12, x0 + p, 12, m_palette->color[21].toGLColor());
        }
    }

    const int x0 = 8;
    for( int i = 7; i <= 13; ++i )
        image->line(x0 - 1, i, x0 + 101, i, m_palette->color[0].toGLColor());
    image->line(x0 - 2, 14, x0 + 102, 14, m_palette->color[17].toGLColor());
    image->line(x0 + 102, 6, x0 + 102, 14, m_palette->color[17].toGLColor());
    image->line(x0 + 102, 6, x0 + 102, 14, m_palette->color[19].toGLColor());
    image->line(x0 - 2, 6, x0 - 2, 14, m_palette->color[19].toGLColor());

    const int p = util::clamp(std::lround(m_lara->getHealth().getCurrentValue() * 100 / 1000), 0L, 100L);
    if( p > 0 )
    {
        image->line(x0, 8, x0 + p, 8, m_palette->color[8].toGLColor());
        image->line(x0, 9, x0 + p, 9, m_palette->color[11].toGLColor());
        image->line(x0, 10, x0 + p, 10, m_palette->color[8].toGLColor());
        image->line(x0, 11, x0 + p, 11, m_palette->color[6].toGLColor());
        image->line(x0, 12, x0 + p, 12, m_palette->color[24].toGLColor());
    }
}


void Level::triggerCdTrack(uint16_t trackId, uint16_t triggerArg, loader::SequenceCondition triggerType)
{
    if( trackId < 1 || trackId >= 64 )
        return;

    if( trackId < 28 )
    {
        triggerNormalCdTrack(trackId, triggerArg, triggerType);
        return;
    }

    if( trackId == 28 )
    {
        if( (m_cdTrackTriggerValues[trackId] & 0x100) != 0
            && m_lara->getCurrentAnimState() == loader::LaraStateId::JumpUp )
            trackId = 29;
        triggerNormalCdTrack(trackId, triggerArg, triggerType);
        return;
    }

    if( trackId == 37 || trackId == 41 )
    {
        if( m_lara->getCurrentAnimState() == loader::LaraStateId::Hang )
            triggerNormalCdTrack(trackId, triggerArg, triggerType);
        return;
    }

    if( trackId >= 29 && trackId <= 40 )
    {
        triggerNormalCdTrack(trackId, triggerArg, triggerType);
        return;
    }

    if( trackId >= 42 && trackId <= 48 )
    {
        if( trackId == 42 && (m_cdTrackTriggerValues[42] & 0x100) != 0
            && m_lara->getCurrentAnimState() == loader::LaraStateId::Hang )
            trackId = 43;
        triggerNormalCdTrack(trackId, triggerArg, triggerType);
        return;
    }

    if( trackId == 49 )
    {
        if( m_lara->getCurrentAnimState() == loader::LaraStateId::OnWaterStop )
            triggerNormalCdTrack(trackId, triggerArg, triggerType);
        return;
    }

    if( trackId == 50 )
    {
        if( (m_cdTrackTriggerValues[50] & 0x100) != 0 )
        {
            if( ++m_cdTrack50time == 120 )
            {
                //! @todo End level
                m_cdTrack50time = 0;
            }
            triggerNormalCdTrack(trackId, triggerArg, triggerType);
            return;
        }

        if( m_lara->getCurrentAnimState() == loader::LaraStateId::OnWaterExit )
            triggerNormalCdTrack(trackId, triggerArg, triggerType);
        return;
    }

    if( trackId >= 51 && trackId <= 63 )
    {
        triggerNormalCdTrack(trackId, triggerArg, triggerType);
        return;
    }
}


void Level::triggerNormalCdTrack(uint16_t trackId, uint16_t triggerArg, loader::SequenceCondition triggerType)
{
    if( (m_cdTrackTriggerValues[trackId] & 0x100) != 0 )
        return;

    const auto mask = triggerArg & 0x3e00;
    if( triggerType == loader::SequenceCondition::Switch )
        m_cdTrackTriggerValues[trackId] ^= mask;
    else if( triggerType == loader::SequenceCondition::AntiPad )
        m_cdTrackTriggerValues[trackId] &= ~mask;
    else
        m_cdTrackTriggerValues[trackId] |= mask;

    if( (m_cdTrackTriggerValues[trackId] & 0x3e00) == 0x3e00 )
    {
        m_cdTrackTriggerValues[trackId] |= (triggerArg & 0x100);

        if( m_activeCDTrack != trackId )
            playCdTrack(trackId);
    }
    else
    {
        stopCdTrack(trackId);
    }
}


void Level::playCdTrack(uint16_t trackId)
{
    if( trackId == 13 )
    {
        m_lara->playSoundEffect(173);
        return;
    }

    if( trackId > 2 && trackId < 22 )
        return;

    BOOST_LOG_TRIVIAL( debug ) << "Stopping track #" << m_activeCDTrack;

    if( m_activeCDTrack >= 26 && m_activeCDTrack <= 56 )
    {
        stopSoundEffect(m_activeCDTrack + 148);
    }
    else if( m_activeCDTrack > 0 )
    {
        m_audioDev.removeStream(m_cdStream);
        m_cdStream.reset();
    }
    m_activeCDTrack = 0;

    BOOST_LOG_TRIVIAL( debug ) << "Playing track #" << trackId;

    if( trackId >= 26 && trackId <= 56 )
    {
        m_lara->playSoundEffect(trackId + 148);
        m_activeCDTrack = trackId;
        return;
    }

    if( trackId == 2 )
    {
        trackId = 2;
    }
    else if( trackId >= 22 && trackId <= 25 )
    {
        trackId -= 15;
    }
    else
    {
        if( trackId <= 56 )
        {
            m_activeCDTrack = trackId;
            return;
        }
        trackId -= 54;
    }

    playStream(trackId);
    m_activeCDTrack = trackId;
}


void Level::stopCdTrack(uint16_t trackId)
{
    if( m_activeCDTrack == 0 )
        return;

    if( m_activeCDTrack < 26 || m_activeCDTrack > 56 )
    {
        m_audioDev.removeStream(m_cdStream);
        m_cdStream.reset();
    }
    else
    {
        stopSoundEffect(trackId + 148);
    }

    m_activeCDTrack = 0;
}


void Level::playStream(uint16_t trackId)
{
    static constexpr size_t DefaultBufferSize = 16384;

    m_audioDev.removeStream(m_cdStream);
    m_cdStream.reset();

    if( boost::filesystem::is_regular_file("data/tr1/audio/CDAUDIO.WAD") )
        m_cdStream = std::make_unique<audio::Stream>(
            std::make_unique<audio::WadStreamSource>("data/tr1/audio/CDAUDIO.WAD", trackId), DefaultBufferSize);
    else
        m_cdStream = std::make_unique<audio::Stream>(std::make_unique<audio::SndfileStreamSource>(
                                                         (boost::format("data/tr1/audio/%03d.ogg") % trackId).str()), DefaultBufferSize);

    m_audioDev.registerStream(m_cdStream);
}


void Level::useAlternativeLaraAppearance()
{
    const auto& base = *m_animatedModels[0];
    BOOST_ASSERT(base.boneCount == m_lara->getChildCount());

    const auto& alternate = *m_animatedModels[5];
    BOOST_ASSERT(alternate.boneCount == m_lara->getChildCount());

    for( size_t i = 0; i < m_lara->getChildCount(); ++i )
        m_lara->getChild(i)->setDrawable(m_models[m_meshIndices[alternate.firstMesh + i]]);

    // Don't replace the head.
    m_lara->getChild(14)->setDrawable(m_models[m_meshIndices[base.firstMesh + 14]]);
}<|MERGE_RESOLUTION|>--- conflicted
+++ resolved
@@ -782,16 +782,10 @@
                 BOOST_ASSERT(trModel->firstMesh + boneIndex < m_meshIndices.size());
                 BOOST_ASSERT(m_meshIndices[trModel->firstMesh + boneIndex] < m_models.size());
 
-<<<<<<< HEAD
-                const std::string filename = "model_" + std::to_string(trModel->type) + "_" + std::to_string(boneIndex) + ".dae";
-                if( objWriter.exists(filename) )
-                    continue;
-=======
                 std::string filename = "model_" + std::to_string(trModel->type) + "_" + std::to_string(boneIndex) + ".dae";
                 if(!objWriter.exists(filename))
                 {
                     BOOST_LOG_TRIVIAL(info) << "Saving model " << filename;
->>>>>>> 20d8ddce
 
                     const auto& model = m_models[m_meshIndices[trModel->firstMesh + boneIndex]];
                     objWriter.write(model, filename, materials, {}, glm::vec3(0.8f));
@@ -819,8 +813,7 @@
                 const auto drawable = room.node->getDrawable();
                 const auto model = std::dynamic_pointer_cast<gameplay::Model>(drawable);
                 BOOST_ASSERT(model != nullptr);
-<<<<<<< HEAD
-                objWriter.write(model, filename, materialsVcol, materialsVcolWater, glm::vec3((8192 - room.darkness) / 8192.0f));
+                objWriter.write(model, filename, materials, waterMaterials, glm::vec3(1.0f - room.ambientDarkness / 8192.0f));
 
                 filename = "room_" + std::to_string(i) + ".yaml";
                 BOOST_LOG_TRIVIAL(info) << "Saving floor data to " << filename;
@@ -885,9 +878,6 @@
                 }
 
                 objWriter.write(filename, floorDataTree);
-=======
-                objWriter.write(model, filename, materials, waterMaterials, glm::vec3(room.ambientDarkness / 8191.0f));
->>>>>>> 20d8ddce
             }
 
             filename = "room_override_" + std::to_string(i) + ".dae";
