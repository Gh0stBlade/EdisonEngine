#include <ctime>
#include <cstdio>
#include <cstring>

#include <SDL2/SDL.h>
#include <SDL2/SDL_platform.h>
#include <SDL2/SDL_video.h>
#include <SDL2/SDL_audio.h>

#if !defined(__MACOSX__)
#include <SDL2/SDL_image.h>
#endif

#include <SDL2/SDL_opengl.h>
#include <SDL2/SDL_events.h>
#include <SDL2/SDL_haptic.h>

#include <lua.hpp>

#include <bullet/btBulletCollisionCommon.h>
#include <bullet/btBulletDynamicsCommon.h>
#include "vt/vt_level.h"

#include "obb.h"
#include "anim_state_control.h"
#include "character_controller.h"
#include "main_SDL.h"
#include "gl_util.h"
#include "script.h"
#include "console.h"
#include "system.h"
#include "common.h"
#include "camera.h"
#include "polygon.h"
#include "portal.h"
#include "engine.h"
#include "controls.h"
#include "world.h"
#include "render.h"
#include "vmath.h"
#include "gui.h"
#include "mesh.h"
#include "game.h"
#include "resource.h"
#include "entity.h"
#include "audio.h"
#include "gameflow.h"
//#include "string.h"

#if defined(__MACOSX__)
#include "FindConfigFile.h"
#endif

#include <AL/al.h>
#include <AL/alc.h>
#include <AL/alext.h>

#define NO_AUDIO        0

SDL_Window             *sdl_window     = NULL;
SDL_Joystick           *sdl_joystick   = NULL;
SDL_GameController     *sdl_controller = NULL;
SDL_Haptic             *sdl_haptic     = NULL;
SDL_GLContext           sdl_gl_context = 0;
ALCdevice              *al_device      = NULL;
ALCcontext             *al_context     = NULL;

int done = 0;
btScalar time_scale = 1.0;

btVector3 Lightosition = {255.0, 255.0, 8.0};
GLfloat cast_ray[6] = {0.0, 0.0, 0.0, 0.0, 0.0, 0.0};

EngineContainer* last_cont = NULL;

// BULLET IS PERFECT PHYSICS LIBRARY!!!
/*
 * 1) console
 *      - add notify functions
 * 2) LUA enngine global script:
 *      - add base functions for entity manipulation, I.E.: health, collision callbacks,
 *        spawn, new, delete, inventory manipulation.
 * 3) Skeletal models functionality:
 *      - add multianimation system: weapon animations (not a car / byke case: it ia two entities
 *        with the same coordinates / orientation);
 *      - add head, torso rotation for actor->look_at (additional and final multianimation);
 *      - add mesh replace system (I.E. Lara's head wit emotion / speek);
 *      - fix animation interpolation in animations switch case;
 * 6) Menu (create own menu)
 *      - settings
 *      - map loading list
 *      - saves loading list
 * 10) OpenGL
 *      - shaders
 *      - reflections
 *      - shadows
 *      - particles
 *      - GL and renderer optimisations
 * 40) Physics / gameplay
 *      - optimize and fix character controller, bug fixes: permanent task
 *      - weapons
 * 41) scripts module
 *      - cutscenes playing
 *      - enemies AI
 *      - end level -> next level
 * 42) sound
 *      - click removal;
 *      - add ADPCM and CDAUDIO.WAD soundtrack support;
 */

// =======================================================================
// MAIN
// =======================================================================


void Engine_InitGL()
{
    InitGLExtFuncs();
    glClearColor(0.0, 0.0, 0.0, 1.0);
    glShadeModel(GL_SMOOTH);

    glEnable(GL_DEPTH_TEST);
    glDepthFunc(GL_LEQUAL);

    if(renderer.settings().antialias)
    {
        glEnable(GL_MULTISAMPLE);
    }
    else
    {
        glDisable(GL_MULTISAMPLE);
    }

    // Default state for Alpha func: >= 0.5. That's what all users of alpha
    // function use anyway.
    glAlphaFunc(GL_GEQUAL, 0.5);
}

void Engine_InitSDLControls()
{
    int    NumJoysticks;
    Uint32 init_flags    = SDL_INIT_VIDEO | SDL_INIT_AUDIO | SDL_INIT_EVENTS;                    // These flags are used in any case.

    if(control_mapper.use_joy == 1)
    {
        init_flags |= SDL_INIT_GAMECONTROLLER;                                  // Update init flags for joystick.

        if(control_mapper.joy_rumble)
        {
            init_flags |= SDL_INIT_HAPTIC;                                      // Update init flags for force feedback.
        }

        SDL_Init(init_flags);

        NumJoysticks = SDL_NumJoysticks();
        if((NumJoysticks < 1) || ((NumJoysticks - 1) < control_mapper.joy_number))
        {
            Sys_DebugLog(LOG_FILENAME, "Error: there is no joystick #%d present.", control_mapper.joy_number);
            return;
        }

        if(SDL_IsGameController(control_mapper.joy_number))                     // If joystick has mapping (e.g. X360 controller)
        {
            SDL_GameControllerEventState(SDL_ENABLE);                           // Use GameController API
            sdl_controller = SDL_GameControllerOpen(control_mapper.joy_number);

            if(!sdl_controller)
            {
                Sys_DebugLog(LOG_FILENAME, "Error: can't open game controller #%d.", control_mapper.joy_number);
                SDL_GameControllerEventState(SDL_DISABLE);                      // If controller init failed, close state.
                control_mapper.use_joy = 0;
            }
            else if(control_mapper.joy_rumble)                                  // Create force feedback interface.
            {
                    sdl_haptic = SDL_HapticOpenFromJoystick(SDL_GameControllerGetJoystick(sdl_controller));
                    if(!sdl_haptic)
                    {
                        Sys_DebugLog(LOG_FILENAME, "Error: can't initialize haptic from game controller #%d.", control_mapper.joy_number);
                    }
            }
        }
        else
        {
            SDL_JoystickEventState(SDL_ENABLE);                                 // If joystick isn't mapped, use generic API.
            sdl_joystick = SDL_JoystickOpen(control_mapper.joy_number);

            if(!sdl_joystick)
            {
                Sys_DebugLog(LOG_FILENAME, "Error: can't open joystick #%d.", control_mapper.joy_number);
                SDL_JoystickEventState(SDL_DISABLE);                            // If joystick init failed, close state.
                control_mapper.use_joy = 0;
            }
            else if(control_mapper.joy_rumble)                                  // Create force feedback interface.
            {
                sdl_haptic = SDL_HapticOpenFromJoystick(sdl_joystick);
                if(!sdl_haptic)
                {
                    Sys_DebugLog(LOG_FILENAME, "Error: can't initialize haptic from joystick #%d.", control_mapper.joy_number);
                }
            }
        }

        if(sdl_haptic)                                                          // To check if force feedback is working or not.
        {
            SDL_HapticRumbleInit(sdl_haptic);
            SDL_HapticRumblePlay(sdl_haptic, 1.0, 300);
        }
    }
    else
    {
        SDL_Init(init_flags);
    }
}

void Engine_InitSDLVideo()
{
    Uint32 video_flags = SDL_WINDOW_OPENGL | SDL_WINDOW_MOUSE_FOCUS | SDL_WINDOW_INPUT_FOCUS;

    if(screen_info.FS_flag)
    {
        video_flags |= SDL_WINDOW_FULLSCREEN;
    }
    else
    {
        video_flags |= (SDL_WINDOW_RESIZABLE | SDL_WINDOW_SHOWN);
    }

    ///@TODO: is it really needede for correct work?
    if(SDL_GL_LoadLibrary(NULL) < 0)
    {
        Sys_Error("Could not init OpenGL driver");
    }

    // Check for correct number of antialias samples.
    if(renderer.settings().antialias)
    {
        /* I do not know why, but settings of this temporary window (zero position / size) are applied to the main window, ignoring screen settings */
        sdl_window     = SDL_CreateWindow(NULL, screen_info.x, screen_info.y, screen_info.w, screen_info.h, SDL_WINDOW_OPENGL | SDL_WINDOW_HIDDEN);
        sdl_gl_context = SDL_GL_CreateContext(sdl_window);
        SDL_GL_MakeCurrent(sdl_window, sdl_gl_context);

        GLint maxSamples = 0;
        glGetIntegerv(GL_MAX_SAMPLES, &maxSamples);
<<<<<<< HEAD
        if ((maxSamples == 0) || (renderer.settings().antialias_samples > maxSamples))
        {
            renderer.settings().antialias_samples = maxSamples;   // Limit to max.
            Sys_DebugLog(LOG_FILENAME, "InitSDLVideo: wrong AA sample number, using %d", maxSamples);
=======
        maxSamples = (maxSamples > 16)?(16):(maxSamples);   // Fix for faulty GL max. sample number.

        if(renderer.settings.antialias_samples > maxSamples)
        {
            if(maxSamples == 0)
            {
                renderer.settings.antialias = 0;
                renderer.settings.antialias_samples = 0;
                Sys_DebugLog(LOG_FILENAME, "InitSDLVideo: can't use antialiasing");
            }
            else
            {
                renderer.settings.antialias_samples = maxSamples;   // Limit to max.
                Sys_DebugLog(LOG_FILENAME, "InitSDLVideo: wrong AA sample number, using %d", maxSamples);
            }
>>>>>>> 93c0469e
        }

        SDL_GL_DeleteContext(sdl_gl_context);
        SDL_DestroyWindow(sdl_window);

        SDL_GL_SetAttribute(SDL_GL_MULTISAMPLEBUFFERS, renderer.settings().antialias);
        SDL_GL_SetAttribute(SDL_GL_MULTISAMPLESAMPLES, renderer.settings().antialias_samples);
    }
    else
    {
        SDL_GL_SetAttribute(SDL_GL_MULTISAMPLEBUFFERS, 0);
        SDL_GL_SetAttribute(SDL_GL_MULTISAMPLESAMPLES, 0);
    }

    SDL_GL_SetAttribute(SDL_GL_DOUBLEBUFFER, 1);
    SDL_GL_SetAttribute(SDL_GL_DEPTH_SIZE, renderer.settings().z_depth);
#if STENCIL_FRUSTUM
    SDL_GL_SetAttribute(SDL_GL_STENCIL_SIZE, 8);
#endif
    // set the opengl context version
    //SDL_GL_SetAttribute(SDL_GL_CONTEXT_PROFILE_MASK, SDL_GL_CONTEXT_PROFILE_COMPATIBILITY);
    //SDL_GL_SetAttribute(SDL_GL_CONTEXT_PROFILE_MASK, SDL_GL_CONTEXT_PROFILE_CORE);
    //SDL_GL_SetAttribute(SDL_GL_CONTEXT_MAJOR_VERSION, 3);
    //SDL_GL_SetAttribute(SDL_GL_CONTEXT_MINOR_VERSION, 2);

    sdl_window = SDL_CreateWindow("OpenTomb", screen_info.x, screen_info.y, screen_info.w, screen_info.h, video_flags);
    sdl_gl_context = SDL_GL_CreateContext(sdl_window);
    SDL_GL_MakeCurrent(sdl_window, sdl_gl_context);

    ConsoleInfo::instance().addLine((const char*)glGetString(GL_VENDOR), FONTSTYLE_CONSOLE_INFO);
    ConsoleInfo::instance().addLine((const char*)glGetString(GL_RENDERER), FONTSTYLE_CONSOLE_INFO);
    std::string version = "OpenGL version ";
    version += (const char*)glGetString(GL_VERSION);
    ConsoleInfo::instance().addLine(version, FONTSTYLE_CONSOLE_INFO);
    ConsoleInfo::instance().addLine((const char*)glGetString(GL_SHADING_LANGUAGE_VERSION), FONTSTYLE_CONSOLE_INFO);
}

#if !defined(__MACOSX__)
void Engine_InitSDLImage()
{
    int flags = IMG_INIT_JPG | IMG_INIT_PNG;
    int init  = IMG_Init(flags);

    if((init & flags) != flags)
    {
        Sys_DebugLog(LOG_FILENAME, "SDL_Image error: failed to initialize JPG and/or PNG support.");
    }
}
#endif

void Engine_InitAL()
{
#if !NO_AUDIO
    ALCint paramList[] = {
        ALC_STEREO_SOURCES,  TR_AUDIO_STREAM_NUMSOURCES,
        ALC_MONO_SOURCES,   (TR_AUDIO_MAX_CHANNELS - TR_AUDIO_STREAM_NUMSOURCES),
        ALC_FREQUENCY,       44100, 0};

    //const char *drv = SDL_GetCurrentAudioDriver();

    al_device = alcOpenDevice(NULL);
    if (!al_device)
    {
        Sys_DebugLog(LOG_FILENAME, "InitAL: No AL audio devices!");
        return;
    }

    al_context = alcCreateContext(al_device, paramList);
    if(!alcMakeContextCurrent(al_context))
    {
        Sys_DebugLog(LOG_FILENAME, "InitAL: AL context is not current!");
        return;
    }

    alSpeedOfSound(330.0 * 512.0);
    alDopplerVelocity(330.0 * 510.0);
    alDistanceModel(AL_LINEAR_DISTANCE_CLAMPED);
#endif
}

int main(int argc, char **argv)
{
    btScalar time, newtime;
    static btScalar oldtime = 0.0;

    Engine_Start();

    // Entering main loop.
    while(!done)
    {
        newtime = Sys_FloatTime();
        time = newtime - oldtime;
        oldtime = newtime;
        Engine_Frame(time * time_scale);
    }

    // Main loop interrupted; shutting down.
    Engine_Shutdown(EXIT_SUCCESS);
    return(EXIT_SUCCESS);
}

void Engine_Start()
{
#if defined(__MACOSX__)
    FindConfigFile();
#endif

    // Set defaults parameters and load config file.
    Engine_InitConfig("config.lua");

    // Primary initialization.
    Engine_Init_Pre();

    // Init generic SDL interfaces.
    Engine_InitSDLControls();
    Engine_InitSDLVideo();

#if !defined(__MACOSX__)
    Engine_InitSDLImage();
#endif

    // Additional OpenGL initialization.
    Engine_InitGL();
    renderer.doShaders();

    // Secondary (deferred) initialization.
    Engine_Init_Post();

    // Initial window resize.
    Engine_Resize(screen_info.w, screen_info.h, screen_info.w, screen_info.h);

    // OpenAL initialization.
    Engine_InitAL();

    // Clearing up memory for initial level loading.
    World_Prepare(&engine_world);

    // Setting up mouse.
    SDL_SetRelativeMouseMode(SDL_TRUE);
    SDL_WarpMouseInWindow(sdl_window, screen_info.w/2, screen_info.h/2);
    SDL_ShowCursor(0);

    // Make splash screen.
    Gui_FadeAssignPic(FADER_LOADSCREEN, "resource/graphics/legal.png");
    Gui_FadeStart(FADER_LOADSCREEN, GUI_FADER_DIR_OUT);

    luaL_dofile(engine_lua, "autoexec.lua");
}


void Engine_Display()
{
    if(!done)
    {
        glClear(GL_COLOR_BUFFER_BIT | GL_DEPTH_BUFFER_BIT);//| GL_ACCUM_BUFFER_BIT);

        engine_camera.apply();
        engine_camera.recalcClipPlanes();
        // GL_VERTEX_ARRAY | GL_COLOR_ARRAY
        if(screen_info.show_debuginfo)
        {
            ShowDebugInfo();
        }

        glFrontFace(GL_CW);

        renderer.genWorldList();
        renderer.drawList();

        //glDisable(GL_CULL_FACE);
        //Render_DrawAxis(10000.0);
        /*if(engine_world.Character)
        {
            glPushMatrix();
            glTranslatef(engine_world.Character->transform[12], engine_world.Character->transform[13], engine_world.Character->transform[14]);
            Render_DrawAxis(1000.0);
            glPopMatrix();
        }*/

        Gui_SwitchGLMode(1);
        {
            glEnable(GL_ALPHA_TEST);

            Gui_DrawNotifier();
            if(engine_world.Character && engine_world.Character->m_character && main_inventory_manager)
            {
                Gui_DrawInventory();
            }
        }

        Gui_Render();
        Gui_SwitchGLMode(0);

        renderer.drawListDebugLines();

        SDL_GL_SwapWindow(sdl_window);
    }
}

void Engine_Resize(int nominalW, int nominalH, int pixelsW, int pixelsH)
{
    screen_info.w = nominalW;
    screen_info.h = nominalH;

    screen_info.w_unit = (float)nominalW / GUI_SCREEN_METERING_RESOLUTION;
    screen_info.h_unit = (float)nominalH / GUI_SCREEN_METERING_RESOLUTION;
    screen_info.scale_factor = (screen_info.w < screen_info.h)?(screen_info.h_unit):(screen_info.w_unit);

    Gui_Resize();

    engine_camera.setFovAspect(screen_info.fov, (btScalar)nominalW/(btScalar)nominalH);
    engine_camera.recalcClipPlanes();

    glViewport(0, 0, pixelsW, pixelsH);
}

void Engine_Frame(btScalar time)
{
    static int cycles = 0;
    static btScalar time_cycl = 0.0;
    extern gui_text_line_t system_fps;
    if(time > 0.1)
    {
        time = 0.1;
    }

    engine_frame_time = time;
    if(cycles < 20)
    {
        cycles++;
        time_cycl += time;
    }
    else
    {
        screen_info.fps = (20.0 / time_cycl);
        snprintf(system_fps.text, system_fps.text_size, "%.1f", screen_info.fps);
        cycles = 0;
        time_cycl = 0.0;
    }

    Game_Frame(time);
    Gameflow_Do();

    Engine_Display();
}


void ShowDebugInfo()
{
    GLfloat color_array[] = {1.0, 0.0, 0.0, 1.0, 0.0, 0.0};

    Lightosition = engine_camera.m_pos;

    glBindBufferARB(GL_ARRAY_BUFFER_ARB, 0);
    glBindTexture(GL_TEXTURE_2D, 0);
    glLineWidth(2.0);
    glVertexPointer(3, GL_FLOAT, 0, cast_ray);
    glColorPointer(3, GL_FLOAT, 0, color_array);
    glDrawArrays(GL_LINES, 0, 2);

    std::shared_ptr<Entity> ent = engine_world.Character;
    if(ent && ent->m_character)
    {
        /*height_info_p fc = &ent->character->height_info
        txt = Gui_OutTextXY(20.0 / screen_info.w, 80.0 / screen_info.w, "Z_min = %d, Z_max = %d, W = %d", (int)fc->floor_point.m_floats[2], (int)fc->ceiling_point.m_floats[2], (int)fc->water_level);
        */

        Gui_OutTextXY(30.0, 30.0, "last_anim = %03d, curr_anim = %03d, next_anim = %03d, last_st = %03d, next_st = %03d", ent->m_bf.animations.last_animation, ent->m_bf.animations.current_animation, ent->m_bf.animations.next_animation, ent->m_bf.animations.last_state, ent->m_bf.animations.next_state);
        //Gui_OutTextXY(30.0, 30.0, "curr_anim = %03d, next_anim = %03d, curr_frame = %03d, next_frame = %03d", ent->bf.animations.current_animation, ent->bf.animations.next_animation, ent->bf.animations.current_frame, ent->bf.animations.next_frame);
        //Gui_OutTextXY(NULL, 20, 8, "posX = %f, posY = %f, posZ = %f", engine_world.Character->transform[12], engine_world.Character->transform[13], engine_world.Character->transform[14]);
    }

    if(last_cont != NULL)
    {
        switch(last_cont->object_type)
        {
            case OBJECT_ENTITY:
                Gui_OutTextXY(30.0, 60.0, "cont_entity: id = %d, model = %d", std::static_pointer_cast<Entity>(last_cont->object)->m_id, std::static_pointer_cast<Entity>(last_cont->object)->m_bf.animations.model->id);
                break;

            case OBJECT_STATIC_MESH:
                Gui_OutTextXY(30.0, 60.0, "cont_static: id = %d", std::static_pointer_cast<StaticMesh>(last_cont->object)->object_id);
                break;

            case OBJECT_ROOM_BASE:
                Gui_OutTextXY(30.0, 60.0, "cont_room: id = %d", std::static_pointer_cast<Room>(last_cont->object)->id);
                break;
        }

    }

    if(engine_camera.m_currentRoom != NULL)
    {
        RoomSector* rs = Room_GetSectorRaw(engine_camera.m_currentRoom, engine_camera.m_pos);
        if(rs != NULL)
        {
            Gui_OutTextXY(30.0, 90.0, "room = (id = %d, sx = %d, sy = %d)", engine_camera.m_currentRoom->id, rs->index_x, rs->index_y);
            Gui_OutTextXY(30.0, 120.0, "room_below = %d, room_above = %d", (rs->sector_below != NULL)?(rs->sector_below->owner_room->id):(-1), (rs->sector_above != NULL)?(rs->sector_above->owner_room->id):(-1));
        }
    }
    Gui_OutTextXY(30.0, 150.0, "cam_pos = (%.1f, %.1f, %.1f)", engine_camera.m_pos[0], engine_camera.m_pos[1], engine_camera.m_pos[2]);
}
<|MERGE_RESOLUTION|>--- conflicted
+++ resolved
@@ -1,567 +1,560 @@
-#include <ctime>
-#include <cstdio>
-#include <cstring>
-
-#include <SDL2/SDL.h>
-#include <SDL2/SDL_platform.h>
-#include <SDL2/SDL_video.h>
-#include <SDL2/SDL_audio.h>
-
-#if !defined(__MACOSX__)
-#include <SDL2/SDL_image.h>
-#endif
-
-#include <SDL2/SDL_opengl.h>
-#include <SDL2/SDL_events.h>
-#include <SDL2/SDL_haptic.h>
-
-#include <lua.hpp>
-
-#include <bullet/btBulletCollisionCommon.h>
-#include <bullet/btBulletDynamicsCommon.h>
-#include "vt/vt_level.h"
-
-#include "obb.h"
-#include "anim_state_control.h"
-#include "character_controller.h"
-#include "main_SDL.h"
-#include "gl_util.h"
-#include "script.h"
-#include "console.h"
-#include "system.h"
-#include "common.h"
-#include "camera.h"
-#include "polygon.h"
-#include "portal.h"
-#include "engine.h"
-#include "controls.h"
-#include "world.h"
-#include "render.h"
-#include "vmath.h"
-#include "gui.h"
-#include "mesh.h"
-#include "game.h"
-#include "resource.h"
-#include "entity.h"
-#include "audio.h"
-#include "gameflow.h"
-//#include "string.h"
-
-#if defined(__MACOSX__)
-#include "FindConfigFile.h"
-#endif
-
-#include <AL/al.h>
-#include <AL/alc.h>
-#include <AL/alext.h>
-
-#define NO_AUDIO        0
-
-SDL_Window             *sdl_window     = NULL;
-SDL_Joystick           *sdl_joystick   = NULL;
-SDL_GameController     *sdl_controller = NULL;
-SDL_Haptic             *sdl_haptic     = NULL;
-SDL_GLContext           sdl_gl_context = 0;
-ALCdevice              *al_device      = NULL;
-ALCcontext             *al_context     = NULL;
-
-int done = 0;
-btScalar time_scale = 1.0;
-
-btVector3 Lightosition = {255.0, 255.0, 8.0};
-GLfloat cast_ray[6] = {0.0, 0.0, 0.0, 0.0, 0.0, 0.0};
-
-EngineContainer* last_cont = NULL;
-
-// BULLET IS PERFECT PHYSICS LIBRARY!!!
-/*
- * 1) console
- *      - add notify functions
- * 2) LUA enngine global script:
- *      - add base functions for entity manipulation, I.E.: health, collision callbacks,
- *        spawn, new, delete, inventory manipulation.
- * 3) Skeletal models functionality:
- *      - add multianimation system: weapon animations (not a car / byke case: it ia two entities
- *        with the same coordinates / orientation);
- *      - add head, torso rotation for actor->look_at (additional and final multianimation);
- *      - add mesh replace system (I.E. Lara's head wit emotion / speek);
- *      - fix animation interpolation in animations switch case;
- * 6) Menu (create own menu)
- *      - settings
- *      - map loading list
- *      - saves loading list
- * 10) OpenGL
- *      - shaders
- *      - reflections
- *      - shadows
- *      - particles
- *      - GL and renderer optimisations
- * 40) Physics / gameplay
- *      - optimize and fix character controller, bug fixes: permanent task
- *      - weapons
- * 41) scripts module
- *      - cutscenes playing
- *      - enemies AI
- *      - end level -> next level
- * 42) sound
- *      - click removal;
- *      - add ADPCM and CDAUDIO.WAD soundtrack support;
- */
-
-// =======================================================================
-// MAIN
-// =======================================================================
-
-
-void Engine_InitGL()
-{
-    InitGLExtFuncs();
-    glClearColor(0.0, 0.0, 0.0, 1.0);
-    glShadeModel(GL_SMOOTH);
-
-    glEnable(GL_DEPTH_TEST);
-    glDepthFunc(GL_LEQUAL);
-
-    if(renderer.settings().antialias)
-    {
-        glEnable(GL_MULTISAMPLE);
-    }
-    else
-    {
-        glDisable(GL_MULTISAMPLE);
-    }
-
-    // Default state for Alpha func: >= 0.5. That's what all users of alpha
-    // function use anyway.
-    glAlphaFunc(GL_GEQUAL, 0.5);
-}
-
-void Engine_InitSDLControls()
-{
-    int    NumJoysticks;
-    Uint32 init_flags    = SDL_INIT_VIDEO | SDL_INIT_AUDIO | SDL_INIT_EVENTS;                    // These flags are used in any case.
-
-    if(control_mapper.use_joy == 1)
-    {
-        init_flags |= SDL_INIT_GAMECONTROLLER;                                  // Update init flags for joystick.
-
-        if(control_mapper.joy_rumble)
-        {
-            init_flags |= SDL_INIT_HAPTIC;                                      // Update init flags for force feedback.
-        }
-
-        SDL_Init(init_flags);
-
-        NumJoysticks = SDL_NumJoysticks();
-        if((NumJoysticks < 1) || ((NumJoysticks - 1) < control_mapper.joy_number))
-        {
-            Sys_DebugLog(LOG_FILENAME, "Error: there is no joystick #%d present.", control_mapper.joy_number);
-            return;
-        }
-
-        if(SDL_IsGameController(control_mapper.joy_number))                     // If joystick has mapping (e.g. X360 controller)
-        {
-            SDL_GameControllerEventState(SDL_ENABLE);                           // Use GameController API
-            sdl_controller = SDL_GameControllerOpen(control_mapper.joy_number);
-
-            if(!sdl_controller)
-            {
-                Sys_DebugLog(LOG_FILENAME, "Error: can't open game controller #%d.", control_mapper.joy_number);
-                SDL_GameControllerEventState(SDL_DISABLE);                      // If controller init failed, close state.
-                control_mapper.use_joy = 0;
-            }
-            else if(control_mapper.joy_rumble)                                  // Create force feedback interface.
-            {
-                    sdl_haptic = SDL_HapticOpenFromJoystick(SDL_GameControllerGetJoystick(sdl_controller));
-                    if(!sdl_haptic)
-                    {
-                        Sys_DebugLog(LOG_FILENAME, "Error: can't initialize haptic from game controller #%d.", control_mapper.joy_number);
-                    }
-            }
-        }
-        else
-        {
-            SDL_JoystickEventState(SDL_ENABLE);                                 // If joystick isn't mapped, use generic API.
-            sdl_joystick = SDL_JoystickOpen(control_mapper.joy_number);
-
-            if(!sdl_joystick)
-            {
-                Sys_DebugLog(LOG_FILENAME, "Error: can't open joystick #%d.", control_mapper.joy_number);
-                SDL_JoystickEventState(SDL_DISABLE);                            // If joystick init failed, close state.
-                control_mapper.use_joy = 0;
-            }
-            else if(control_mapper.joy_rumble)                                  // Create force feedback interface.
-            {
-                sdl_haptic = SDL_HapticOpenFromJoystick(sdl_joystick);
-                if(!sdl_haptic)
-                {
-                    Sys_DebugLog(LOG_FILENAME, "Error: can't initialize haptic from joystick #%d.", control_mapper.joy_number);
-                }
-            }
-        }
-
-        if(sdl_haptic)                                                          // To check if force feedback is working or not.
-        {
-            SDL_HapticRumbleInit(sdl_haptic);
-            SDL_HapticRumblePlay(sdl_haptic, 1.0, 300);
-        }
-    }
-    else
-    {
-        SDL_Init(init_flags);
-    }
-}
-
-void Engine_InitSDLVideo()
-{
-    Uint32 video_flags = SDL_WINDOW_OPENGL | SDL_WINDOW_MOUSE_FOCUS | SDL_WINDOW_INPUT_FOCUS;
-
-    if(screen_info.FS_flag)
-    {
-        video_flags |= SDL_WINDOW_FULLSCREEN;
-    }
-    else
-    {
-        video_flags |= (SDL_WINDOW_RESIZABLE | SDL_WINDOW_SHOWN);
-    }
-
-    ///@TODO: is it really needede for correct work?
-    if(SDL_GL_LoadLibrary(NULL) < 0)
-    {
-        Sys_Error("Could not init OpenGL driver");
-    }
-
-    // Check for correct number of antialias samples.
-    if(renderer.settings().antialias)
-    {
-        /* I do not know why, but settings of this temporary window (zero position / size) are applied to the main window, ignoring screen settings */
-        sdl_window     = SDL_CreateWindow(NULL, screen_info.x, screen_info.y, screen_info.w, screen_info.h, SDL_WINDOW_OPENGL | SDL_WINDOW_HIDDEN);
-        sdl_gl_context = SDL_GL_CreateContext(sdl_window);
-        SDL_GL_MakeCurrent(sdl_window, sdl_gl_context);
-
-        GLint maxSamples = 0;
-        glGetIntegerv(GL_MAX_SAMPLES, &maxSamples);
-<<<<<<< HEAD
-        if ((maxSamples == 0) || (renderer.settings().antialias_samples > maxSamples))
-        {
-            renderer.settings().antialias_samples = maxSamples;   // Limit to max.
-            Sys_DebugLog(LOG_FILENAME, "InitSDLVideo: wrong AA sample number, using %d", maxSamples);
-=======
-        maxSamples = (maxSamples > 16)?(16):(maxSamples);   // Fix for faulty GL max. sample number.
-
-        if(renderer.settings.antialias_samples > maxSamples)
-        {
-            if(maxSamples == 0)
-            {
-                renderer.settings.antialias = 0;
-                renderer.settings.antialias_samples = 0;
-                Sys_DebugLog(LOG_FILENAME, "InitSDLVideo: can't use antialiasing");
-            }
-            else
-            {
-                renderer.settings.antialias_samples = maxSamples;   // Limit to max.
-                Sys_DebugLog(LOG_FILENAME, "InitSDLVideo: wrong AA sample number, using %d", maxSamples);
-            }
->>>>>>> 93c0469e
-        }
-
-        SDL_GL_DeleteContext(sdl_gl_context);
-        SDL_DestroyWindow(sdl_window);
-
-        SDL_GL_SetAttribute(SDL_GL_MULTISAMPLEBUFFERS, renderer.settings().antialias);
-        SDL_GL_SetAttribute(SDL_GL_MULTISAMPLESAMPLES, renderer.settings().antialias_samples);
-    }
-    else
-    {
-        SDL_GL_SetAttribute(SDL_GL_MULTISAMPLEBUFFERS, 0);
-        SDL_GL_SetAttribute(SDL_GL_MULTISAMPLESAMPLES, 0);
-    }
-
-    SDL_GL_SetAttribute(SDL_GL_DOUBLEBUFFER, 1);
-    SDL_GL_SetAttribute(SDL_GL_DEPTH_SIZE, renderer.settings().z_depth);
-#if STENCIL_FRUSTUM
-    SDL_GL_SetAttribute(SDL_GL_STENCIL_SIZE, 8);
-#endif
-    // set the opengl context version
-    //SDL_GL_SetAttribute(SDL_GL_CONTEXT_PROFILE_MASK, SDL_GL_CONTEXT_PROFILE_COMPATIBILITY);
-    //SDL_GL_SetAttribute(SDL_GL_CONTEXT_PROFILE_MASK, SDL_GL_CONTEXT_PROFILE_CORE);
-    //SDL_GL_SetAttribute(SDL_GL_CONTEXT_MAJOR_VERSION, 3);
-    //SDL_GL_SetAttribute(SDL_GL_CONTEXT_MINOR_VERSION, 2);
-
-    sdl_window = SDL_CreateWindow("OpenTomb", screen_info.x, screen_info.y, screen_info.w, screen_info.h, video_flags);
-    sdl_gl_context = SDL_GL_CreateContext(sdl_window);
-    SDL_GL_MakeCurrent(sdl_window, sdl_gl_context);
-
-    ConsoleInfo::instance().addLine((const char*)glGetString(GL_VENDOR), FONTSTYLE_CONSOLE_INFO);
-    ConsoleInfo::instance().addLine((const char*)glGetString(GL_RENDERER), FONTSTYLE_CONSOLE_INFO);
-    std::string version = "OpenGL version ";
-    version += (const char*)glGetString(GL_VERSION);
-    ConsoleInfo::instance().addLine(version, FONTSTYLE_CONSOLE_INFO);
-    ConsoleInfo::instance().addLine((const char*)glGetString(GL_SHADING_LANGUAGE_VERSION), FONTSTYLE_CONSOLE_INFO);
-}
-
-#if !defined(__MACOSX__)
-void Engine_InitSDLImage()
-{
-    int flags = IMG_INIT_JPG | IMG_INIT_PNG;
-    int init  = IMG_Init(flags);
-
-    if((init & flags) != flags)
-    {
-        Sys_DebugLog(LOG_FILENAME, "SDL_Image error: failed to initialize JPG and/or PNG support.");
-    }
-}
-#endif
-
-void Engine_InitAL()
-{
-#if !NO_AUDIO
-    ALCint paramList[] = {
-        ALC_STEREO_SOURCES,  TR_AUDIO_STREAM_NUMSOURCES,
-        ALC_MONO_SOURCES,   (TR_AUDIO_MAX_CHANNELS - TR_AUDIO_STREAM_NUMSOURCES),
-        ALC_FREQUENCY,       44100, 0};
-
-    //const char *drv = SDL_GetCurrentAudioDriver();
-
-    al_device = alcOpenDevice(NULL);
-    if (!al_device)
-    {
-        Sys_DebugLog(LOG_FILENAME, "InitAL: No AL audio devices!");
-        return;
-    }
-
-    al_context = alcCreateContext(al_device, paramList);
-    if(!alcMakeContextCurrent(al_context))
-    {
-        Sys_DebugLog(LOG_FILENAME, "InitAL: AL context is not current!");
-        return;
-    }
-
-    alSpeedOfSound(330.0 * 512.0);
-    alDopplerVelocity(330.0 * 510.0);
-    alDistanceModel(AL_LINEAR_DISTANCE_CLAMPED);
-#endif
-}
-
-int main(int argc, char **argv)
-{
-    btScalar time, newtime;
-    static btScalar oldtime = 0.0;
-
-    Engine_Start();
-
-    // Entering main loop.
-    while(!done)
-    {
-        newtime = Sys_FloatTime();
-        time = newtime - oldtime;
-        oldtime = newtime;
-        Engine_Frame(time * time_scale);
-    }
-
-    // Main loop interrupted; shutting down.
-    Engine_Shutdown(EXIT_SUCCESS);
-    return(EXIT_SUCCESS);
-}
-
-void Engine_Start()
-{
-#if defined(__MACOSX__)
-    FindConfigFile();
-#endif
-
-    // Set defaults parameters and load config file.
-    Engine_InitConfig("config.lua");
-
-    // Primary initialization.
-    Engine_Init_Pre();
-
-    // Init generic SDL interfaces.
-    Engine_InitSDLControls();
-    Engine_InitSDLVideo();
-
-#if !defined(__MACOSX__)
-    Engine_InitSDLImage();
-#endif
-
-    // Additional OpenGL initialization.
-    Engine_InitGL();
-    renderer.doShaders();
-
-    // Secondary (deferred) initialization.
-    Engine_Init_Post();
-
-    // Initial window resize.
-    Engine_Resize(screen_info.w, screen_info.h, screen_info.w, screen_info.h);
-
-    // OpenAL initialization.
-    Engine_InitAL();
-
-    // Clearing up memory for initial level loading.
-    World_Prepare(&engine_world);
-
-    // Setting up mouse.
-    SDL_SetRelativeMouseMode(SDL_TRUE);
-    SDL_WarpMouseInWindow(sdl_window, screen_info.w/2, screen_info.h/2);
-    SDL_ShowCursor(0);
-
-    // Make splash screen.
-    Gui_FadeAssignPic(FADER_LOADSCREEN, "resource/graphics/legal.png");
-    Gui_FadeStart(FADER_LOADSCREEN, GUI_FADER_DIR_OUT);
-
-    luaL_dofile(engine_lua, "autoexec.lua");
-}
-
-
-void Engine_Display()
-{
-    if(!done)
-    {
-        glClear(GL_COLOR_BUFFER_BIT | GL_DEPTH_BUFFER_BIT);//| GL_ACCUM_BUFFER_BIT);
-
-        engine_camera.apply();
-        engine_camera.recalcClipPlanes();
-        // GL_VERTEX_ARRAY | GL_COLOR_ARRAY
-        if(screen_info.show_debuginfo)
-        {
-            ShowDebugInfo();
-        }
-
-        glFrontFace(GL_CW);
-
-        renderer.genWorldList();
-        renderer.drawList();
-
-        //glDisable(GL_CULL_FACE);
-        //Render_DrawAxis(10000.0);
-        /*if(engine_world.Character)
-        {
-            glPushMatrix();
-            glTranslatef(engine_world.Character->transform[12], engine_world.Character->transform[13], engine_world.Character->transform[14]);
-            Render_DrawAxis(1000.0);
-            glPopMatrix();
-        }*/
-
-        Gui_SwitchGLMode(1);
-        {
-            glEnable(GL_ALPHA_TEST);
-
-            Gui_DrawNotifier();
-            if(engine_world.Character && engine_world.Character->m_character && main_inventory_manager)
-            {
-                Gui_DrawInventory();
-            }
-        }
-
-        Gui_Render();
-        Gui_SwitchGLMode(0);
-
-        renderer.drawListDebugLines();
-
-        SDL_GL_SwapWindow(sdl_window);
-    }
-}
-
-void Engine_Resize(int nominalW, int nominalH, int pixelsW, int pixelsH)
-{
-    screen_info.w = nominalW;
-    screen_info.h = nominalH;
-
-    screen_info.w_unit = (float)nominalW / GUI_SCREEN_METERING_RESOLUTION;
-    screen_info.h_unit = (float)nominalH / GUI_SCREEN_METERING_RESOLUTION;
-    screen_info.scale_factor = (screen_info.w < screen_info.h)?(screen_info.h_unit):(screen_info.w_unit);
-
-    Gui_Resize();
-
-    engine_camera.setFovAspect(screen_info.fov, (btScalar)nominalW/(btScalar)nominalH);
-    engine_camera.recalcClipPlanes();
-
-    glViewport(0, 0, pixelsW, pixelsH);
-}
-
-void Engine_Frame(btScalar time)
-{
-    static int cycles = 0;
-    static btScalar time_cycl = 0.0;
-    extern gui_text_line_t system_fps;
-    if(time > 0.1)
-    {
-        time = 0.1;
-    }
-
-    engine_frame_time = time;
-    if(cycles < 20)
-    {
-        cycles++;
-        time_cycl += time;
-    }
-    else
-    {
-        screen_info.fps = (20.0 / time_cycl);
-        snprintf(system_fps.text, system_fps.text_size, "%.1f", screen_info.fps);
-        cycles = 0;
-        time_cycl = 0.0;
-    }
-
-    Game_Frame(time);
-    Gameflow_Do();
-
-    Engine_Display();
-}
-
-
-void ShowDebugInfo()
-{
-    GLfloat color_array[] = {1.0, 0.0, 0.0, 1.0, 0.0, 0.0};
-
-    Lightosition = engine_camera.m_pos;
-
-    glBindBufferARB(GL_ARRAY_BUFFER_ARB, 0);
-    glBindTexture(GL_TEXTURE_2D, 0);
-    glLineWidth(2.0);
-    glVertexPointer(3, GL_FLOAT, 0, cast_ray);
-    glColorPointer(3, GL_FLOAT, 0, color_array);
-    glDrawArrays(GL_LINES, 0, 2);
-
-    std::shared_ptr<Entity> ent = engine_world.Character;
-    if(ent && ent->m_character)
-    {
-        /*height_info_p fc = &ent->character->height_info
-        txt = Gui_OutTextXY(20.0 / screen_info.w, 80.0 / screen_info.w, "Z_min = %d, Z_max = %d, W = %d", (int)fc->floor_point.m_floats[2], (int)fc->ceiling_point.m_floats[2], (int)fc->water_level);
-        */
-
-        Gui_OutTextXY(30.0, 30.0, "last_anim = %03d, curr_anim = %03d, next_anim = %03d, last_st = %03d, next_st = %03d", ent->m_bf.animations.last_animation, ent->m_bf.animations.current_animation, ent->m_bf.animations.next_animation, ent->m_bf.animations.last_state, ent->m_bf.animations.next_state);
-        //Gui_OutTextXY(30.0, 30.0, "curr_anim = %03d, next_anim = %03d, curr_frame = %03d, next_frame = %03d", ent->bf.animations.current_animation, ent->bf.animations.next_animation, ent->bf.animations.current_frame, ent->bf.animations.next_frame);
-        //Gui_OutTextXY(NULL, 20, 8, "posX = %f, posY = %f, posZ = %f", engine_world.Character->transform[12], engine_world.Character->transform[13], engine_world.Character->transform[14]);
-    }
-
-    if(last_cont != NULL)
-    {
-        switch(last_cont->object_type)
-        {
-            case OBJECT_ENTITY:
-                Gui_OutTextXY(30.0, 60.0, "cont_entity: id = %d, model = %d", std::static_pointer_cast<Entity>(last_cont->object)->m_id, std::static_pointer_cast<Entity>(last_cont->object)->m_bf.animations.model->id);
-                break;
-
-            case OBJECT_STATIC_MESH:
-                Gui_OutTextXY(30.0, 60.0, "cont_static: id = %d", std::static_pointer_cast<StaticMesh>(last_cont->object)->object_id);
-                break;
-
-            case OBJECT_ROOM_BASE:
-                Gui_OutTextXY(30.0, 60.0, "cont_room: id = %d", std::static_pointer_cast<Room>(last_cont->object)->id);
-                break;
-        }
-
-    }
-
-    if(engine_camera.m_currentRoom != NULL)
-    {
-        RoomSector* rs = Room_GetSectorRaw(engine_camera.m_currentRoom, engine_camera.m_pos);
-        if(rs != NULL)
-        {
-            Gui_OutTextXY(30.0, 90.0, "room = (id = %d, sx = %d, sy = %d)", engine_camera.m_currentRoom->id, rs->index_x, rs->index_y);
-            Gui_OutTextXY(30.0, 120.0, "room_below = %d, room_above = %d", (rs->sector_below != NULL)?(rs->sector_below->owner_room->id):(-1), (rs->sector_above != NULL)?(rs->sector_above->owner_room->id):(-1));
-        }
-    }
-    Gui_OutTextXY(30.0, 150.0, "cam_pos = (%.1f, %.1f, %.1f)", engine_camera.m_pos[0], engine_camera.m_pos[1], engine_camera.m_pos[2]);
-}
+#include <ctime>
+#include <cstdio>
+#include <cstring>
+
+#include <SDL2/SDL.h>
+#include <SDL2/SDL_platform.h>
+#include <SDL2/SDL_video.h>
+#include <SDL2/SDL_audio.h>
+
+#if !defined(__MACOSX__)
+#include <SDL2/SDL_image.h>
+#endif
+
+#include <SDL2/SDL_opengl.h>
+#include <SDL2/SDL_events.h>
+#include <SDL2/SDL_haptic.h>
+
+#include <lua.hpp>
+
+#include <bullet/btBulletCollisionCommon.h>
+#include <bullet/btBulletDynamicsCommon.h>
+#include "vt/vt_level.h"
+
+#include "obb.h"
+#include "anim_state_control.h"
+#include "character_controller.h"
+#include "main_SDL.h"
+#include "gl_util.h"
+#include "script.h"
+#include "console.h"
+#include "system.h"
+#include "common.h"
+#include "camera.h"
+#include "polygon.h"
+#include "portal.h"
+#include "engine.h"
+#include "controls.h"
+#include "world.h"
+#include "render.h"
+#include "vmath.h"
+#include "gui.h"
+#include "mesh.h"
+#include "game.h"
+#include "resource.h"
+#include "entity.h"
+#include "audio.h"
+#include "gameflow.h"
+//#include "string.h"
+
+#if defined(__MACOSX__)
+#include "FindConfigFile.h"
+#endif
+
+#include <AL/al.h>
+#include <AL/alc.h>
+#include <AL/alext.h>
+
+#define NO_AUDIO        0
+
+SDL_Window             *sdl_window     = NULL;
+SDL_Joystick           *sdl_joystick   = NULL;
+SDL_GameController     *sdl_controller = NULL;
+SDL_Haptic             *sdl_haptic     = NULL;
+SDL_GLContext           sdl_gl_context = 0;
+ALCdevice              *al_device      = NULL;
+ALCcontext             *al_context     = NULL;
+
+int done = 0;
+btScalar time_scale = 1.0;
+
+btVector3 Lightosition = {255.0, 255.0, 8.0};
+GLfloat cast_ray[6] = {0.0, 0.0, 0.0, 0.0, 0.0, 0.0};
+
+EngineContainer* last_cont = NULL;
+
+// BULLET IS PERFECT PHYSICS LIBRARY!!!
+/*
+ * 1) console
+ *      - add notify functions
+ * 2) LUA enngine global script:
+ *      - add base functions for entity manipulation, I.E.: health, collision callbacks,
+ *        spawn, new, delete, inventory manipulation.
+ * 3) Skeletal models functionality:
+ *      - add multianimation system: weapon animations (not a car / byke case: it ia two entities
+ *        with the same coordinates / orientation);
+ *      - add head, torso rotation for actor->look_at (additional and final multianimation);
+ *      - add mesh replace system (I.E. Lara's head wit emotion / speek);
+ *      - fix animation interpolation in animations switch case;
+ * 6) Menu (create own menu)
+ *      - settings
+ *      - map loading list
+ *      - saves loading list
+ * 10) OpenGL
+ *      - shaders
+ *      - reflections
+ *      - shadows
+ *      - particles
+ *      - GL and renderer optimisations
+ * 40) Physics / gameplay
+ *      - optimize and fix character controller, bug fixes: permanent task
+ *      - weapons
+ * 41) scripts module
+ *      - cutscenes playing
+ *      - enemies AI
+ *      - end level -> next level
+ * 42) sound
+ *      - click removal;
+ *      - add ADPCM and CDAUDIO.WAD soundtrack support;
+ */
+
+// =======================================================================
+// MAIN
+// =======================================================================
+
+
+void Engine_InitGL()
+{
+    InitGLExtFuncs();
+    glClearColor(0.0, 0.0, 0.0, 1.0);
+    glShadeModel(GL_SMOOTH);
+
+    glEnable(GL_DEPTH_TEST);
+    glDepthFunc(GL_LEQUAL);
+
+    if(renderer.settings().antialias)
+    {
+        glEnable(GL_MULTISAMPLE);
+    }
+    else
+    {
+        glDisable(GL_MULTISAMPLE);
+    }
+
+    // Default state for Alpha func: >= 0.5. That's what all users of alpha
+    // function use anyway.
+    glAlphaFunc(GL_GEQUAL, 0.5);
+}
+
+void Engine_InitSDLControls()
+{
+    int    NumJoysticks;
+    Uint32 init_flags    = SDL_INIT_VIDEO | SDL_INIT_AUDIO | SDL_INIT_EVENTS;                    // These flags are used in any case.
+
+    if(control_mapper.use_joy == 1)
+    {
+        init_flags |= SDL_INIT_GAMECONTROLLER;                                  // Update init flags for joystick.
+
+        if(control_mapper.joy_rumble)
+        {
+            init_flags |= SDL_INIT_HAPTIC;                                      // Update init flags for force feedback.
+        }
+
+        SDL_Init(init_flags);
+
+        NumJoysticks = SDL_NumJoysticks();
+        if((NumJoysticks < 1) || ((NumJoysticks - 1) < control_mapper.joy_number))
+        {
+            Sys_DebugLog(LOG_FILENAME, "Error: there is no joystick #%d present.", control_mapper.joy_number);
+            return;
+        }
+
+        if(SDL_IsGameController(control_mapper.joy_number))                     // If joystick has mapping (e.g. X360 controller)
+        {
+            SDL_GameControllerEventState(SDL_ENABLE);                           // Use GameController API
+            sdl_controller = SDL_GameControllerOpen(control_mapper.joy_number);
+
+            if(!sdl_controller)
+            {
+                Sys_DebugLog(LOG_FILENAME, "Error: can't open game controller #%d.", control_mapper.joy_number);
+                SDL_GameControllerEventState(SDL_DISABLE);                      // If controller init failed, close state.
+                control_mapper.use_joy = 0;
+            }
+            else if(control_mapper.joy_rumble)                                  // Create force feedback interface.
+            {
+                    sdl_haptic = SDL_HapticOpenFromJoystick(SDL_GameControllerGetJoystick(sdl_controller));
+                    if(!sdl_haptic)
+                    {
+                        Sys_DebugLog(LOG_FILENAME, "Error: can't initialize haptic from game controller #%d.", control_mapper.joy_number);
+                    }
+            }
+        }
+        else
+        {
+            SDL_JoystickEventState(SDL_ENABLE);                                 // If joystick isn't mapped, use generic API.
+            sdl_joystick = SDL_JoystickOpen(control_mapper.joy_number);
+
+            if(!sdl_joystick)
+            {
+                Sys_DebugLog(LOG_FILENAME, "Error: can't open joystick #%d.", control_mapper.joy_number);
+                SDL_JoystickEventState(SDL_DISABLE);                            // If joystick init failed, close state.
+                control_mapper.use_joy = 0;
+            }
+            else if(control_mapper.joy_rumble)                                  // Create force feedback interface.
+            {
+                sdl_haptic = SDL_HapticOpenFromJoystick(sdl_joystick);
+                if(!sdl_haptic)
+                {
+                    Sys_DebugLog(LOG_FILENAME, "Error: can't initialize haptic from joystick #%d.", control_mapper.joy_number);
+                }
+            }
+        }
+
+        if(sdl_haptic)                                                          // To check if force feedback is working or not.
+        {
+            SDL_HapticRumbleInit(sdl_haptic);
+            SDL_HapticRumblePlay(sdl_haptic, 1.0, 300);
+        }
+    }
+    else
+    {
+        SDL_Init(init_flags);
+    }
+}
+
+void Engine_InitSDLVideo()
+{
+    Uint32 video_flags = SDL_WINDOW_OPENGL | SDL_WINDOW_MOUSE_FOCUS | SDL_WINDOW_INPUT_FOCUS;
+
+    if(screen_info.FS_flag)
+    {
+        video_flags |= SDL_WINDOW_FULLSCREEN;
+    }
+    else
+    {
+        video_flags |= (SDL_WINDOW_RESIZABLE | SDL_WINDOW_SHOWN);
+    }
+
+    ///@TODO: is it really needede for correct work?
+    if(SDL_GL_LoadLibrary(NULL) < 0)
+    {
+        Sys_Error("Could not init OpenGL driver");
+    }
+
+    // Check for correct number of antialias samples.
+    if(renderer.settings().antialias)
+    {
+        /* I do not know why, but settings of this temporary window (zero position / size) are applied to the main window, ignoring screen settings */
+        sdl_window     = SDL_CreateWindow(NULL, screen_info.x, screen_info.y, screen_info.w, screen_info.h, SDL_WINDOW_OPENGL | SDL_WINDOW_HIDDEN);
+        sdl_gl_context = SDL_GL_CreateContext(sdl_window);
+        SDL_GL_MakeCurrent(sdl_window, sdl_gl_context);
+
+        GLint maxSamples = 0;
+        glGetIntegerv(GL_MAX_SAMPLES, &maxSamples);
+        maxSamples = (maxSamples > 16)?(16):(maxSamples);   // Fix for faulty GL max. sample number.
+
+        if(renderer.settings().antialias_samples > maxSamples)
+        {
+            if(maxSamples == 0)
+            {
+                renderer.settings().antialias = 0;
+                renderer.settings().antialias_samples = 0;
+                Sys_DebugLog(LOG_FILENAME, "InitSDLVideo: can't use antialiasing");
+            }
+            else
+            {
+                renderer.settings().antialias_samples = maxSamples;   // Limit to max.
+                Sys_DebugLog(LOG_FILENAME, "InitSDLVideo: wrong AA sample number, using %d", maxSamples);
+            }
+        }
+
+        SDL_GL_DeleteContext(sdl_gl_context);
+        SDL_DestroyWindow(sdl_window);
+
+        SDL_GL_SetAttribute(SDL_GL_MULTISAMPLEBUFFERS, renderer.settings().antialias);
+        SDL_GL_SetAttribute(SDL_GL_MULTISAMPLESAMPLES, renderer.settings().antialias_samples);
+    }
+    else
+    {
+        SDL_GL_SetAttribute(SDL_GL_MULTISAMPLEBUFFERS, 0);
+        SDL_GL_SetAttribute(SDL_GL_MULTISAMPLESAMPLES, 0);
+    }
+
+    SDL_GL_SetAttribute(SDL_GL_DOUBLEBUFFER, 1);
+    SDL_GL_SetAttribute(SDL_GL_DEPTH_SIZE, renderer.settings().z_depth);
+#if STENCIL_FRUSTUM
+    SDL_GL_SetAttribute(SDL_GL_STENCIL_SIZE, 8);
+#endif
+    // set the opengl context version
+    //SDL_GL_SetAttribute(SDL_GL_CONTEXT_PROFILE_MASK, SDL_GL_CONTEXT_PROFILE_COMPATIBILITY);
+    //SDL_GL_SetAttribute(SDL_GL_CONTEXT_PROFILE_MASK, SDL_GL_CONTEXT_PROFILE_CORE);
+    //SDL_GL_SetAttribute(SDL_GL_CONTEXT_MAJOR_VERSION, 3);
+    //SDL_GL_SetAttribute(SDL_GL_CONTEXT_MINOR_VERSION, 2);
+
+    sdl_window = SDL_CreateWindow("OpenTomb", screen_info.x, screen_info.y, screen_info.w, screen_info.h, video_flags);
+    sdl_gl_context = SDL_GL_CreateContext(sdl_window);
+    SDL_GL_MakeCurrent(sdl_window, sdl_gl_context);
+
+    ConsoleInfo::instance().addLine((const char*)glGetString(GL_VENDOR), FONTSTYLE_CONSOLE_INFO);
+    ConsoleInfo::instance().addLine((const char*)glGetString(GL_RENDERER), FONTSTYLE_CONSOLE_INFO);
+    std::string version = "OpenGL version ";
+    version += (const char*)glGetString(GL_VERSION);
+    ConsoleInfo::instance().addLine(version, FONTSTYLE_CONSOLE_INFO);
+    ConsoleInfo::instance().addLine((const char*)glGetString(GL_SHADING_LANGUAGE_VERSION), FONTSTYLE_CONSOLE_INFO);
+}
+
+#if !defined(__MACOSX__)
+void Engine_InitSDLImage()
+{
+    int flags = IMG_INIT_JPG | IMG_INIT_PNG;
+    int init  = IMG_Init(flags);
+
+    if((init & flags) != flags)
+    {
+        Sys_DebugLog(LOG_FILENAME, "SDL_Image error: failed to initialize JPG and/or PNG support.");
+    }
+}
+#endif
+
+void Engine_InitAL()
+{
+#if !NO_AUDIO
+    ALCint paramList[] = {
+        ALC_STEREO_SOURCES,  TR_AUDIO_STREAM_NUMSOURCES,
+        ALC_MONO_SOURCES,   (TR_AUDIO_MAX_CHANNELS - TR_AUDIO_STREAM_NUMSOURCES),
+        ALC_FREQUENCY,       44100, 0};
+
+    //const char *drv = SDL_GetCurrentAudioDriver();
+
+    al_device = alcOpenDevice(NULL);
+    if (!al_device)
+    {
+        Sys_DebugLog(LOG_FILENAME, "InitAL: No AL audio devices!");
+        return;
+    }
+
+    al_context = alcCreateContext(al_device, paramList);
+    if(!alcMakeContextCurrent(al_context))
+    {
+        Sys_DebugLog(LOG_FILENAME, "InitAL: AL context is not current!");
+        return;
+    }
+
+    alSpeedOfSound(330.0 * 512.0);
+    alDopplerVelocity(330.0 * 510.0);
+    alDistanceModel(AL_LINEAR_DISTANCE_CLAMPED);
+#endif
+}
+
+int main(int argc, char **argv)
+{
+    btScalar time, newtime;
+    static btScalar oldtime = 0.0;
+
+    Engine_Start();
+
+    // Entering main loop.
+    while(!done)
+    {
+        newtime = Sys_FloatTime();
+        time = newtime - oldtime;
+        oldtime = newtime;
+        Engine_Frame(time * time_scale);
+    }
+
+    // Main loop interrupted; shutting down.
+    Engine_Shutdown(EXIT_SUCCESS);
+    return(EXIT_SUCCESS);
+}
+
+void Engine_Start()
+{
+#if defined(__MACOSX__)
+    FindConfigFile();
+#endif
+
+    // Set defaults parameters and load config file.
+    Engine_InitConfig("config.lua");
+
+    // Primary initialization.
+    Engine_Init_Pre();
+
+    // Init generic SDL interfaces.
+    Engine_InitSDLControls();
+    Engine_InitSDLVideo();
+
+#if !defined(__MACOSX__)
+    Engine_InitSDLImage();
+#endif
+
+    // Additional OpenGL initialization.
+    Engine_InitGL();
+    renderer.doShaders();
+
+    // Secondary (deferred) initialization.
+    Engine_Init_Post();
+
+    // Initial window resize.
+    Engine_Resize(screen_info.w, screen_info.h, screen_info.w, screen_info.h);
+
+    // OpenAL initialization.
+    Engine_InitAL();
+
+    // Clearing up memory for initial level loading.
+    World_Prepare(&engine_world);
+
+    // Setting up mouse.
+    SDL_SetRelativeMouseMode(SDL_TRUE);
+    SDL_WarpMouseInWindow(sdl_window, screen_info.w/2, screen_info.h/2);
+    SDL_ShowCursor(0);
+
+    // Make splash screen.
+    Gui_FadeAssignPic(FADER_LOADSCREEN, "resource/graphics/legal.png");
+    Gui_FadeStart(FADER_LOADSCREEN, GUI_FADER_DIR_OUT);
+
+    luaL_dofile(engine_lua, "autoexec.lua");
+}
+
+
+void Engine_Display()
+{
+    if(!done)
+    {
+        glClear(GL_COLOR_BUFFER_BIT | GL_DEPTH_BUFFER_BIT);//| GL_ACCUM_BUFFER_BIT);
+
+        engine_camera.apply();
+        engine_camera.recalcClipPlanes();
+        // GL_VERTEX_ARRAY | GL_COLOR_ARRAY
+        if(screen_info.show_debuginfo)
+        {
+            ShowDebugInfo();
+        }
+
+        glFrontFace(GL_CW);
+
+        renderer.genWorldList();
+        renderer.drawList();
+
+        //glDisable(GL_CULL_FACE);
+        //Render_DrawAxis(10000.0);
+        /*if(engine_world.Character)
+        {
+            glPushMatrix();
+            glTranslatef(engine_world.Character->transform[12], engine_world.Character->transform[13], engine_world.Character->transform[14]);
+            Render_DrawAxis(1000.0);
+            glPopMatrix();
+        }*/
+
+        Gui_SwitchGLMode(1);
+        {
+            glEnable(GL_ALPHA_TEST);
+
+            Gui_DrawNotifier();
+            if(engine_world.Character && engine_world.Character->m_character && main_inventory_manager)
+            {
+                Gui_DrawInventory();
+            }
+        }
+
+        Gui_Render();
+        Gui_SwitchGLMode(0);
+
+        renderer.drawListDebugLines();
+
+        SDL_GL_SwapWindow(sdl_window);
+    }
+}
+
+void Engine_Resize(int nominalW, int nominalH, int pixelsW, int pixelsH)
+{
+    screen_info.w = nominalW;
+    screen_info.h = nominalH;
+
+    screen_info.w_unit = (float)nominalW / GUI_SCREEN_METERING_RESOLUTION;
+    screen_info.h_unit = (float)nominalH / GUI_SCREEN_METERING_RESOLUTION;
+    screen_info.scale_factor = (screen_info.w < screen_info.h)?(screen_info.h_unit):(screen_info.w_unit);
+
+    Gui_Resize();
+
+    engine_camera.setFovAspect(screen_info.fov, (btScalar)nominalW/(btScalar)nominalH);
+    engine_camera.recalcClipPlanes();
+
+    glViewport(0, 0, pixelsW, pixelsH);
+}
+
+void Engine_Frame(btScalar time)
+{
+    static int cycles = 0;
+    static btScalar time_cycl = 0.0;
+    extern gui_text_line_t system_fps;
+    if(time > 0.1)
+    {
+        time = 0.1;
+    }
+
+    engine_frame_time = time;
+    if(cycles < 20)
+    {
+        cycles++;
+        time_cycl += time;
+    }
+    else
+    {
+        screen_info.fps = (20.0 / time_cycl);
+        snprintf(system_fps.text, system_fps.text_size, "%.1f", screen_info.fps);
+        cycles = 0;
+        time_cycl = 0.0;
+    }
+
+    Game_Frame(time);
+    Gameflow_Do();
+
+    Engine_Display();
+}
+
+
+void ShowDebugInfo()
+{
+    GLfloat color_array[] = {1.0, 0.0, 0.0, 1.0, 0.0, 0.0};
+
+    Lightosition = engine_camera.m_pos;
+
+    glBindBufferARB(GL_ARRAY_BUFFER_ARB, 0);
+    glBindTexture(GL_TEXTURE_2D, 0);
+    glLineWidth(2.0);
+    glVertexPointer(3, GL_FLOAT, 0, cast_ray);
+    glColorPointer(3, GL_FLOAT, 0, color_array);
+    glDrawArrays(GL_LINES, 0, 2);
+
+    std::shared_ptr<Entity> ent = engine_world.Character;
+    if(ent && ent->m_character)
+    {
+        /*height_info_p fc = &ent->character->height_info
+        txt = Gui_OutTextXY(20.0 / screen_info.w, 80.0 / screen_info.w, "Z_min = %d, Z_max = %d, W = %d", (int)fc->floor_point.m_floats[2], (int)fc->ceiling_point.m_floats[2], (int)fc->water_level);
+        */
+
+        Gui_OutTextXY(30.0, 30.0, "last_anim = %03d, curr_anim = %03d, next_anim = %03d, last_st = %03d, next_st = %03d", ent->m_bf.animations.last_animation, ent->m_bf.animations.current_animation, ent->m_bf.animations.next_animation, ent->m_bf.animations.last_state, ent->m_bf.animations.next_state);
+        //Gui_OutTextXY(30.0, 30.0, "curr_anim = %03d, next_anim = %03d, curr_frame = %03d, next_frame = %03d", ent->bf.animations.current_animation, ent->bf.animations.next_animation, ent->bf.animations.current_frame, ent->bf.animations.next_frame);
+        //Gui_OutTextXY(NULL, 20, 8, "posX = %f, posY = %f, posZ = %f", engine_world.Character->transform[12], engine_world.Character->transform[13], engine_world.Character->transform[14]);
+    }
+
+    if(last_cont != NULL)
+    {
+        switch(last_cont->object_type)
+        {
+            case OBJECT_ENTITY:
+                Gui_OutTextXY(30.0, 60.0, "cont_entity: id = %d, model = %d", std::static_pointer_cast<Entity>(last_cont->object)->m_id, std::static_pointer_cast<Entity>(last_cont->object)->m_bf.animations.model->id);
+                break;
+
+            case OBJECT_STATIC_MESH:
+                Gui_OutTextXY(30.0, 60.0, "cont_static: id = %d", std::static_pointer_cast<StaticMesh>(last_cont->object)->object_id);
+                break;
+
+            case OBJECT_ROOM_BASE:
+                Gui_OutTextXY(30.0, 60.0, "cont_room: id = %d", std::static_pointer_cast<Room>(last_cont->object)->id);
+                break;
+        }
+
+    }
+
+    if(engine_camera.m_currentRoom != NULL)
+    {
+        RoomSector* rs = Room_GetSectorRaw(engine_camera.m_currentRoom, engine_camera.m_pos);
+        if(rs != NULL)
+        {
+            Gui_OutTextXY(30.0, 90.0, "room = (id = %d, sx = %d, sy = %d)", engine_camera.m_currentRoom->id, rs->index_x, rs->index_y);
+            Gui_OutTextXY(30.0, 120.0, "room_below = %d, room_above = %d", (rs->sector_below != NULL)?(rs->sector_below->owner_room->id):(-1), (rs->sector_above != NULL)?(rs->sector_above->owner_room->id):(-1));
+        }
+    }
+    Gui_OutTextXY(30.0, 150.0, "cam_pos = (%.1f, %.1f, %.1f)", engine_camera.m_pos[0], engine_camera.m_pos[1], engine_camera.m_pos[2]);
+}