
#include <cstdlib>
#include <cstdio>

#include "vmath.h"
#include "polygon.h"
#include "engine.h"
#include "world.h"
#include "game.h"
#include "mesh.h"
#include "entity.h"
#include "camera.h"
#include "render.h"
#include "portal.h"
#include "system.h"
#include "script.h"
#include "console.h"
#include "anim_state_control.h"
#include "character_controller.h"
#include "vt/tr_versions.h"
#include "resource.h"

/*
 * WALL CLIMB:
 * preframe do {save pos}
 * postframe do {if(out) {load pos; do command;}}
 */

#define LEFT_LEG                    (3)
#define RIGHT_LEG                   (6)

#define PENETRATION_TEST_OFFSET     (48.0)        ///@TODO: tune it!
#define WALK_FORWARD_OFFSET         (96.0)        ///@FIXME: find real offset
#define WALK_BACK_OFFSET            (16.0)
#define WALK_FORWARD_STEP_UP        (256.0)       // by bone frame bb
#define RUN_FORWARD_OFFSET          (128.0)       ///@FIXME: find real offset
#define RUN_FORWARD_STEP_UP         (320.0)       // by bone frame bb
#define CRAWL_FORWARD_OFFSET        (256.0)
#define LARA_HANG_WALL_DISTANCE     (128.0 - 24.0)
#define LARA_HANG_VERTICAL_EPSILON  (64.0)
#define LARA_HANG_VERTICAL_OFFSET   (12.0)        // in original is 0, in real life hands are little more higher than edge
#define LARA_TRY_HANG_WALL_OFFSET   (72.0)        // It works more stable than 32 or 128
#define LARA_HANG_SENSOR_Z          (800.0)       // It works more stable than 1024 (after collision critical fix, of course)

#define OSCILLATE_HANG_USE 0

void ent_stop_traverse(std::shared_ptr<Entity> ent, SSAnimation* ss_anim, int state)
{
    if(state == 0x02)
    {
        btVector3& v = ent->m_character->m_traversedObject->m_transform.getOrigin();
        int i = v[0] / TR_METERING_SECTORSIZE;
        v[0] = i * TR_METERING_SECTORSIZE + 512.0;
        i = v[1] / TR_METERING_SECTORSIZE;
        v[1] = i * TR_METERING_SECTORSIZE + 512.0;
        ent->m_character->m_traversedObject->updateRigidBody(true);
        ent->m_character->m_traversedObject = NULL;
        ss_anim->onFrame = NULL;
    }
}

void ent_set_on_floor(std::shared_ptr<Entity> ent, SSAnimation* ss_anim, int state)
{
    if(state == 0x02)
    {
        ent->m_moveType = MOVE_ON_FLOOR;
        ent->m_transform.getOrigin()[2] = ent->m_character->m_heightInfo.floor_point[2];
        ent->ghostUpdate();
        ss_anim->onFrame = NULL;
    }
}

void ent_set_turn_fast(std::shared_ptr<Entity> ent, SSAnimation* ss_anim, int state)
{
    if(state == 0x02)
    {
        ent->m_bf.animations.next_state = TR_STATE_LARA_TURN_FAST;
        ss_anim->onFrame = NULL;
    }
}

void ent_set_on_floor_after_climb(std::shared_ptr<Entity> ent, SSAnimation* ss_anim, int state)
{
    AnimationFrame* af = &ss_anim->model->animations[ ss_anim->current_animation ];
    if(ss_anim->current_frame >= af->frames.size() - 1)
    {
        auto move = ent->m_transform * ent->m_bf.bone_tags[0].full_transform.getOrigin();
        ent->setAnimation(af->next_anim->id, af->next_frame);
        auto p = ent->m_transform * ent->m_bf.bone_tags[0].full_transform.getOrigin();
        move -= p;
        ent->m_transform.getOrigin() += move;
        ent->m_transform.getOrigin()[2] = ent->m_character->m_climb.point[2];
        Entity::updateCurrentBoneFrame(&ent->m_bf, &ent->m_transform);
        ent->updateRigidBody(false);
        ent->ghostUpdate();
        ent->m_moveType = MOVE_ON_FLOOR;
        ss_anim->onFrame = NULL;
    }
}

void ent_set_underwater(std::shared_ptr<Entity> ent, SSAnimation* ss_anim, int state)
{
    if(state == 0x02)
    {
        ent->m_moveType = MOVE_UNDERWATER;
        ss_anim->onFrame = NULL;
    }
}

void ent_set_free_falling(std::shared_ptr<Entity> ent, SSAnimation* ss_anim, int state)
{
    if(state == 0x02)
    {
        ent->m_moveType = MOVE_FREE_FALLING;
        ss_anim->onFrame = NULL;
    }
}

void ent_set_cmd_slide(std::shared_ptr<Entity> ent, SSAnimation* ss_anim, int state)
{
    if(state == 0x02)
    {
        ent->m_character->m_response.slide = 0x01;
        ss_anim->onFrame = NULL;
    }
}

void ent_correct_diving_angle(std::shared_ptr<Entity> ent, SSAnimation* ss_anim, int state)
{
    if(state == 0x02)
    {
        ent->m_angles[1] = -45.0;
        ent->updateRotation();
        ss_anim->onFrame = NULL;
    }
}

void ent_to_on_water(std::shared_ptr<Entity> ent, SSAnimation* ss_anim, int state)
{
    if(state == 0x02)
    {
        ent->m_transform.getOrigin()[2] = ent->m_character->m_heightInfo.transition_level;
        ent->ghostUpdate();
        ent->m_moveType = MOVE_ON_WATER;
        ss_anim->onFrame = NULL;
    }
}

void ent_climb_out_of_water(std::shared_ptr<Entity> ent, SSAnimation* ss_anim, int state)
{
    if(state == 0x02)
    {
        const auto& v = ent->m_character->m_climb.point;

        ent->m_transform.getOrigin() = v + ent->m_transform.getBasis()[1] * 48.0;             // temporary stick
        ent->m_transform.getOrigin()[2] = v[2];
        ent->ghostUpdate();
        ss_anim->onFrame = NULL;
    }
}

void ent_to_edge_climb(std::shared_ptr<Entity> ent, SSAnimation* ss_anim, int state)
{
    if(state == 0x02)
    {
        btScalar *v = ent->m_character->m_climb.point;

        ent->m_transform.getOrigin()[0] = v[0] - ent->m_transform.getBasis()[1][0] * ent->m_bf.bb_max[1];
        ent->m_transform.getOrigin()[1] = v[1] - ent->m_transform.getBasis()[1][1] * ent->m_bf.bb_max[1];
        ent->m_transform.getOrigin()[2] = v[2] - ent->m_bf.bb_max[2];
        ent->ghostUpdate();
        ss_anim->onFrame = NULL;
    }
}

void ent_to_monkey_swing(std::shared_ptr<Entity> ent, SSAnimation* ss_anim, int state)
{
    if(state == 0x02)
    {
        ent->m_moveType = MOVE_MONKEYSWING;
        ent->m_transform.getOrigin()[2] = ent->m_character->m_heightInfo.ceiling_point[2] - ent->m_bf.bb_max[2];
        ent->ghostUpdate();
        ss_anim->onFrame = NULL;
    }
}

void ent_crawl_to_climb(std::shared_ptr<Entity> ent, SSAnimation* ss_anim, int state)
{
    if(state == 0x02)
    {
        CharacterCommand* cmd = &ent->m_character->m_command;

        if(!cmd->action)
        {
            ent->setAnimation(TR_ANIMATION_LARA_START_FREE_FALL, 0);
            ent->m_moveType = MOVE_FREE_FALLING;
            ent->m_dirFlag = ENT_MOVE_BACKWARD;
        }
        else
        {
            ent->setAnimation(TR_ANIMATION_LARA_HANG_IDLE, -1);
        }

        ent->m_bt.no_fix_all = 0x00;
        ent_to_edge_climb(ent, ss_anim, state);
        ss_anim->onFrame = NULL;
    }
}

/**
 * Current animation != current state - use original TR state concept!
 */
int State_Control_Lara(std::shared_ptr<Entity> ent, struct SSAnimation *ss_anim)
{
    int i;
    btVector3& pos = ent->m_transform.getOrigin();
    btScalar t;
    btVector3 global_offset, move;
    ClimbInfo *climb = &ent->m_character->m_climb;
    CharacterCommand* cmd = &ent->m_character->m_command;
    CharacterResponse* resp = &ent->m_character->m_response;

    HeightInfo next_fc, *curr_fc;
    curr_fc = &ent->m_character->m_heightInfo;
    next_fc.sp = curr_fc->sp;
    next_fc.cb = ent->m_character->m_rayCb;
    next_fc.cb->m_closestHitFraction = 1.0;
    next_fc.cb->m_collisionObject = NULL;
    next_fc.ccb = ent->m_character->m_convexCb;
    next_fc.ccb->m_closestHitFraction = 1.0;
    next_fc.ccb->m_hitCollisionObject = NULL;
    ent->m_bt.no_fix_body_parts = 0x00000000;

    ss_anim->anim_flags = ANIM_NORMAL_CONTROL;
    Character_UpdateCurrentHeight(ent);

    int8_t low_vertical_space = (curr_fc->floor_hit && curr_fc->ceiling_hit && (curr_fc->ceiling_point[2] - curr_fc->floor_point[2] < ent->m_character->m_height - LARA_HANG_VERTICAL_EPSILON));
    int8_t last_frame = ss_anim->model->animations[ss_anim->current_animation].frames.size() <= ss_anim->current_frame + 1;

    if(resp->kill == 1)   // Stop any music, if Lara is dead.
    {
        Audio_EndStreams(TR_AUDIO_STREAM_TYPE_ONESHOT);
        Audio_EndStreams(TR_AUDIO_STREAM_TYPE_CHAT);
    }

 /*
 * - On floor animations
 * - Climbing animations
 * - Landing animations
 * - Free fall animations
 * - Water animations
 */
    switch(ss_anim->last_state)
    {
        /*
         * Base onfloor animations
         */
        case TR_STATE_LARA_STOP:
            // Reset directional flag only on intermediate animation!

            if(ss_anim->current_animation == TR_ANIMATION_LARA_STAY_SOLID)
            {
                ent->m_dirFlag = ENT_STAY;
            }

            cmd->rot[0] = 0;
            cmd->crouch |= low_vertical_space;
            Character_Lean(ent, cmd, 0.0);

            if( (climb->can_hang &&
                (climb->next_z_space >= ent->m_character->m_height - LARA_HANG_VERTICAL_EPSILON) &&
                (ent->m_moveType == MOVE_CLIMBING)) ||
                (ss_anim->current_animation == TR_ANIMATION_LARA_STAY_SOLID) )
            {
                ent->m_moveType = MOVE_ON_FLOOR;
            }

            if(ent->m_moveType == MOVE_ON_FLOOR)
            {
                ent->m_bt.no_fix_body_parts = BODY_PART_LEGS_2 | BODY_PART_LEGS_3;
            }

            if(ent->m_moveType == MOVE_FREE_FALLING)
            {
                ent->setAnimation(TR_ANIMATION_LARA_START_FREE_FALL, 0);
                ent->m_dirFlag = ENT_STAY;
            }
            else if(resp->kill == 1)
            {
                ss_anim->next_state = TR_STATE_LARA_DEATH;
            }
            else if(resp->slide == CHARACTER_SLIDE_FRONT)
            {
                Audio_Send(TR_AUDIO_SOUND_LANDING, TR_AUDIO_EMITTER_ENTITY, ent->m_id);

                if(cmd->jump)
                {
                    ent->m_dirFlag = ENT_MOVE_FORWARD;
                    ent->setAnimation(TR_ANIMATION_LARA_JUMP_FORWARD_BEGIN, 0);
                }
                else
                {
                    ent->setAnimation(TR_ANIMATION_LARA_SLIDE_FORWARD, 0);
                }
            }
            else if(resp->slide == CHARACTER_SLIDE_BACK)
            {
                if(cmd->jump)
                {
                    ent->m_dirFlag = ENT_MOVE_BACKWARD;
                    ent->setAnimation(TR_ANIMATION_LARA_JUMP_BACK_BEGIN, 0);
                    Audio_Send(TR_AUDIO_SOUND_LANDING, TR_AUDIO_EMITTER_ENTITY, ent->m_id);
                }
                else
                {
                    ent->setAnimation(TR_ANIMATION_LARA_START_SLIDE_BACKWARD, 0);
                }
            }
            else if(cmd->jump)
            {
                if(!curr_fc->quicksand)
                    ss_anim->next_state = TR_STATE_LARA_JUMP_PREPARE;       // jump sideways
            }
            else if(cmd->roll)
            {
                if(!curr_fc->quicksand && ss_anim->current_animation != TR_ANIMATION_LARA_CLIMB_2CLICK)
                {
                    ent->m_dirFlag = ENT_MOVE_FORWARD;
                    ent->setAnimation(TR_ANIMATION_LARA_ROLL_BEGIN, 0);
                }
            }
            else if(cmd->crouch)
            {
                if(!curr_fc->quicksand)
                    ss_anim->next_state = TR_STATE_LARA_CROUCH_IDLE;
            }
            else if(cmd->action && Character_FindTraverse(ent))
            {
                ss_anim->next_state = TR_STATE_LARA_PUSHABLE_GRAB;
                if(ent->m_transform.getBasis()[1].x() > 0.9)
                {
                    t = -ent->m_character->m_traversedObject->m_bf.bb_min[0] + 72.0;
                }
                else if(ent->m_transform.getBasis()[1].x() < -0.9)
                {
                    t = ent->m_character->m_traversedObject->m_bf.bb_max[0] + 72.0;
                }
                else if(ent->m_transform.getBasis()[1].y() > 0.9)
                {
                    t = -ent->m_character->m_traversedObject->m_bf.bb_min[1] + 72.0;
                }
                else if(ent->m_transform.getBasis()[1].y() < -0.9)
                {
                    t = ent->m_character->m_traversedObject->m_bf.bb_max[1] + 72.0;
                }
                else
                {
                    t = 512.0 + 72.0;                                           ///@PARANOID
                }
                const btVector3& v = ent->m_character->m_traversedObject->m_transform.getOrigin();
                pos[0] = v[0] - ent->m_transform.getBasis()[1].x() * t;
                pos[1] = v[1] - ent->m_transform.getBasis()[1].y() * t;
            }
            else if(cmd->move[0] == 1)
            {
                if(cmd->shift)
                {
                    move = ent->m_transform.getBasis()[1] * PENETRATION_TEST_OFFSET;
                    global_offset = ent->m_transform.getBasis()[1] * WALK_FORWARD_OFFSET;
                    global_offset[2] += ent->m_bf.bb_max[2];
                    global_offset += pos;
                    Character_GetHeightInfo(global_offset, &next_fc);
<<<<<<< HEAD
                    if(((ent->checkNextPenetration(move) == 0) || (ent->m_character->m_response.horizontal_collide == 0x00)) &&
                       (next_fc.floor_hit && (next_fc.floor_point[2] > pos[2] - ent->m_character->m_maxStepUpHeight) && (next_fc.floor_point[2] <= pos[2] + ent->m_character->m_maxStepUpHeight)))
=======
                    if(((Entity_CheckNextPenetration(ent, move) == 0) || (resp->horizontal_collide == 0x00)) &&
                       (next_fc.floor_hit && (next_fc.floor_point.m_floats[2] > pos[2] - ent->character->max_step_up_height) && (next_fc.floor_point.m_floats[2] <= pos[2] + ent->character->max_step_up_height)))
>>>>>>> 93c0469e
                    {
                        ent->m_moveType = MOVE_ON_FLOOR;
                        ent->m_dirFlag = ENT_MOVE_FORWARD;
                        if((curr_fc->water || curr_fc->quicksand) && curr_fc->floor_hit && (curr_fc->transition_level - curr_fc->floor_point[2] > ent->m_character->m_wadeDepth))
                        {
                            ss_anim->next_state = TR_STATE_LARA_WADE_FORWARD;
                        }
                        else
                        {
                            ss_anim->next_state = TR_STATE_LARA_WALK_FORWARD;
                        }
                    }
                }       // end IF CMD->SHIFT
                else
                {
                    move = ent->m_transform.getBasis()[1] * PENETRATION_TEST_OFFSET;
                    global_offset = ent->m_transform.getBasis()[1] * RUN_FORWARD_OFFSET;
                    global_offset[2] += ent->m_bf.bb_max[2];
                    Character_CheckNextStep(ent, global_offset, &next_fc);
<<<<<<< HEAD
                    if(((ent->checkNextPenetration(move) == 0) || (ent->m_character->m_response.horizontal_collide == 0x00)) && (!Character_HasStopSlant(ent, &next_fc)))
=======
                    if(((Entity_CheckNextPenetration(ent, move) == 0) || (resp->horizontal_collide == 0x00)) && (!Character_HasStopSlant(ent, &next_fc)))
>>>>>>> 93c0469e
                    {
                        ent->m_moveType = MOVE_ON_FLOOR;
                        ent->m_dirFlag = ENT_MOVE_FORWARD;
                        if((curr_fc->water || curr_fc->quicksand) && curr_fc->floor_hit && (curr_fc->transition_level - curr_fc->floor_point[2] > ent->m_character->m_wadeDepth))
                        {
                            ss_anim->next_state = TR_STATE_LARA_WADE_FORWARD;
                        }
                        else
                        {
                            ss_anim->next_state = TR_STATE_LARA_RUN_FORWARD;
                        }
                    }
                }

                if( (cmd->action) &&
                    ((ss_anim->current_animation == TR_ANIMATION_LARA_STAY_IDLE)        ||
                     (ss_anim->current_animation == TR_ANIMATION_LARA_STAY_SOLID)       ||
                     (ss_anim->current_animation == TR_ANIMATION_LARA_WALL_SMASH_LEFT)  ||
                     (ss_anim->current_animation == TR_ANIMATION_LARA_WALL_SMASH_RIGHT)) )
                {
                    t = ent->m_character->m_forvardSize + LARA_TRY_HANG_WALL_OFFSET;
                    global_offset = ent->m_transform.getBasis()[1] * t;

                    global_offset[2] += 0.5 * DEFAULT_CLIMB_UP_HEIGHT;
                    *climb = Character_CheckClimbability(ent, global_offset, &next_fc, 0.5 * DEFAULT_CLIMB_UP_HEIGHT);
                    if(  climb->edge_hit                                                                &&
                        (climb->next_z_space >= ent->m_character->m_height - LARA_HANG_VERTICAL_EPSILON)    &&
                        (pos[2] + ent->m_character->m_maxStepUpHeight < next_fc.floor_point[2])          &&
                        (pos[2] + 2944.0 >= next_fc.floor_point[2])                                     &&
                        (next_fc.floor_normale[2] >= ent->m_character->m_criticalSlantZComponent)  ) // trying to climb on
                    {
                        if(pos[2] + 640.0 >= next_fc.floor_point[2])
                        {
                            ent->m_angles[0] = climb->edge_z_ang;
                            pos[2] = next_fc.floor_point[2] - 512.0;
                            climb->point = next_fc.floor_point;
                            ent->setAnimation(TR_ANIMATION_LARA_CLIMB_2CLICK, 0);
                            ent->m_bt.no_fix_all = 0x01;
                            ss_anim->onFrame = ent_set_on_floor_after_climb;
                            break;
                        }
                        else if(pos[2] + 896.0 >= next_fc.floor_point[2])
                        {
                            ent->m_angles[0] = climb->edge_z_ang;
                            pos[2] = next_fc.floor_point[2] - 768.0;
                            climb->point = next_fc.floor_point;
                            ent->setAnimation(TR_ANIMATION_LARA_CLIMB_3CLICK, 0);
                            ent->m_bt.no_fix_all = 0x01;
                            ss_anim->onFrame = ent_set_on_floor_after_climb;
                            break;
                        }
                    }   // end IF MOVE_LITTLE_CLIMBING

                    global_offset[2] += 0.5 * DEFAULT_CLIMB_UP_HEIGHT;
                    *climb = Character_CheckClimbability(ent, global_offset, &next_fc, DEFAULT_CLIMB_UP_HEIGHT);
                    if(  climb->edge_hit                                                                &&
                        (climb->next_z_space >= ent->m_character->m_height - LARA_HANG_VERTICAL_EPSILON)    &&
                        (pos[2] + ent->m_character->m_maxStepUpHeight < next_fc.floor_point[2])          &&
                        (pos[2] + 2944.0 >= next_fc.floor_point[2])                                     &&
                        (next_fc.floor_normale[2] >= ent->m_character->m_criticalSlantZComponent)  ) // trying to climb on
                    {
                        if(pos[2] + 1920.0 >= next_fc.floor_point[2])
                        {
                            ss_anim->next_state = TR_STATE_LARA_JUMP_UP;
                            break;
                        }
                    }   // end IF MOVE_BIG_CLIMBING

                    *climb = Character_CheckWallsClimbability(ent);
                    if(climb->wall_hit)
                    {
                        ss_anim->next_state = TR_STATE_LARA_JUMP_UP;
                        break;
                    }
                }
            }       // end CMD->MOVE FORWARD
            else if(cmd->move[0] == -1)
            {
                if(cmd->shift)
                {
<<<<<<< HEAD
                    move = ent->m_transform.getBasis()[1] * -PENETRATION_TEST_OFFSET;
                    if((ent->checkNextPenetration(move) == 0) || (ent->m_character->m_response.horizontal_collide == 0x00))
=======
                    vec3_mul_scalar(move, ent->transform + 4, -PENETRATION_TEST_OFFSET);
                    if((Entity_CheckNextPenetration(ent, move) == 0) || (resp->horizontal_collide == 0x00))
>>>>>>> 93c0469e
                    {
                        global_offset = ent->m_transform.getBasis()[1] * -WALK_BACK_OFFSET;
                        global_offset[2] += ent->m_bf.bb_max[2];
                        global_offset += pos;
                        Character_GetHeightInfo(global_offset, &next_fc);
                        if((next_fc.floor_hit && (next_fc.floor_point[2] > pos[2] - ent->m_character->m_maxStepUpHeight) && (next_fc.floor_point[2] <= pos[2] + ent->m_character->m_maxStepUpHeight)))
                        {
                            ent->m_dirFlag = ENT_MOVE_BACKWARD;
                            ss_anim->next_state = TR_STATE_LARA_WALK_BACK;
                        }
                    }
                }
                else    // RUN BACK
                {
<<<<<<< HEAD
                    move = ent->m_transform.getBasis()[1] * -PENETRATION_TEST_OFFSET;
                    if((ent->checkNextPenetration(move) == 0) || (ent->m_character->m_response.horizontal_collide == 0x00))
=======
                    vec3_mul_scalar(move, ent->transform + 4, - PENETRATION_TEST_OFFSET);
                    if((Entity_CheckNextPenetration(ent, move) == 0) || (resp->horizontal_collide == 0x00))
>>>>>>> 93c0469e
                    {
                        ent->m_dirFlag = ENT_MOVE_BACKWARD;
                        if((curr_fc->water || curr_fc->quicksand) && curr_fc->floor_hit && (curr_fc->transition_level - curr_fc->floor_point[2] > ent->m_character->m_wadeDepth))
                        {
                            ss_anim->next_state = TR_STATE_LARA_WALK_BACK;
                        }
                        else
                        {
                            ss_anim->next_state = TR_STATE_LARA_RUN_BACK;
                        }
                    }
                }
            }       // end CMD->MOVE BACK
            else if(cmd->move[1] == 1)
            {
                if(cmd->shift)
                {
<<<<<<< HEAD
                    move = ent->m_transform.getBasis()[0] * PENETRATION_TEST_OFFSET;
                    if((ent->checkNextPenetration(move) == 0) || (ent->m_character->m_response.horizontal_collide == 0x00))
=======
                    vec3_mul_scalar(move, ent->transform + 0, PENETRATION_TEST_OFFSET);
                    if((Entity_CheckNextPenetration(ent, move) == 0) || (resp->horizontal_collide == 0x00))
>>>>>>> 93c0469e
                    {
                        global_offset = ent->m_transform.getBasis()[0] * RUN_FORWARD_OFFSET;
                        global_offset[2] += ent->m_bf.bb_max[2];
                        i = Character_CheckNextStep(ent, global_offset, &next_fc);
                        if((resp->horizontal_collide == 0) && (i >= CHARACTER_STEP_DOWN_LITTLE && i <= CHARACTER_STEP_UP_LITTLE))
                        {
                            cmd->rot[0] = 0.0;
                            ent->m_dirFlag = ENT_MOVE_RIGHT;
                            ss_anim->next_state = TR_STATE_LARA_WALK_RIGHT;
                        }
                    }
                }       //end IF CMD->SHIFT
                else
                {
                    ss_anim->next_state = TR_STATE_LARA_TURN_RIGHT_SLOW;
                }
            }       // end MOVE RIGHT
            else if(cmd->move[1] == -1)
            {
                if(cmd->shift)
                {
<<<<<<< HEAD
                    move = ent->m_transform.getBasis()[0] * -PENETRATION_TEST_OFFSET;
                    if((ent->checkNextPenetration(move) == 0) || (ent->m_character->m_response.horizontal_collide == 0x00))
=======
                    vec3_mul_scalar(move, ent->transform + 0, -PENETRATION_TEST_OFFSET);
                    if((Entity_CheckNextPenetration(ent, move) == 0) || (resp->horizontal_collide == 0x00))
>>>>>>> 93c0469e
                    {
                        global_offset = ent->m_transform.getBasis()[0] * -RUN_FORWARD_OFFSET;
                        global_offset[2] += ent->m_bf.bb_max[2];
                        i = Character_CheckNextStep(ent, global_offset, &next_fc);
                        if((resp->horizontal_collide == 0) && (i >= CHARACTER_STEP_DOWN_LITTLE && i <= CHARACTER_STEP_UP_LITTLE))
                        {
                            cmd->rot[0] = 0.0;
                            ent->m_dirFlag = ENT_MOVE_LEFT;
                            ss_anim->next_state = TR_STATE_LARA_WALK_LEFT;
                        }
                    }
                }       //end IF CMD->SHIFT
                else
                {
                    ss_anim->next_state = TR_STATE_LARA_TURN_LEFT_SLOW;
                }
            }       // end MOVE LEFT
            break;

        case TR_STATE_LARA_JUMP_PREPARE:
            cmd->rot[0] = 0;
            Character_Lean(ent, cmd, 0.0);

            if(resp->slide == CHARACTER_SLIDE_BACK)      // Slide checking is only for jumps direction correction!
            {
                ent->setAnimation(TR_ANIMATION_LARA_JUMP_BACK_BEGIN, 0);
                cmd->move[0] = -1;
            }
            else if(resp->slide == CHARACTER_SLIDE_FRONT)
            {
                ent->setAnimation(TR_ANIMATION_LARA_JUMP_FORWARD_BEGIN, 0);
                cmd->move[0] = 1;
            }
            if((curr_fc->water || curr_fc->quicksand) && curr_fc->floor_hit && (curr_fc->transition_level - curr_fc->floor_point[2] > ent->m_character->m_wadeDepth))
            {
                //Stay, directional jumps are not allowed whilst in wade depth
            }
            else if(cmd->move[0] == 1)
            {
                ent->m_dirFlag = ENT_MOVE_FORWARD;
                move = ent->m_transform.getBasis()[1] * PENETRATION_TEST_OFFSET;
                if(ent->checkNextPenetration(move) == 0)
                {
                    ss_anim->next_state = TR_STATE_LARA_JUMP_FORWARD;           // jump forward
                }
            }
            else if(cmd->move[0] ==-1)
            {
                ent->m_dirFlag = ENT_MOVE_BACKWARD;
                move = ent->m_transform.getBasis()[1] * -PENETRATION_TEST_OFFSET;
                if(ent->checkNextPenetration(move) == 0)
                {
                    ss_anim->next_state = TR_STATE_LARA_JUMP_BACK;              // jump backward
                }
            }
            else if(cmd->move[1] == 1)
            {
                ent->m_dirFlag = ENT_MOVE_RIGHT;
                move = ent->m_transform.getBasis()[0] * PENETRATION_TEST_OFFSET;
                if(ent->checkNextPenetration(move) == 0)
                {
                    ss_anim->next_state = TR_STATE_LARA_JUMP_LEFT;              // jump right
                }
            }
            else if(cmd->move[1] ==-1)
            {
                ent->m_dirFlag = ENT_MOVE_LEFT;
                move = ent->m_transform.getBasis()[0] * -PENETRATION_TEST_OFFSET;
                if(ent->checkNextPenetration(move) == 0)
                {
                    ss_anim->next_state = TR_STATE_LARA_JUMP_RIGHT;             // jump left
                }
            }
            break;

        case TR_STATE_LARA_JUMP_BACK:
            cmd->rot[0] = 0.0;
            if(resp->vertical_collide & 0x01 || ent->m_moveType == MOVE_ON_FLOOR)
            {
                if(curr_fc->quicksand)
                {
                    ent->setAnimation(TR_ANIMATION_LARA_STAY_IDLE, 0);
                }
                else
                {
                    ss_anim->next_state = TR_STATE_LARA_STOP;       // landing
                }
            }
            else if(resp->horizontal_collide & 0x01)
            {
                Controls_JoyRumble(200.0, 200);
                ent->setAnimation(TR_ANIMATION_LARA_SMASH_JUMP, 0);
                ent->m_dirFlag = ENT_MOVE_FORWARD;
                ent->updateCurrentSpeed(true);
            }
            else if((ent->m_moveType == MOVE_UNDERWATER) || (ent->m_speed[2] <= -FREE_FALL_SPEED_2))
            {
                ss_anim->next_state = TR_STATE_LARA_FREEFALL;                   // free falling
            }
            else if(cmd->roll)
            {
                ss_anim->next_state = TR_STATE_LARA_JUMP_ROLL;
            }
            break;

        case TR_STATE_LARA_JUMP_LEFT:
            cmd->rot[0] = 0.0;
            if(resp->vertical_collide & 0x01 || ent->m_moveType == MOVE_ON_FLOOR)
            {
                if(curr_fc->quicksand)
                {
                    ent->setAnimation(TR_ANIMATION_LARA_STAY_IDLE, 0);
                }
                else
                {
                    ss_anim->next_state = TR_STATE_LARA_STOP;       // landing
                }
            }
            else if(resp->horizontal_collide & 0x01)
            {
                Controls_JoyRumble(200.0, 200);
                ent->setAnimation(TR_ANIMATION_LARA_SMASH_JUMP, 0);
                ent->m_dirFlag = ENT_MOVE_RIGHT;
                ent->updateCurrentSpeed(true);
            }
            else
            {
                ss_anim->next_state = TR_STATE_LARA_FREEFALL;
            }
            break;

        case TR_STATE_LARA_JUMP_RIGHT:
            cmd->rot[0] = 0.0;
            if(resp->vertical_collide & 0x01 || ent->m_moveType == MOVE_ON_FLOOR)
            {
                if(curr_fc->quicksand)
                {
                    ent->setAnimation(TR_ANIMATION_LARA_STAY_IDLE, 0);
                }
                else
                {
                    ss_anim->next_state = TR_STATE_LARA_STOP;       // landing
                }
            }
            else if(resp->horizontal_collide & 0x01)
            {
                Controls_JoyRumble(200.0, 200);
                ent->setAnimation(TR_ANIMATION_LARA_SMASH_JUMP, 0);
                ent->m_dirFlag = ENT_MOVE_LEFT;
                ent->updateCurrentSpeed(true);
            }
            else
            {
                ss_anim->next_state = TR_STATE_LARA_FREEFALL;
            }
            break;

        case TR_STATE_LARA_RUN_BACK:
            ent->m_dirFlag = ENT_MOVE_BACKWARD;

            if(ent->m_moveType == MOVE_FREE_FALLING)
            {
                ent->m_dirFlag = ENT_MOVE_FORWARD;
                ent->setAnimation(TR_ANIMATION_LARA_FREE_FALL_BACK, 0);
            }
            else if(resp->horizontal_collide & 0x01)
            {
                ent->setAnimation(TR_ANIMATION_LARA_CLIMB_2CLICK_END, 0);
            }
            break;


        case TR_STATE_LARA_TURN_LEFT_SLOW:
        case TR_STATE_LARA_TURN_RIGHT_SLOW:
            cmd->rot[0] *= 0.7;
            ent->m_dirFlag = ENT_STAY;
            Character_Lean(ent, cmd, 0.0);
            ent->m_bt.no_fix_body_parts = BODY_PART_LEGS_2 | BODY_PART_LEGS_3;

            if(cmd->move[0] == 1)
            {
                int substance_state = ent->getSubstanceState();
                if((substance_state == ENTITY_SUBSTANCE_NONE) ||
                   (substance_state == ENTITY_SUBSTANCE_WATER_SHALLOW))
                {
                    if(cmd->shift == 1)
                    {
                        ss_anim->next_state = TR_STATE_LARA_WALK_FORWARD;
                        ent->m_dirFlag = ENT_MOVE_FORWARD;
                    }
                    else
                    {
                        ss_anim->next_state = TR_STATE_LARA_RUN_FORWARD;
                        ent->m_dirFlag = ENT_MOVE_FORWARD;
                    }
                }
                else
                {
                    ss_anim->next_state = TR_STATE_LARA_WADE_FORWARD;
                    ent->m_dirFlag = ENT_MOVE_FORWARD;
                }

            }
            else if(((ss_anim->last_state == TR_STATE_LARA_TURN_LEFT_SLOW ) && (cmd->move[1] == -1)) ||
                    ((ss_anim->last_state == TR_STATE_LARA_TURN_RIGHT_SLOW) && (cmd->move[1] ==  1))  )
            {
                int substance_state = ent->getSubstanceState();
                if((last_frame) &&
                   (substance_state != ENTITY_SUBSTANCE_WATER_WADE) &&
                   (substance_state != ENTITY_SUBSTANCE_QUICKSAND_CONSUMED) &&
                   (substance_state != ENTITY_SUBSTANCE_QUICKSAND_SHALLOW))
                 {
                     ss_anim->next_state = TR_STATE_LARA_TURN_FAST;
                 }
            }
            else
            {
                ss_anim->next_state = TR_STATE_LARA_STOP;
            }
            break;

        case TR_STATE_LARA_TURN_FAST:
            // 65 - wade
            ent->m_dirFlag = ENT_STAY;
            ent->m_bt.no_fix_body_parts = BODY_PART_LEGS_2 | BODY_PART_LEGS_3;
            Character_Lean(ent, cmd, 0.0);

            if(ent->m_moveType == MOVE_FREE_FALLING)
            {
                ent->setAnimation(TR_ANIMATION_LARA_START_FREE_FALL, 0);
            }
            else if(cmd->move[0] == 1 && cmd->jump == 0 && cmd->crouch == 0 && cmd->shift == 1)
            {
                ss_anim->next_state = TR_STATE_LARA_WALK_FORWARD;
                ent->m_dirFlag = ENT_MOVE_FORWARD;
            }
            else if(cmd->move[0] == 1 && cmd->jump == 0 && cmd->crouch == 0 && cmd->shift == 0)
            {
                ss_anim->next_state = TR_STATE_LARA_RUN_FORWARD;
                ent->m_dirFlag = ENT_MOVE_FORWARD;
            }
            else if(cmd->move[1] == 0)
            {
                ss_anim->next_state = TR_STATE_LARA_STOP;
            }
            break;

            /*
             * RUN AND WALK animations section
             */
        case TR_STATE_LARA_RUN_FORWARD:
            global_offset = ent->m_transform.getBasis()[1] * RUN_FORWARD_OFFSET;
            global_offset[2] += ent->m_bf.bb_max[2];
            i = Character_CheckNextStep(ent, global_offset, &next_fc);
            ent->m_dirFlag = ENT_MOVE_FORWARD;
            cmd->crouch |= low_vertical_space;

            if(ent->m_moveType == MOVE_ON_FLOOR)
            {
                ent->m_bt.no_fix_body_parts = BODY_PART_HANDS | BODY_PART_LEGS;;
            }
            Character_Lean(ent, cmd, 6.0);

            if(ent->m_moveType == MOVE_FREE_FALLING)
            {
                ent->setAnimation(TR_ANIMATION_LARA_FREE_FALL_FORWARD, 0);
            }
            else if(resp->kill == 1)
            {
                ss_anim->next_state = TR_STATE_LARA_DEATH;
            }
            else if(resp->slide == CHARACTER_SLIDE_FRONT)
            {
                ent->setAnimation(TR_ANIMATION_LARA_SLIDE_FORWARD, 0);
            }
            else if(resp->slide == CHARACTER_SLIDE_BACK)
            {
                ent->setAnimation(TR_ANIMATION_LARA_START_SLIDE_BACKWARD, 0);
                ent->m_dirFlag = ENT_MOVE_BACKWARD;
            }
            else if(Character_HasStopSlant(ent, &next_fc))
            {
                ent->m_dirFlag = ENT_STAY;
                ent->setAnimation(TR_ANIMATION_LARA_STAY_IDLE, 0);
            }
            else if(cmd->crouch == 1)
            {
                ss_anim->next_state = TR_STATE_LARA_CROUCH_IDLE;
            }
            else if((cmd->move[0] == 1) && (cmd->crouch == 0) && (next_fc.floor_normale[2] >= ent->m_character->m_criticalSlantZComponent) && (i == CHARACTER_STEP_UP_BIG))
            {
                ent->m_dirFlag = ENT_STAY;
                i = ent->getAnimDispatchCase(2);                         // MOST CORRECT STATECHANGE!!!
                if(i == 0)
                {
                    ent->setAnimation(TR_ANIMATION_LARA_RUN_UP_STEP_RIGHT, 0);
                    pos[2] = next_fc.floor_point[2];
                    ent->m_dirFlag = ENT_MOVE_FORWARD;
                }
                else //if(i == 1)
                {
                    ent->setAnimation(TR_ANIMATION_LARA_RUN_UP_STEP_LEFT, 0);
                    pos[2] = next_fc.floor_point[2];
                    ent->m_dirFlag = ENT_MOVE_FORWARD;
                }
            }
            else if(resp->horizontal_collide & 0x01)
            {
                global_offset = ent->m_transform.getBasis()[1] * RUN_FORWARD_OFFSET;
                global_offset[2] += 1024.0;
                if(ss_anim->current_animation == TR_ANIMATION_LARA_STAY_TO_RUN)
                {
                    ent->setAnimation(TR_ANIMATION_LARA_STAY_IDLE, 0);
                }
                else
                {
                    Controls_JoyRumble(200.0, 200);

                    if(cmd->move[0] == 1)
                    {
                        i = ent->getAnimDispatchCase(2);
                        if(i == 1)
                        {
                            ent->setAnimation(TR_ANIMATION_LARA_WALL_SMASH_LEFT, 0);
                        }
                        else
                        {
                            ent->setAnimation(TR_ANIMATION_LARA_WALL_SMASH_RIGHT, 0);
                        }
                    }
                    else
                    {
                        ent->setAnimation(TR_ANIMATION_LARA_STAY_SOLID, 0);
                    }
                }
                ent->updateCurrentSpeed(false);
            }
            else if(cmd->move[0] == 1)                                          // If we continue running...
            {
                if((curr_fc->water || curr_fc->quicksand) && curr_fc->floor_hit && (curr_fc->transition_level - curr_fc->floor_point[2] > ent->m_character->m_wadeDepth))
                {
                    ss_anim->next_state = TR_STATE_LARA_WADE_FORWARD;
                }
                else if(cmd->shift == 1)
                {
                    ss_anim->next_state = TR_STATE_LARA_WALK_FORWARD;
                }
                else if((cmd->jump == 1) && (ss_anim->last_animation != TR_ANIMATION_LARA_STAY_TO_RUN))
                {
                    ss_anim->next_state = TR_STATE_LARA_JUMP_FORWARD;
                }
                else if(cmd->roll == 1)
                {
                    ent->m_dirFlag = ENT_MOVE_FORWARD;
                    ent->setAnimation(TR_ANIMATION_LARA_ROLL_BEGIN, 0);
                }
                else if(cmd->sprint == 1)
                {
                    ss_anim->next_state = TR_STATE_LARA_SPRINT;
                }
            }
            else
            {
                ss_anim->next_state = TR_STATE_LARA_STOP;
            }
            break;

        case TR_STATE_LARA_SPRINT:
            global_offset = ent->m_transform.getBasis()[1] * RUN_FORWARD_OFFSET;
            Character_Lean(ent, cmd, 12.0);
            global_offset[2] += ent->m_bf.bb_max[2];
            i = Character_CheckNextStep(ent, global_offset, &next_fc);
            cmd->crouch |= low_vertical_space;

            if(ent->m_moveType == MOVE_ON_FLOOR)
            {
                ent->m_bt.no_fix_body_parts = BODY_PART_LEGS_1 | BODY_PART_LEGS_2 | BODY_PART_LEGS_3;
            }

            if(!Character_GetParam(ent, PARAM_STAMINA))
            {
                ss_anim->next_state = TR_STATE_LARA_RUN_FORWARD;
            }
            else if(ent->m_moveType == MOVE_FREE_FALLING)
            {
                ent->setAnimation(TR_ANIMATION_LARA_FREE_FALL_FORWARD, 0);
            }
            else if(resp->kill == 1)
            {
                ss_anim->next_state = TR_STATE_LARA_RUN_FORWARD;    // Normal run then die
            }
            else if(resp->slide == CHARACTER_SLIDE_FRONT)
            {
                ent->setAnimation(TR_ANIMATION_LARA_SLIDE_FORWARD, 0);
            }
            else if(resp->slide == CHARACTER_SLIDE_BACK)
            {
                ent->setAnimation(TR_ANIMATION_LARA_START_SLIDE_BACKWARD, 0);
            }
            else if((next_fc.floor_normale[2] < ent->m_character->m_criticalSlantZComponent) && (i > CHARACTER_STEP_HORIZONTAL))
            {
                ent->m_currentSpeed = 0.0;
                ent->setAnimation(TR_ANIMATION_LARA_STAY_IDLE, 0);       ///@FIXME: maybe RUN_TO_STAY
            }
            else if((next_fc.floor_normale[2] >= ent->m_character->m_criticalSlantZComponent) && (i == CHARACTER_STEP_UP_BIG))
            {
                ss_anim->next_state = TR_STATE_LARA_RUN_FORWARD;     // Interrupt sprint
            }
            else if(resp->horizontal_collide & 0x01)
            {
                Controls_JoyRumble(200.0, 200);

                i = ent->getAnimDispatchCase(2);                         // tested!
                if(i == 1)
                {
                    ent->setAnimation(TR_ANIMATION_LARA_WALL_SMASH_LEFT, 0);
                }
                else if(i == 0)
                {
                    ent->setAnimation(TR_ANIMATION_LARA_WALL_SMASH_RIGHT, 0);
                }
                ent->updateCurrentSpeed(false);
            }
            else if(cmd->sprint == 0)
            {
                if(cmd->move[0] == 1)
                {
                    ss_anim->next_state = TR_STATE_LARA_RUN_FORWARD;
                }
                else
                {
                    ss_anim->next_state = TR_STATE_LARA_STOP;
                }
            }
            else
            {
                if(cmd->jump == 1)
                {
                    ss_anim->next_state = TR_STATE_LARA_SPRINT_ROLL;
                }
                else if(cmd->roll == 1)
                {
                    ent->m_dirFlag = ENT_MOVE_FORWARD;
                    ent->setAnimation(TR_ANIMATION_LARA_ROLL_BEGIN, 0);
                }
                else if(cmd->crouch == 1)
                {
                    ss_anim->next_state = TR_STATE_LARA_CROUCH_IDLE;
                }
                else if(cmd->move[0] == 0)
                {
                    ss_anim->next_state = TR_STATE_LARA_STOP;
                }
            }
            break;

        case TR_STATE_LARA_WALK_FORWARD:
            cmd->rot[0] *= 0.4;
            Character_Lean(ent, cmd, 0.0);

            global_offset = ent->m_transform.getBasis()[1] * WALK_FORWARD_OFFSET;
            global_offset[2] += ent->m_bf.bb_max[2];
            i = Character_CheckNextStep(ent, global_offset, &next_fc);
            ent->m_dirFlag = ENT_MOVE_FORWARD;

            if(ent->m_moveType == MOVE_ON_FLOOR)
            {
                ent->m_bt.no_fix_body_parts = BODY_PART_LEGS_1 | BODY_PART_LEGS_2 | BODY_PART_LEGS_3;
            }

            if(ent->m_moveType == MOVE_FREE_FALLING)
            {
                ent->setAnimation(TR_ANIMATION_LARA_START_FREE_FALL, 0);
            }
            else if(resp->kill == 1)
            {
                ss_anim->next_state = TR_STATE_LARA_STOP;
            }
            else if((next_fc.floor_normale[2] >= ent->m_character->m_criticalSlantZComponent) && (i == CHARACTER_STEP_UP_BIG))
            {
                /*
                 * climb up
                 */
                ent->m_dirFlag = ENT_STAY;
                i = ent->getAnimDispatchCase(2);
                if(i == 1)
                {
                    ent->setAnimation(TR_ANIMATION_LARA_WALK_UP_STEP_RIGHT, 0);
                    pos = next_fc.floor_point;
                    ent->m_moveType = MOVE_ON_FLOOR;
                    ent->m_dirFlag = ENT_MOVE_FORWARD;
                }
                else
                {
                    ent->setAnimation(TR_ANIMATION_LARA_WALK_UP_STEP_LEFT, 0);
                    pos = next_fc.floor_point;
                    ent->m_moveType = MOVE_ON_FLOOR;
                    ent->m_dirFlag = ENT_MOVE_FORWARD;
                }
            }
            else if((next_fc.floor_normale[2] >= ent->m_character->m_criticalSlantZComponent) && (i == CHARACTER_STEP_DOWN_BIG))
            {
                /*
                 * climb down
                 */
                ent->m_dirFlag = ENT_STAY;
                i = ent->getAnimDispatchCase(2);
                if(i == 1)
                {
                    ent->setAnimation(TR_ANIMATION_LARA_WALK_DOWN_RIGHT, 0);
                    climb->point = next_fc.floor_point;
                    pos = next_fc.floor_point;
                    ent->m_moveType = MOVE_ON_FLOOR;
                    ent->m_dirFlag = ENT_MOVE_FORWARD;
                }
                else //if(i == 0)
                {
                    ent->setAnimation(TR_ANIMATION_LARA_WALK_DOWN_LEFT, 0);
                    climb->point = next_fc.floor_point;
                    pos = next_fc.floor_point;
                    ent->m_moveType = MOVE_ON_FLOOR;
                    ent->m_dirFlag = ENT_MOVE_FORWARD;
                }
            }
            else if((resp->horizontal_collide & 0x01) || (i < CHARACTER_STEP_DOWN_BIG || i > CHARACTER_STEP_UP_BIG) || (low_vertical_space))
            {
                /*
                 * too high
                 */
                ent->m_dirFlag = ENT_STAY;
                ent->setAnimation(TR_ANIMATION_LARA_STAY_IDLE, 0);
            }
            else if(cmd->move[0] != 1)
            {
                ss_anim->next_state = TR_STATE_LARA_STOP;
            }
            else if((curr_fc->water || curr_fc->quicksand) && curr_fc->floor_hit && (curr_fc->transition_level - curr_fc->floor_point[2] > ent->m_character->m_wadeDepth))
            {
                ss_anim->next_state = TR_STATE_LARA_WADE_FORWARD;
            }
            else if(cmd->move[0] == 1 && cmd->crouch == 0 && cmd->shift == 0)
            {
                ss_anim->next_state = TR_STATE_LARA_RUN_FORWARD;
            }
            break;


        case TR_STATE_LARA_WADE_FORWARD:
            cmd->rot[0] *= 0.4;
            ent->m_dirFlag = ENT_MOVE_FORWARD;

            if(ent->m_character->m_heightInfo.quicksand)
            {
                ent->m_currentSpeed = (ent->m_currentSpeed > MAX_SPEED_QUICKSAND)?MAX_SPEED_QUICKSAND:ent->m_currentSpeed;
            }

            if(cmd->move[0] == 1)
            {
                move = ent->m_transform.getBasis()[1] * PENETRATION_TEST_OFFSET;
                ent->checkNextPenetration(move);
            }

            if(resp->kill == 1)
            {
                ss_anim->next_state = TR_STATE_LARA_STOP;
            }

            if(!curr_fc->floor_hit || ent->m_moveType == MOVE_FREE_FALLING)      // free fall, next swim
            {
                ent->setAnimation(TR_ANIMATION_LARA_START_FREE_FALL, 0);
            }
            else if(curr_fc->water)
            {
                if((curr_fc->transition_level - curr_fc->floor_point[2] <= ent->m_character->m_wadeDepth))
                {
                    // run / walk case
                    if((cmd->move[0] == 1) && (resp->horizontal_collide == 0))
                    {
                        ss_anim->next_state = TR_STATE_LARA_RUN_FORWARD;
                    }
                    else
                    {
                        ss_anim->next_state = TR_STATE_LARA_STOP;
                    }
                }
                else if(curr_fc->transition_level - curr_fc->floor_point[2] > (ent->m_character->m_height - ent->m_character->m_swimDepth))
                {
                    // swim case
                    if(curr_fc->transition_level - curr_fc->floor_point[2] > ent->m_character->m_height + ent->m_character->m_maxStepUpHeight)
                    {
                        ent->setAnimation(TR_ANIMATION_LARA_START_FREE_FALL, 0);                                    // swim underwater
                    }
                    else
                    {
                        ent->setAnimation(TR_ANIMATION_LARA_ONWATER_IDLE, 0);                                       // swim onwater
                        ent->m_moveType = MOVE_ON_WATER;
                        pos[2] = curr_fc->transition_level;
                    }
                }
                else if(curr_fc->transition_level - curr_fc->floor_point[2] > ent->m_character->m_wadeDepth)              // wade case
                {
                    if((cmd->move[0] != 1) || (resp->horizontal_collide != 0))
                    {
                        ss_anim->next_state = TR_STATE_LARA_STOP;
                    }
                }
            }
            else                                                                // no water, stay or run / walk
            {
                if((cmd->move[0] == 1) && (resp->horizontal_collide == 0))
                {
                    if(!curr_fc->quicksand)
                    {
                        ss_anim->next_state = TR_STATE_LARA_RUN_FORWARD;
                    }
                }
                else
                {
                    ss_anim->next_state = TR_STATE_LARA_STOP;
                }
            }
            break;

        case TR_STATE_LARA_WALK_BACK:
            cmd->rot[0] *= 0.4;
            ent->m_dirFlag = ENT_MOVE_BACKWARD;

            if(ent->m_character->m_heightInfo.quicksand)
            {
                ent->m_currentSpeed = (ent->m_currentSpeed > MAX_SPEED_QUICKSAND)?MAX_SPEED_QUICKSAND:ent->m_currentSpeed;
            }

            global_offset = ent->m_transform.getBasis()[1] * -WALK_BACK_OFFSET;
            global_offset[2] += ent->m_bf.bb_max[2];
            i = Character_CheckNextStep(ent, global_offset, &next_fc);
            if(ent->m_moveType == MOVE_FREE_FALLING)
            {
                ent->setAnimation(TR_ANIMATION_LARA_START_FREE_FALL, 0);
            }
            else if(curr_fc->water && (curr_fc->floor_point[2] + ent->m_character->m_height < curr_fc->transition_level))
            {
                ent->setAnimation(TR_ANIMATION_LARA_ONWATER_SWIM_BACK, 0);
                ss_anim->next_state = TR_STATE_LARA_ONWATER_BACK;
                ent->m_moveType = MOVE_ON_WATER;
            }
            else if((i < CHARACTER_STEP_DOWN_BIG) || (i > CHARACTER_STEP_UP_BIG))
            {
                ent->m_dirFlag = ENT_STAY;
                ent->setAnimation(TR_ANIMATION_LARA_CLIMB_2CLICK_END, 0);
            }
            else if((next_fc.floor_normale[2] >= ent->m_character->m_criticalSlantZComponent) && (i == CHARACTER_STEP_DOWN_BIG))
            {
                if(ent->m_bt.no_fix_all == 0x00)
                {
                    int frames_count = ss_anim->model->animations[TR_ANIMATION_LARA_WALK_DOWN_BACK_LEFT].frames.size();
                    int frames_count2 = (frames_count + 1) / 2;
                    if((ss_anim->current_frame >= 0) && (ss_anim->current_frame <= frames_count2))
                    {
                        ent->setAnimation(TR_ANIMATION_LARA_WALK_DOWN_BACK_LEFT, ss_anim->current_frame);
                        ent->m_dirFlag = ENT_MOVE_BACKWARD;
                        ent->m_transform.getOrigin()[2] -= (curr_fc->floor_point[2] - next_fc.floor_point[2]);
                        ent->m_bt.no_fix_all = 0x01;
                    }
                    else if((ss_anim->current_frame >= frames_count) && (ss_anim->current_frame <= frames_count + frames_count2))
                    {
                        ent->setAnimation(TR_ANIMATION_LARA_WALK_DOWN_BACK_RIGHT, ss_anim->current_frame - frames_count);
                        ent->m_dirFlag = ENT_MOVE_BACKWARD;
                        ent->m_transform.getOrigin()[2] -= (curr_fc->floor_point[2] - next_fc.floor_point[2]);
                        ent->m_bt.no_fix_all = 0x01;
                    }
                    else
                    {
                        ent->m_dirFlag = ENT_STAY;                               // waiting for correct frame
                    }
                }
            }
            else if((cmd->move[0] == -1) && ((cmd->shift) || (ent->m_character->m_heightInfo.quicksand)))
            {
                ent->m_dirFlag = ENT_MOVE_BACKWARD;
                ss_anim->next_state = TR_STATE_LARA_WALK_BACK;
            }
            else
            {
                ss_anim->next_state = TR_STATE_LARA_STOP;
            }
            break;

        case TR_STATE_LARA_WALK_LEFT:
            cmd->rot[0] = 0;
            ent->m_dirFlag = ENT_MOVE_LEFT;
            if(ent->m_moveType == MOVE_FREE_FALLING)
            {
                ent->setAnimation(TR_ANIMATION_LARA_START_FREE_FALL, 0);
            }
            else if(cmd->move[1] == -1 && cmd->shift)
            {
                global_offset = ent->m_transform.getBasis()[0] * -RUN_FORWARD_OFFSET;  // not an error - RUN_... more correct here
                global_offset[2] += ent->m_bf.bb_max[2];
                global_offset += pos;
                Character_GetHeightInfo(global_offset, &next_fc);
                if(next_fc.floor_hit && (next_fc.floor_point[2] > pos[2] - ent->m_character->m_maxStepUpHeight) && (next_fc.floor_point[2] <= pos[2] + ent->m_character->m_maxStepUpHeight))
                {
                    if(!curr_fc->water || (curr_fc->floor_point[2] + ent->m_character->m_height > curr_fc->transition_level)) // if (floor_hit == 0) then we went to MOVE_FREE_FALLING.
                    {
                        // continue walking
                    }
                    else
                    {
                        ss_anim->next_state = TR_STATE_LARA_ONWATER_LEFT;
                        ss_anim->onFrame = ent_to_on_water;
                    }
                }
                else
                {
                    ent->m_dirFlag = ENT_STAY;
                    ent->setAnimation(TR_ANIMATION_LARA_STAY_SOLID, 0);
                }
            }
            else
            {
                ss_anim->next_state = TR_STATE_LARA_STOP;
            }
            break;

        case TR_STATE_LARA_WALK_RIGHT:
            cmd->rot[0] = 0;
            ent->m_dirFlag = ENT_MOVE_RIGHT;
            if(ent->m_moveType == MOVE_FREE_FALLING)
            {
                ent->setAnimation(TR_ANIMATION_LARA_START_FREE_FALL, 0);
            }
            else if(cmd->move[1] == 1 && cmd->shift)
            {
                global_offset = ent->m_transform.getBasis()[0] * RUN_FORWARD_OFFSET;// not an error - RUN_... more correct here
                global_offset[2] += ent->m_bf.bb_max[2];
                global_offset += pos;
                Character_GetHeightInfo(global_offset, &next_fc);
                if(next_fc.floor_hit && (next_fc.floor_point[2] > pos[2] - ent->m_character->m_maxStepUpHeight) && (next_fc.floor_point[2] <= pos[2] + ent->m_character->m_maxStepUpHeight))
                {
                    if(!curr_fc->water || (curr_fc->floor_point[2] + ent->m_character->m_height > curr_fc->transition_level)) // if (floor_hit == 0) then we went to MOVE_FREE_FALLING.
                    {
                        // continue walking
                    }
                    else
                    {
                        ss_anim->next_state = TR_STATE_LARA_ONWATER_RIGHT;
                        ss_anim->onFrame = ent_to_on_water;
                    }
                }
                else
                {
                    ent->m_dirFlag = ENT_STAY;
                    ent->setAnimation(TR_ANIMATION_LARA_STAY_SOLID, 0);
                }
            }
            else
            {
                ss_anim->next_state = TR_STATE_LARA_STOP;
            }
            break;

            /*
             * Slide animations section
             */
        case TR_STATE_LARA_SLIDE_BACK:
            cmd->rot[0] = 0;
            Character_Lean(ent, cmd, 0.0);
            ent->m_dirFlag = ENT_MOVE_BACKWARD;

            if(ent->m_moveType == MOVE_FREE_FALLING)
            {
                if(cmd->action)
                {
                    ent->m_speed[0] = -ent->m_transform.getBasis()[1][0] * 128.0;
                    ent->m_speed[1] = -ent->m_transform.getBasis()[1][1] * 128.0;
                }

                ent->setAnimation(TR_ANIMATION_LARA_FREE_FALL_FORWARD, 0);
            }
            else if(resp->slide == 0)
            {
                ss_anim->next_state = TR_STATE_LARA_STOP;
            }
            else if(resp->slide != 0 && cmd->jump == 1)
            {
                ss_anim->next_state = TR_STATE_LARA_JUMP_BACK;
            }
            else
            {
                break;
            }

            Audio_Kill(TR_AUDIO_SOUND_SLIDING, TR_AUDIO_EMITTER_ENTITY, ent->m_id);
            break;

        case TR_STATE_LARA_SLIDE_FORWARD:
            cmd->rot[0] = 0;
            Character_Lean(ent, cmd, 0.0);
            ent->m_dirFlag = ENT_MOVE_FORWARD;

            if(ent->m_moveType == MOVE_FREE_FALLING)
            {
                ent->m_speed[0] *= 0.2;
                ent->m_speed[1] *= 0.2;
                ent->setAnimation(TR_ANIMATION_LARA_FREE_FALL_FORWARD, 0);
            }
            else if(resp->slide == 0)
            {
                if((cmd->move[0] == 1) && (engine_world.version >= TR_III))
                {
                     ss_anim->next_state = TR_STATE_LARA_RUN_FORWARD;
                }
                else
                {
                     ss_anim->next_state = TR_STATE_LARA_STOP;                  // stop
                }
            }
            else if(resp->slide != 0 && cmd->jump == 1)
            {
                ss_anim->next_state = TR_STATE_LARA_JUMP_FORWARD;               // jump
            }
            else
            {
                break;
            }

            Audio_Kill(TR_AUDIO_SOUND_SLIDING, TR_AUDIO_EMITTER_ENTITY, ent->m_id);
            break;

            /*
             * Misk animations
             */
        case TR_STATE_LARA_PUSHABLE_GRAB:
            ent->m_moveType = MOVE_ON_FLOOR;
            ent->m_bt.no_fix_all = 0x01;
            cmd->rot[0] = 0.0;

            if(cmd->action == 1)//If Lara is grabbing the block
            {
                int tf = Character_CheckTraverse(ent, ent->m_character->m_traversedObject);
                ent->m_dirFlag = ENT_STAY;
                ss_anim->anim_flags = ANIM_LOOP_LAST_FRAME;                     //We hold it (loop last frame)

                if((cmd->move[0] == 1) && (tf & 0x01))                          //If player press up push
                {
                    ent->m_dirFlag = ENT_MOVE_FORWARD;
                    ss_anim->anim_flags = ANIM_NORMAL_CONTROL;
                    ss_anim->next_state = TR_STATE_LARA_PUSHABLE_PUSH;
                }
                else if((cmd->move[0] == -1) && (tf & 0x02))                    //If player press down pull
                {
                    ent->m_dirFlag = ENT_MOVE_BACKWARD;
                    ss_anim->anim_flags = ANIM_NORMAL_CONTROL;
                    ss_anim->next_state = TR_STATE_LARA_PUSHABLE_PULL;
                }
            }
            else//Lara has let go of the block
            {
                ent->m_dirFlag = ENT_STAY;
                ss_anim->anim_flags = ANIM_NORMAL_CONTROL;                      //We no longer loop last frame
                ss_anim->next_state = TR_STATE_LARA_STOP;                       //Switch to next Lara state
            }
            break;

        case TR_STATE_LARA_PUSHABLE_PUSH:
            ent->m_bt.no_fix_all = 0x01;
            ss_anim->onFrame = ent_stop_traverse;
            cmd->rot[0] = 0.0;
            ent->m_character->m_camFollowCenter = 64;
            i = ss_anim->model->animations[ss_anim->current_animation].frames.size();

            if((cmd->action == 0) || !(0x01 & Character_CheckTraverse(ent, ent->m_character->m_traversedObject)))   //For TOMB4/5 If Lara is pushing and action let go, don't push
            {
                ss_anim->next_state = TR_STATE_LARA_STOP;
            }

            if((ent->m_character->m_traversedObject != NULL) && (ss_anim->current_frame > 16) && (ss_anim->current_frame < i - 16)) ///@FIXME: magick 16
            {
                bool was_traversed = false;

                if(ent->m_transform.getBasis()[1][0] > 0.9)
                {
                    t = ent->m_transform.getOrigin()[0] + (ent->m_bf.bb_max[1] - ent->m_character->m_traversedObject->m_bf.bb_min[0] - 32.0);
                    if(t > ent->m_character->m_traversedObject->m_transform.getOrigin()[0])
                    {
                        ent->m_character->m_traversedObject->m_transform.getOrigin()[0] = t;
                        was_traversed = true;
                    }
                }
                else if(ent->m_transform.getBasis()[1][0] < -0.9)
                {
                    t = ent->m_transform.getOrigin()[0] - (ent->m_bf.bb_max[1] + ent->m_character->m_traversedObject->m_bf.bb_max[0] - 32.0);
                    if(t < ent->m_character->m_traversedObject->m_transform.getOrigin()[0])
                    {
                        ent->m_character->m_traversedObject->m_transform.getOrigin()[0] = t;
                        was_traversed = true;
                    }
                }
                else if(ent->m_transform.getBasis()[1][1] > 0.9)
                {
                    t = ent->m_transform.getOrigin()[1] + (ent->m_bf.bb_max[1] - ent->m_character->m_traversedObject->m_bf.bb_min[1] - 32.0);
                    if(t > ent->m_character->m_traversedObject->m_transform.getOrigin()[1])
                    {
                        ent->m_character->m_traversedObject->m_transform.getOrigin()[1] = t;
                        was_traversed = true;
                    }
                }
                else if(ent->m_transform.getBasis()[1][1] < -0.9)
                {
                    t = ent->m_transform.getOrigin()[1] - (ent->m_bf.bb_max[1] + ent->m_character->m_traversedObject->m_bf.bb_max[1] - 32.0);
                    if(t < ent->m_character->m_traversedObject->m_transform.getOrigin()[1])
                    {
                        ent->m_character->m_traversedObject->m_transform.getOrigin()[1] = t;
                        was_traversed = true;
                    }
                }

                if(engine_world.version > TR_III)
                {
                    if(was_traversed)
                    {
                        if(Audio_IsEffectPlaying(TR_AUDIO_SOUND_PUSHABLE,TR_AUDIO_EMITTER_ENTITY,ent->m_id) == -1)
                            Audio_Send(TR_AUDIO_SOUND_PUSHABLE, TR_AUDIO_EMITTER_ENTITY, ent->m_id);
                    }
                    else
                    {
                        Audio_Kill(TR_AUDIO_SOUND_PUSHABLE, TR_AUDIO_EMITTER_ENTITY, ent->m_id);
                    }
                }
                else
                {
                    if( (ss_anim->current_frame == 49)   ||
                        (ss_anim->current_frame == 110)  ||
                        (ss_anim->current_frame == 142)   )
                    {
                        if(Audio_IsEffectPlaying(TR_AUDIO_SOUND_PUSHABLE,TR_AUDIO_EMITTER_ENTITY,ent->m_id) == -1)
                            Audio_Send(TR_AUDIO_SOUND_PUSHABLE, TR_AUDIO_EMITTER_ENTITY, ent->m_id);
                    }
                }

                ent->m_character->m_traversedObject->updateRigidBody(true);
            }
            else
            {
                if(engine_world.version > TR_III)
                {
                    Audio_Kill(TR_AUDIO_SOUND_PUSHABLE, TR_AUDIO_EMITTER_ENTITY, ent->m_id);
                }
            }
            break;

        case TR_STATE_LARA_PUSHABLE_PULL:
            ent->m_bt.no_fix_all = 0x01;
            ss_anim->onFrame = ent_stop_traverse;
            cmd->rot[0] = 0.0;
            ent->m_character->m_camFollowCenter = 64;
            i = ss_anim->model->animations[ss_anim->current_animation].frames.size();

            if((cmd->action == 0) || !(0x02 & Character_CheckTraverse(ent, ent->m_character->m_traversedObject)))   //For TOMB4/5 If Lara is pulling and action let go, don't pull
            {
                ss_anim->next_state = TR_STATE_LARA_STOP;
            }

            if((ent->m_character->m_traversedObject != NULL) && (ss_anim->current_frame > 20) && (ss_anim->current_frame < i - 16)) ///@FIXME: magick 20
            {
                bool was_traversed = false;

                if(ent->m_transform.getBasis()[1][0] > 0.9)
                {
                    t = ent->m_transform.getOrigin()[0] + (ent->m_bf.bb_max[1] - ent->m_character->m_traversedObject->m_bf.bb_min[0] - 32.0);
                    if(t < ent->m_character->m_traversedObject->m_transform.getOrigin()[0])
                    {
                        ent->m_character->m_traversedObject->m_transform.getOrigin()[0] = t;
                        was_traversed = true;
                    }
                }
                else if(ent->m_transform.getBasis()[1][0] < -0.9)
                {
                    t = ent->m_transform.getOrigin()[0] - (ent->m_bf.bb_max[1] + ent->m_character->m_traversedObject->m_bf.bb_max[0] - 32.0);
                    if(t > ent->m_character->m_traversedObject->m_transform.getOrigin()[0])
                    {
                        ent->m_character->m_traversedObject->m_transform.getOrigin()[0] = t;
                        was_traversed = true;
                    }
                }
                else if(ent->m_transform.getBasis()[1][1] > 0.9)
                {
                    t = ent->m_transform.getOrigin()[1] + (ent->m_bf.bb_max[1] - ent->m_character->m_traversedObject->m_bf.bb_min[1] - 32.0);
                    if(t < ent->m_character->m_traversedObject->m_transform.getOrigin()[1])
                    {
                        ent->m_character->m_traversedObject->m_transform.getOrigin()[1] = t;
                        was_traversed = true;
                    }
                }
                else if(ent->m_transform.getBasis()[1][1] < -0.9)
                {
                    t = ent->m_transform.getOrigin()[1] - (ent->m_bf.bb_max[1] + ent->m_character->m_traversedObject->m_bf.bb_max[1] - 32.0);
                    if(t > ent->m_character->m_traversedObject->m_transform.getOrigin()[1])
                    {
                        ent->m_character->m_traversedObject->m_transform.getOrigin()[1] = t;
                        was_traversed = true;
                    }
                }

                if(engine_world.version > TR_III)
                {
                    if(was_traversed)
                    {
                        if(Audio_IsEffectPlaying(TR_AUDIO_SOUND_PUSHABLE,TR_AUDIO_EMITTER_ENTITY,ent->m_id) == -1)

                            Audio_Send(TR_AUDIO_SOUND_PUSHABLE, TR_AUDIO_EMITTER_ENTITY, ent->m_id);
                    }
                    else
                    {
                        Audio_Kill(TR_AUDIO_SOUND_PUSHABLE, TR_AUDIO_EMITTER_ENTITY, ent->m_id);
                    }
                }
                else
                {
                    if( (ss_anim->current_frame == 40)  ||
                        (ss_anim->current_frame == 92)  ||
                        (ss_anim->current_frame == 124) ||
                        (ss_anim->current_frame == 156)  )
                    {
                        if(Audio_IsEffectPlaying(TR_AUDIO_SOUND_PUSHABLE,TR_AUDIO_EMITTER_ENTITY,ent->m_id) == -1)
                            Audio_Send(TR_AUDIO_SOUND_PUSHABLE, TR_AUDIO_EMITTER_ENTITY, ent->m_id);
                    }
                }

                ent->m_character->m_traversedObject->updateRigidBody(true);
            }
            else
            {
                if(engine_world.version > TR_III)
                {
                    Audio_Kill(TR_AUDIO_SOUND_PUSHABLE, TR_AUDIO_EMITTER_ENTITY, ent->m_id);
                }
            }
            break;

        case TR_STATE_LARA_ROLL_FORWARD:
            break;

        case TR_STATE_LARA_ROLL_BACKWARD:
            if(ent->m_moveType == MOVE_FREE_FALLING)
            {
                ent->setAnimation(TR_ANIMATION_LARA_FREE_FALL_FORWARD, 0);
            }
            else if(low_vertical_space)
            {
                ent->m_dirFlag = ENT_STAY;
            }
            else if(resp->slide == CHARACTER_SLIDE_FRONT)
            {
                ent->setAnimation(TR_ANIMATION_LARA_SLIDE_FORWARD, 0);
            }
            else if(resp->slide == CHARACTER_SLIDE_BACK)
            {
                ent->setAnimation(TR_ANIMATION_LARA_START_SLIDE_BACKWARD, 0);
            }
            break;

        /*
         * Climbing section
         */
        case TR_STATE_LARA_JUMP_UP:
            cmd->rot[0] = 0.0;
            if((cmd->action == 1) && (ent->m_moveType != MOVE_WALLS_CLIMB) && (ent->m_moveType != MOVE_CLIMBING))
            {
                t = LARA_TRY_HANG_WALL_OFFSET + LARA_HANG_WALL_DISTANCE;
                global_offset = ent->m_transform.getBasis()[1] * t;
                global_offset[2] += ent->m_bf.bb_max[2] + LARA_HANG_VERTICAL_EPSILON + engine_frame_time * ent->m_speed[2];
                *climb = Character_CheckClimbability(ent, global_offset, &next_fc, 0.0);
                if(climb->edge_hit)
                {
                    climb->point = climb->edge_point;
                    ent->m_angles[0] = climb->edge_z_ang;
                    ent->updateRotation();
                    ent->m_moveType = MOVE_CLIMBING;                             // hang on
                    ent->m_speed.setZero();

                    pos[0] = climb->point[0] - (LARA_HANG_WALL_DISTANCE) * ent->m_transform.getBasis()[1][0];
                    pos[1] = climb->point[1] - (LARA_HANG_WALL_DISTANCE) * ent->m_transform.getBasis()[1][1];
                    pos[2] = climb->point[2] - ent->m_bf.bb_max[2] + LARA_HANG_VERTICAL_OFFSET;
                }
                else
                {
                    *climb = Character_CheckWallsClimbability(ent);
                    if((climb->wall_hit) &&
                       (ent->m_speed[2] < 0.0)) // Only hang if speed is lower than zero.
                    {
                        // Fix the position to the TR metering step.
                        ent->m_transform.getOrigin()[2] = std::floor(ent->m_transform.getOrigin()[2] / TR_METERING_STEP) * TR_METERING_STEP;
                        ent->m_moveType = MOVE_WALLS_CLIMB;
                        ent->setAnimation(TR_ANIMATION_LARA_HANG_IDLE, -1);
                        break;
                    }
                }
            }

            if(cmd->move[0] == 1)
            {
                ent->m_dirFlag = ENT_MOVE_FORWARD;
            }
            else if(cmd->move[0] == -1)
            {
                ent->m_dirFlag = ENT_MOVE_BACKWARD;
            }
            else if(cmd->move[1] == 1)
            {
                ent->m_dirFlag = ENT_MOVE_RIGHT;
            }
            else if(cmd->move[1] == -1)
            {
                ent->m_dirFlag = ENT_MOVE_LEFT;
            }
            else
            {
                ent->m_dirFlag = ENT_STAY;
            }

            if(ent->m_moveType == MOVE_UNDERWATER)
            {
                ent->m_angles[1] = -45.0;
                cmd->rot[1] = 0.0;
                ent->updateRotation();
                ent->setAnimation(TR_ANIMATION_LARA_FREE_FALL_TO_UNDERWATER, 0);
            }
            else if((cmd->action == 1) && (curr_fc->ceiling_climb) && (curr_fc->ceiling_hit) && (pos[2] + ent->m_bf.bb_max[2] > curr_fc->ceiling_point[2] - 64.0))
            {
                ss_anim->next_state = TR_STATE_LARA_MONKEYSWING_IDLE;
                ss_anim->onFrame = ent_to_monkey_swing;
            }
            else if((cmd->action == 1) && (ent->m_moveType == MOVE_CLIMBING))
            {
                ss_anim->next_state = TR_STATE_LARA_HANG;
                ent->setAnimation(TR_ANIMATION_LARA_HANG_IDLE, -1);
            }
            else if((resp->vertical_collide & 0x01) || (ent->m_moveType == MOVE_ON_FLOOR))
            {
                ss_anim->next_state = TR_STATE_LARA_STOP;                        // landing immediately
            }
            else
            {
                if(ent->m_speed[2] < -FREE_FALL_SPEED_2)                 // next free fall stage
                {
                    ent->m_moveType = MOVE_FREE_FALLING;
                    ss_anim->next_state = TR_STATE_LARA_FREEFALL;
                }
                break;
            }
            break;

        case TR_STATE_LARA_REACH:
            cmd->rot[0] = 0.0;
            if(ent->m_moveType == MOVE_UNDERWATER)
            {
                ent->m_angles[1] = -45.0;
                cmd->rot[1] = 0.0;
                ent->updateRotation();
                ent->setAnimation(TR_ANIMATION_LARA_FREE_FALL_TO_UNDERWATER, 0);
                break;
            }

            if((cmd->action == 1) && (ent->m_moveType == MOVE_FREE_FALLING))
            {
                t = LARA_TRY_HANG_WALL_OFFSET + LARA_HANG_WALL_DISTANCE;
                global_offset = ent->m_transform.getBasis()[1] * t;
                global_offset[2] += ent->m_bf.bb_max[2] + LARA_HANG_VERTICAL_EPSILON + engine_frame_time * ent->m_speed[2];
                *climb = Character_CheckClimbability(ent, global_offset, &next_fc, 0.0);
                if(climb->edge_hit && climb->can_hang)
                {
                    climb->point = climb->edge_point;
                    ent->m_angles[0] = climb->edge_z_ang;
                    ent->updateRotation();
                    ent->m_moveType = MOVE_CLIMBING;                             // hang on
                    ent->m_speed.setZero();
                }

                // If Lara is moving backwards off the ledge we want to move Lara slightly forwards
                // depending on the current angle.
                if((ent->m_dirFlag == ENT_MOVE_BACKWARD) && (ent->m_moveType == MOVE_CLIMBING))
                {
                    pos[0] = climb->point[0] - ent->m_transform.getBasis()[1][0] * (ent->m_character->m_forvardSize + 16.0);
                    pos[1] = climb->point[1] - ent->m_transform.getBasis()[1][1] * (ent->m_character->m_forvardSize + 16.0);
                }
            }

            if(((ent->m_moveType != MOVE_ON_FLOOR)) && (cmd->action == 1) && (curr_fc->ceiling_climb) && (curr_fc->ceiling_hit) && (pos[2] + ent->m_bf.bb_max[2] > curr_fc->ceiling_point[2] - 64.0))
            {
                ss_anim->next_state = TR_STATE_LARA_MONKEYSWING_IDLE;
                ss_anim->onFrame = ent_to_monkey_swing;
                break;
            }
            if(((resp->vertical_collide & 0x01) || (ent->m_moveType == MOVE_ON_FLOOR)) && ((cmd->action == 0) || (climb->can_hang == 0)))
            {
                ss_anim->next_state = TR_STATE_LARA_STOP;                       // middle landing
                break;
            }

            if((ent->m_speed[2] < -FREE_FALL_SPEED_2))
            {
                ent->m_moveType = MOVE_FREE_FALLING;
                ss_anim->next_state = TR_STATE_LARA_FREEFALL;
                break;
            }

            if(ent->m_moveType == MOVE_CLIMBING)
            {
                ent->m_speed.setZero();
                ss_anim->next_state = TR_STATE_LARA_HANG;
                ss_anim->onFrame = ent_to_edge_climb;
#if OSCILLATE_HANG_USE
                move = ent->transform.getBasis()[1] * PENETRATION_TEST_OFFSET;
                if(Entity_CheckNextPenetration(ent, cmd, move) == 0)
                {
                    ent->setAnimation(TR_ANIMATION_LARA_OSCILLATE_HANG_ON, 0);
                    ent_to_edge_climb(ent);
                }
#endif
            }
            break;

            /*other code here prevents to UGLY Lara's move in end of "climb on", do not loose ent_set_on_floor_after_climb callback here!*/
        case TR_STATE_LARA_HANDSTAND:
        case TR_STATE_LARA_GRABBING:
        case TR_STATE_LARA_CLIMB_TO_CRAWL:
            cmd->rot[0] = 0;
            ent->m_bt.no_fix_all = 0x01;
            ss_anim->onFrame = ent_set_on_floor_after_climb;
            break;

        case TR_STATE_LARA_HANG:
            cmd->rot[0] = 0.0;

            if(ent->m_moveType == MOVE_WALLS_CLIMB)
            {
                if(cmd->action)
                {
                    if((climb->wall_hit == 0x02) && (cmd->move[0] == 0) && (cmd->move[1] == 0))
                    {
                        ss_anim->next_state = TR_STATE_LARA_LADDER_IDLE;
                    }
                    else if(cmd->move[0] == 1)             // UP
                    {
                        ent->setAnimation(TR_ANIMATION_LARA_LADDER_UP_HANDS, 0);
                    }
                    else if(cmd->move[0] ==-1)             // DOWN
                    {
                        ent->setAnimation(TR_ANIMATION_LARA_LADDER_DOWN_HANDS, 0);
                    }
                    else if(cmd->move[1] == 1)
                    {
                        ent->m_dirFlag = ENT_MOVE_RIGHT;
                        ent->setAnimation(TR_ANIMATION_LARA_CLIMB_RIGHT, 0); // edge climb right
                    }
                    else if(cmd->move[1] ==-1)
                    {
                        ent->m_dirFlag = ENT_MOVE_LEFT;
                        ent->setAnimation(TR_ANIMATION_LARA_CLIMB_LEFT, 0); // edge climb left
                    }
                    else if(climb->wall_hit == 0x00)
                    {
                        ent->m_moveType = MOVE_FREE_FALLING;
                        ent->setAnimation(TR_ANIMATION_LARA_STOP_HANG_VERTICAL, 0); // fall down
                    }
                    else
                    {
                        ss_anim->anim_flags = ANIM_LOOP_LAST_FRAME;             // disable shake
                    }
                }
                else
                {
                    ent->m_moveType = MOVE_FREE_FALLING;
                    ent->setAnimation(TR_ANIMATION_LARA_TRY_HANG_VERTICAL, 0); // fall down
                }
                break;
            }

            if((resp->kill == 0) && (cmd->action == 1))                         // we have to update climb point every time so entity can move
            {
                t = LARA_TRY_HANG_WALL_OFFSET + LARA_HANG_WALL_DISTANCE;
                global_offset = ent->m_transform.getBasis()[1] * t;
                global_offset[2] += ent->m_bf.bb_max[2] + LARA_HANG_VERTICAL_EPSILON;
                *climb = Character_CheckClimbability(ent, global_offset, &next_fc, 0.0);
                if(climb->can_hang)
                {
                    climb->point = climb->edge_point;
                    ent->m_angles[0] = climb->edge_z_ang;
                    ent->updateRotation();
                    ent->m_moveType = MOVE_CLIMBING;                             // hang on
                }
            }
            else
            {
                ent->m_moveType = MOVE_FREE_FALLING;
                ent->setAnimation(TR_ANIMATION_LARA_TRY_HANG_VERTICAL, 0); // fall down
                break;
            }

            if(ent->m_moveType == MOVE_CLIMBING)
            {
                if(cmd->move[0] == 1)
                {
                    if(climb->edge_hit && (climb->next_z_space >= 512.0) && ((climb->next_z_space < ent->m_character->m_height - LARA_HANG_VERTICAL_EPSILON) || (cmd->crouch == 1)))
                    {
                        climb->point = climb->edge_point;
                        ss_anim->next_state = TR_STATE_LARA_CLIMB_TO_CRAWL;     // crawlspace climb
                    }
                    else if(climb->edge_hit && (climb->next_z_space >= ent->m_character->m_height - LARA_HANG_VERTICAL_EPSILON))
                    {
                        climb->point = climb->edge_point;
                        ss_anim->next_state = (cmd->shift)?(TR_STATE_LARA_HANDSTAND):(TR_STATE_LARA_GRABBING);               // climb up
                    }
                    else
                    {
                        pos[0] = climb->point[0] - (LARA_HANG_WALL_DISTANCE) * ent->m_transform.getBasis()[1][0];
                        pos[1] = climb->point[1] - (LARA_HANG_WALL_DISTANCE) * ent->m_transform.getBasis()[1][1];
                        pos[2] = climb->point[2] - ent->m_bf.bb_max[2] + LARA_HANG_VERTICAL_OFFSET;
                        ent->m_speed.setZero();
                        ss_anim->anim_flags = ANIM_LOOP_LAST_FRAME;             // disable shake
                    }
                }
                else if(cmd->move[0] ==-1)                                      // check walls climbing
                {
                    *climb = Character_CheckWallsClimbability(ent);
                    if(climb->wall_hit)
                    {
                        ent->m_moveType = MOVE_WALLS_CLIMB;
                    }
                    ss_anim->anim_flags = ANIM_LOOP_LAST_FRAME;                 // disable shake
                }
                else if(cmd->move[1] ==-1)
                {
<<<<<<< HEAD
                    move = ent->m_transform.getBasis()[0] * -PENETRATION_TEST_OFFSET;
                    if((ent->checkNextPenetration(move) == 0) || (ent->m_character->m_response.horizontal_collide == 0x00)) //we only want lara to shimmy when last frame is reached!
=======
                    vec3_mul_scalar(move, ent->transform + 0, -PENETRATION_TEST_OFFSET);
                    if((Entity_CheckNextPenetration(ent, move) == 0) || (resp->horizontal_collide == 0x00)) //we only want lara to shimmy when last frame is reached!
>>>>>>> 93c0469e
                    {
                        ent->m_moveType = ENT_MOVE_LEFT;
                        ent->setAnimation(TR_ANIMATION_LARA_CLIMB_LEFT, 0);
                    }
                    else
                    {
                        ss_anim->anim_flags = ANIM_LOOP_LAST_FRAME;             // disable shake
                    }
                }
                else if(cmd->move[1] == 1)
                {
<<<<<<< HEAD
                    move = ent->m_transform.getBasis()[0] * PENETRATION_TEST_OFFSET;
                    if((ent->checkNextPenetration(move) == 0) || (ent->m_character->m_response.horizontal_collide == 0x00)) //we only want lara to shimmy when last frame is reached!
=======
                    vec3_mul_scalar(move, ent->transform + 0, PENETRATION_TEST_OFFSET);
                    if((Entity_CheckNextPenetration(ent, move) == 0) || (resp->horizontal_collide == 0x00)) //we only want lara to shimmy when last frame is reached!
>>>>>>> 93c0469e
                    {
                        ent->m_moveType = ENT_MOVE_RIGHT;
                        ent->setAnimation(TR_ANIMATION_LARA_CLIMB_RIGHT, 0);
                    }
                    else
                    {
                        ss_anim->anim_flags = ANIM_LOOP_LAST_FRAME;             // disable shake
                    }
                }
                else
                {
                    ss_anim->anim_flags = ANIM_LOOP_LAST_FRAME;                 // disable shake
                    pos[0] = climb->point[0] - (LARA_HANG_WALL_DISTANCE) * ent->m_transform.getBasis()[1][0];
                    pos[1] = climb->point[1] - (LARA_HANG_WALL_DISTANCE) * ent->m_transform.getBasis()[1][1];
                    pos[2] = climb->point[2] - ent->m_bf.bb_max[2] + LARA_HANG_VERTICAL_OFFSET;
                    ent->m_speed.setZero();
                }
            }
            else if((cmd->action == 1) && (curr_fc->ceiling_climb) && (curr_fc->ceiling_hit) && (pos[2] + ent->m_bf.bb_max[2] > curr_fc->ceiling_point[2] - 64.0))
            {
                ss_anim->next_state = TR_STATE_LARA_MONKEYSWING_IDLE;
                ss_anim->onFrame = ent_to_monkey_swing;
            }
            else
            {
                ent->m_moveType = MOVE_FREE_FALLING;
                ent->setAnimation(TR_ANIMATION_LARA_TRY_HANG_VERTICAL, 0); // fall down
            }
            break;

        case TR_STATE_LARA_LADDER_IDLE:
            cmd->rot[0] = 0;
            ent->m_moveType = MOVE_WALLS_CLIMB;
            ent->m_dirFlag = ENT_STAY;
            ent->m_character->m_camFollowCenter = 64;
            if(ent->m_moveType == MOVE_CLIMBING)
            {
                ss_anim->next_state = TR_STATE_LARA_GRABBING;
                break;
            }
            if(cmd->action == 0)
            {
                ent->m_moveType = MOVE_FREE_FALLING;
                ent->setAnimation(TR_ANIMATION_LARA_STOP_HANG_VERTICAL, 0); // fall down
            }
            else if(cmd->jump)
            {
                ss_anim->next_state = TR_STATE_LARA_JUMP_BACK;
                ent->m_dirFlag = ENT_MOVE_BACKWARD;
            }
            else if(cmd->move[0] == 1)
            {
                t = LARA_TRY_HANG_WALL_OFFSET + LARA_HANG_WALL_DISTANCE;
                global_offset = ent->m_transform.getBasis()[1] * t;
                global_offset[2] += ent->m_bf.bb_max[2] + LARA_HANG_VERTICAL_EPSILON;
                *climb = Character_CheckClimbability(ent, global_offset, &next_fc, 0.0);
                if(climb->edge_hit && (climb->next_z_space >= 512.0))
                {
                    ent->m_moveType = MOVE_CLIMBING;
                    ss_anim->next_state = TR_STATE_LARA_GRABBING;
                }
                else if((!curr_fc->ceiling_hit) || (pos[2] + ent->m_bf.bb_max[2] < curr_fc->ceiling_point[2]))
                {
                    ss_anim->next_state = TR_STATE_LARA_LADDER_UP;
                }
            }
            else if(cmd->move[0] == -1)
            {
                ss_anim->next_state = TR_STATE_LARA_LADDER_DOWN;
            }
            else if(cmd->move[1] == 1)
            {
                ss_anim->next_state = TR_STATE_LARA_LADDER_RIGHT;
            }
            else if(cmd->move[1] == -1)
            {
                ss_anim->next_state = TR_STATE_LARA_LADDER_LEFT;
            }
            break;

        case TR_STATE_LARA_LADDER_LEFT:
            ent->m_dirFlag = ENT_MOVE_LEFT;
            if((cmd->action == 0) || (ent->m_character->m_climb.wall_hit == 0))
            {
                ss_anim->next_state = TR_STATE_LARA_HANG;
            }
            else
            {
                ss_anim->next_state = TR_STATE_LARA_LADDER_IDLE;
            }
            break;

        case TR_STATE_LARA_LADDER_RIGHT:
            ent->m_dirFlag = ENT_MOVE_RIGHT;
            if((cmd->action == 0) || (ent->m_character->m_climb.wall_hit == 0))
            {
                ss_anim->next_state = TR_STATE_LARA_HANG;
            }
            else
            {
                ss_anim->next_state = TR_STATE_LARA_LADDER_IDLE;
            }
            break;

        case TR_STATE_LARA_LADDER_UP:
            ent->m_character->m_camFollowCenter = 64;
            if(ent->m_moveType == MOVE_CLIMBING)
            {
                ss_anim->next_state = TR_STATE_LARA_LADDER_IDLE;
                break;
            }

            if(cmd->action && ent->m_character->m_climb.wall_hit)
            {
                t = LARA_TRY_HANG_WALL_OFFSET + LARA_HANG_WALL_DISTANCE;
                global_offset = ent->m_transform.getBasis()[1] * t;
                global_offset[2] += ent->m_bf.bb_max[2] + LARA_HANG_VERTICAL_EPSILON;
                *climb = Character_CheckClimbability(ent, global_offset, &next_fc, 0.0);
                if(climb->edge_hit && (climb->next_z_space >= 512.0))
                {
                    ent->m_moveType = MOVE_CLIMBING;
                    ss_anim->next_state = TR_STATE_LARA_LADDER_IDLE;
                }
                else if((cmd->move[0] <= 0) && (curr_fc->ceiling_hit || (pos[2] + ent->m_bf.bb_max[2] >= curr_fc->ceiling_point[2])))
                {
                    ss_anim->next_state = TR_STATE_LARA_LADDER_IDLE;
                }

                if(curr_fc->ceiling_hit && (pos[2] + ent->m_bf.bb_max[2] > curr_fc->ceiling_point[2]))
                {
                    pos[2] = curr_fc->ceiling_point[2] - ent->m_bf.bb_max[2];
                }
            }
            else
            {
                // Free fall after stop
                ss_anim->next_state = TR_STATE_LARA_LADDER_IDLE;
            }
            break;

        case TR_STATE_LARA_LADDER_DOWN:
            ent->m_character->m_camFollowCenter = 64;
            if(cmd->action && ent->m_character->m_climb.wall_hit && (cmd->move[1] < 0))
            {
                if(ent->m_character->m_climb.wall_hit != 0x02)
                {
                    ss_anim->next_state = TR_STATE_LARA_LADDER_IDLE;
                }
            }
            else
            {
                ss_anim->next_state = TR_STATE_LARA_LADDER_IDLE;
            }
            break;

        case TR_STATE_LARA_SHIMMY_LEFT:
            ent->m_bt.no_fix_body_parts = BODY_PART_LEGS_1 | BODY_PART_LEGS_2 | BODY_PART_LEGS_3;

            cmd->rot[0] = 0.0;
            ent->m_dirFlag = ENT_MOVE_LEFT;
            if(cmd->action == 0)
            {
                ent->m_speed.setZero();
                ent->m_moveType = MOVE_FREE_FALLING;
                ent->setAnimation(TR_ANIMATION_LARA_TRY_HANG_VERTICAL, 0); // fall down
                break;
            }

            if(ent->m_moveType == MOVE_WALLS_CLIMB)
            {
                if(!ent->m_character->m_climb.wall_hit)
                {
                    ent->m_moveType = MOVE_FREE_FALLING;
                    ent->setAnimation(TR_ANIMATION_LARA_STOP_HANG_VERTICAL, 0); // fall down
                }
            }
            else
            {
                t = LARA_TRY_HANG_WALL_OFFSET + LARA_HANG_WALL_DISTANCE;
                global_offset = ent->m_transform.getBasis()[1] * t;
                global_offset[2] += LARA_HANG_SENSOR_Z + LARA_HANG_VERTICAL_EPSILON;
                *climb = Character_CheckClimbability(ent, global_offset, &next_fc, 0.0);
                if(climb->edge_hit)
                {
                    climb->point = climb->edge_point;
                    ent->m_angles[0] = climb->edge_z_ang;
                    ent->updateRotation();
                    ent->m_moveType = MOVE_CLIMBING;                             // hang on
                    pos[0] = climb->point[0] - (LARA_HANG_WALL_DISTANCE) * ent->m_transform.getBasis()[1][0];
                    pos[1] = climb->point[1] - (LARA_HANG_WALL_DISTANCE) * ent->m_transform.getBasis()[1][1];
                    pos[2] = climb->point[2] - ent->m_bf.bb_max[2] + LARA_HANG_VERTICAL_OFFSET;
                    ent->m_speed.setZero();
                }
                else
                {
                    ent->m_moveType = MOVE_FREE_FALLING;
                    ent->setAnimation(TR_ANIMATION_LARA_STOP_HANG_VERTICAL, 0); // fall down
                    break;
                }
            }

            if(cmd->move[1] ==-1)
            {
<<<<<<< HEAD
                move = ent->m_transform.getBasis()[0] * -PENETRATION_TEST_OFFSET;
                if((ent->checkNextPenetration(move) > 0) && (ent->m_character->m_response.horizontal_collide != 0x00))
=======
                vec3_mul_scalar(move, ent->transform + 0, -PENETRATION_TEST_OFFSET);
                if((Entity_CheckNextPenetration(ent, move) > 0) && (resp->horizontal_collide != 0x00))
>>>>>>> 93c0469e
                {
                    ss_anim->next_state = TR_STATE_LARA_HANG;
                }
            }
            else
            {
                ss_anim->next_state = TR_STATE_LARA_HANG;
            }
            break;

        case TR_STATE_LARA_SHIMMY_RIGHT:
            ent->m_bt.no_fix_body_parts = BODY_PART_LEGS_1 | BODY_PART_LEGS_2 | BODY_PART_LEGS_3;

            cmd->rot[0] = 0.0;
            ent->m_dirFlag = ENT_MOVE_RIGHT;
            if(cmd->action == 0)
            {
                ent->m_speed.setZero();
                ent->m_moveType = MOVE_FREE_FALLING;
                ent->setAnimation(TR_ANIMATION_LARA_TRY_HANG_VERTICAL, 0); // fall down
                break;
            }

            if(ent->m_moveType == MOVE_WALLS_CLIMB)
            {
                if(!ent->m_character->m_climb.wall_hit)
                {
                    ent->m_moveType = MOVE_FREE_FALLING;
                    ent->setAnimation(TR_ANIMATION_LARA_STOP_HANG_VERTICAL, 0); // fall down
                }
            }
            else
            {
                t = LARA_TRY_HANG_WALL_OFFSET + LARA_HANG_WALL_DISTANCE;
                global_offset = ent->m_transform.getBasis()[1] * t;
                global_offset[2] += LARA_HANG_SENSOR_Z + LARA_HANG_VERTICAL_EPSILON;
                *climb = Character_CheckClimbability(ent, global_offset, &next_fc, 0.0);
                if(climb->edge_hit)
                {
                    climb->point = climb->edge_point;
                    ent->m_angles[0] = climb->edge_z_ang;
                    ent->updateRotation();
                    ent->m_moveType = MOVE_CLIMBING;                             // hang on
                    pos[0] = climb->point[0] - (LARA_HANG_WALL_DISTANCE) * ent->m_transform.getBasis()[1][0];
                    pos[1] = climb->point[1] - (LARA_HANG_WALL_DISTANCE) * ent->m_transform.getBasis()[1][1];
                    pos[2] = climb->point[2] - ent->m_bf.bb_max[2] + LARA_HANG_VERTICAL_OFFSET;
                    ent->m_speed.setZero();
                }
                else
                {
                    ent->m_moveType = MOVE_FREE_FALLING;
                    ent->setAnimation(TR_ANIMATION_LARA_STOP_HANG_VERTICAL, 0); // fall down
                    break;
                }
            }

            if(cmd->move[1] == 1)
            {
<<<<<<< HEAD
                move = ent->m_transform.getBasis()[0] * PENETRATION_TEST_OFFSET;
                if((ent->checkNextPenetration(move) > 0) && (ent->m_character->m_response.horizontal_collide != 0x00))
=======
                vec3_mul_scalar(move, ent->transform + 0, PENETRATION_TEST_OFFSET);
                if((Entity_CheckNextPenetration(ent, move) > 0) && (resp->horizontal_collide != 0x00))
>>>>>>> 93c0469e
                {
                    ss_anim->next_state = TR_STATE_LARA_HANG;
                }
            }
            else
            {
                ss_anim->next_state = TR_STATE_LARA_HANG;
            }
            break;

        case TR_STATE_LARA_ONWATER_EXIT:
            cmd->rot[0] *= 0.0;
            ent->m_bt.no_fix_all = 0x01;
            ss_anim->onFrame = ent_set_on_floor_after_climb;
            break;

        case TR_STATE_LARA_JUMP_FORWARD:
        case TR_STATE_LARA_FALL_BACKWARD:
            ent->m_bt.no_fix_body_parts = BODY_PART_LEGS_1 | BODY_PART_LEGS_2 | BODY_PART_LEGS_3;
            Character_Lean(ent, cmd, 4.0);

            if((resp->vertical_collide & 0x01) || (ent->m_moveType == MOVE_ON_FLOOR))
            {
                if(ent->m_self->room->flags & TR_ROOM_FLAG_QUICKSAND)
                {
                    ent->setAnimation(TR_ANIMATION_LARA_STAY_IDLE, 0);
                }
                else if((cmd->action == 0) && (cmd->move[0] == 1) && (cmd->crouch == 0))
                {
                    ent->m_moveType = MOVE_ON_FLOOR;
                    ss_anim->next_state = TR_STATE_LARA_RUN_FORWARD;
                }
                else
                {
                    ss_anim->next_state = TR_STATE_LARA_STOP;
                }
            }
            else if(ent->m_moveType == MOVE_UNDERWATER)
            {
                ent->m_angles[1] = -45.0;
                cmd->rot[1] = 0.0;
                ent->updateRotation();
                ent->setAnimation(TR_ANIMATION_LARA_FREE_FALL_TO_UNDERWATER, 0);
            }
            else if(resp->horizontal_collide & 0x01)
            {
                ent->setAnimation(TR_ANIMATION_LARA_SMASH_JUMP, 0);
                ent->m_dirFlag = ENT_MOVE_BACKWARD;
                ent->updateCurrentSpeed(true);
            }
            else if(ent->m_speed[2] <= -FREE_FALL_SPEED_2)
            {
                ss_anim->next_state = TR_STATE_LARA_FREEFALL;                    // free falling
            }
            else if(cmd->action)
            {
                ss_anim->next_state = TR_STATE_LARA_REACH;
            }
            else if(cmd->shift == 1)
            {
                ss_anim->next_state = TR_STATE_LARA_SWANDIVE_BEGIN;              // fly like fish
            }
            else if(ent->m_speed[2] <= -FREE_FALL_SPEED_2)
            {
                ss_anim->next_state = TR_STATE_LARA_FREEFALL;                    // free falling
            }
            else if(cmd->roll)
            {
                ss_anim->next_state = TR_STATE_LARA_JUMP_ROLL;
            }
            break;

            /*
             * FREE FALL TO UNDERWATER CASES
             */
        case TR_STATE_LARA_UNDERWATER_DIVING:
            ent->m_angles[1] = -45.0;
            cmd->rot[1] = 0.0;
            ent->updateRotation();
            ss_anim->onFrame = ent_correct_diving_angle;
            break;

        case TR_STATE_LARA_FREEFALL:
            Character_Lean(ent, cmd, 1.0);

            if( (int(ent->m_speed[2]) <=  -FREE_FALL_SPEED_CRITICAL) &&
                (int(ent->m_speed[2]) >= (-FREE_FALL_SPEED_CRITICAL-100)) )
            {
                ent->m_speed[2] = -FREE_FALL_SPEED_CRITICAL-101;
                Audio_Send(TR_AUDIO_SOUND_LARASCREAM, TR_AUDIO_EMITTER_ENTITY, ent->m_id);       // Scream
            }
            else if(ent->m_speed[2] <= -FREE_FALL_SPEED_MAXSAFE)
            {
                //Reset these to zero so Lara is only falling downwards
                ent->m_speed[0] = 0.0;
                ent->m_speed[1] = 0.0;
            }

            if(ent->m_moveType == MOVE_UNDERWATER)
            {
                ent->m_angles[1] = -45.0;
                cmd->rot[1] = 0.0;
                ent->updateRotation();                                     // needed here to fix underwater in wall collision bug
                ent->setAnimation(TR_ANIMATION_LARA_FREE_FALL_TO_UNDERWATER, 0);
                Audio_Kill(TR_AUDIO_SOUND_LARASCREAM, TR_AUDIO_EMITTER_ENTITY, ent->m_id);       // Stop scream

                // Splash sound is hardcoded, beginning with TR3.
                if(engine_world.version > TR_II)
                {
                    Audio_Send(TR_AUDIO_SOUND_SPLASH, TR_AUDIO_EMITTER_ENTITY, ent->m_id);
                }
            }
            else if((resp->vertical_collide & 0x01) || (ent->m_moveType == MOVE_ON_FLOOR))
            {
                if(ent->m_self->room->flags & TR_ROOM_FLAG_QUICKSAND)
                {
                    ent->setAnimation(TR_ANIMATION_LARA_STAY_IDLE, 0);
                    Audio_Kill(TR_AUDIO_SOUND_LARASCREAM, TR_AUDIO_EMITTER_ENTITY, ent->m_id);
                }
                else if(ent->m_speed[2] <= -FREE_FALL_SPEED_MAXSAFE)
                {
                    if(!Character_ChangeParam(ent, PARAM_HEALTH, (ent->m_speed[2] + FREE_FALL_SPEED_MAXSAFE) / 2))
                    {
                        resp->kill = 1;
                        ent->setAnimation(TR_ANIMATION_LARA_LANDING_DEATH, 0);
                        Controls_JoyRumble(200.0, 500);
                    }
                    else
                    {
                        ent->setAnimation(TR_ANIMATION_LARA_LANDING_HARD, 0);
                    }
                }
                else if(ent->m_speed[2] <= -FREE_FALL_SPEED_2)
                {
                    ent->setAnimation(TR_ANIMATION_LARA_LANDING_HARD, 0);
                }
                else
                {
                    ent->setAnimation(TR_ANIMATION_LARA_LANDING_MIDDLE, 0);
                }

                if(resp->kill == 1)
                {
                    ss_anim->next_state = TR_STATE_LARA_DEATH;
                    Audio_Kill(TR_AUDIO_SOUND_LARASCREAM, TR_AUDIO_EMITTER_ENTITY, ent->m_id);
                }
            }
            else if(cmd->action)
            {
                ent->m_dirFlag = ENT_MOVE_FORWARD;
                ss_anim->next_state = TR_STATE_LARA_REACH;
            }
            break;

        case TR_STATE_LARA_SWANDIVE_BEGIN:
            cmd->rot[0] *= 0.4;
            if(resp->vertical_collide & 0x01 || ent->m_moveType == MOVE_ON_FLOOR)
            {
                ss_anim->next_state = TR_STATE_LARA_STOP;                        // landing - roll
            }
            else if(ent->m_moveType == MOVE_UNDERWATER)
            {
                ss_anim->next_state = TR_STATE_LARA_UNDERWATER_DIVING;
            }
            else
            {
                ss_anim->next_state = TR_STATE_LARA_SWANDIVE_END;                // next stage
            }
            break;

        case TR_STATE_LARA_SWANDIVE_END:
            cmd->rot[0] = 0.0;

            //Reset these to zero so Lara is only falling downwards
            ent->m_speed[0] = 0.0;
            ent->m_speed[1] = 0.0;

            if((resp->vertical_collide & 0x01) || (ent->m_moveType == MOVE_ON_FLOOR))
            {
                if(curr_fc->quicksand)
                {
                    resp->kill = 1;
                    Character_SetParam(ent, PARAM_HEALTH, 0.0);
                    Character_SetParam(ent, PARAM_AIR, 0.0);
                    ent->setAnimation(TR_ANIMATION_LARA_LANDING_DEATH, -1);
                }
                else
                {
                    Character_SetParam(ent, PARAM_HEALTH, 0.0);
                    ss_anim->next_state = TR_STATE_LARA_DEATH;
                }
            }
            else if(ent->m_moveType == MOVE_UNDERWATER)
            {
                ss_anim->next_state = TR_STATE_LARA_UNDERWATER_DIVING;
            }
            else if(cmd->jump)
            {
                ss_anim->next_state = TR_STATE_LARA_JUMP_ROLL;
            }
            break;

            /*
             * WATER ANIMATIONS
             */
        case TR_STATE_LARA_UNDERWATER_STOP:
            if(ent->m_moveType != MOVE_UNDERWATER && ent->m_moveType != MOVE_ON_WATER)
            {
                ent->setAnimation(0, 0);
            }
            else if(resp->kill == 1)
            {
                ss_anim->next_state = TR_STATE_LARA_WATER_DEATH;
            }
            else if(cmd->roll)
            {
                ent->setAnimation(TR_ANIMATION_LARA_UNDERWATER_ROLL_BEGIN, 0);
            }
            else if(cmd->jump == 1)
            {
                ss_anim->next_state = TR_STATE_LARA_UNDERWATER_FORWARD;
            }
            break;

        case TR_STATE_LARA_WATER_DEATH:
            if(ent->m_moveType != MOVE_ON_WATER)
            {
                pos[2] += (TR_METERING_SECTORSIZE / 4) * engine_frame_time;     // go to the air
            }
            break;


        case TR_STATE_LARA_UNDERWATER_FORWARD:
            if(ent->m_moveType != MOVE_UNDERWATER && ent->m_moveType != MOVE_ON_WATER)
            {
                ent->setAnimation(0, 0);
            }
            else if(resp->kill == 1)
            {
                ss_anim->next_state = TR_STATE_LARA_WATER_DEATH;
            }
            else if(curr_fc->floor_hit && curr_fc->water && (curr_fc->transition_level - curr_fc->floor_point[2] <= ent->m_character->m_maxStepUpHeight))
            {
                ent->setAnimation(TR_ANIMATION_LARA_UNDERWATER_TO_WADE, 0); // go to the air
                ss_anim->next_state = TR_STATE_LARA_STOP;
                ent->m_character->m_climb.point = curr_fc->floor_point;  ///@FIXME: without it Lara are pulled high up, but this string was not been here.
                ent->m_moveType = MOVE_ON_FLOOR;
            }
            else if(cmd->roll)
            {
                ent->setAnimation(TR_ANIMATION_LARA_UNDERWATER_ROLL_BEGIN, 0);
            }
            else if(cmd->jump == 1)
            {
                if(ent->m_moveType == MOVE_ON_WATER)
                {
                    ent->m_inertiaLinear = 0.0;
                    ss_anim->next_state = TR_STATE_LARA_ONWATER_STOP;
                    ent->setAnimation(TR_ANIMATION_LARA_UNDERWATER_TO_ONWATER, 0); // go to the air
                }
            }
            else
            {
                ss_anim->next_state = TR_STATE_LARA_UNDERWATER_INERTIA;
            }
            break;

        case TR_STATE_LARA_UNDERWATER_INERTIA:
            if(ent->m_moveType == MOVE_ON_WATER)
            {
                ent->m_inertiaLinear = 0.0;
                ent->setAnimation(TR_ANIMATION_LARA_UNDERWATER_TO_ONWATER, 0); // go to the air
            }
            else if(resp->kill == 1)
            {
                ss_anim->next_state = TR_STATE_LARA_WATER_DEATH;
            }
            else if(cmd->roll)
            {
                ent->setAnimation(TR_ANIMATION_LARA_UNDERWATER_ROLL_BEGIN, 0);
            }
            else if(cmd->jump == 1)
            {
                ss_anim->next_state = TR_STATE_LARA_UNDERWATER_FORWARD;
            }
            else
            {
                ss_anim->next_state = TR_STATE_LARA_UNDERWATER_STOP;
            }
            break;

        case TR_STATE_LARA_ONWATER_STOP:
            if((cmd->action == 1) && (cmd->move[0] == 1) && (ent->m_moveType != MOVE_CLIMBING))
            {
                t = LARA_TRY_HANG_WALL_OFFSET + LARA_HANG_WALL_DISTANCE;
                global_offset = ent->m_transform.getBasis()[1] * t;
                global_offset[2] += LARA_HANG_VERTICAL_EPSILON;                        // inc for water_surf.z
                *climb = Character_CheckClimbability(ent, global_offset, &next_fc, 0.0);
                if(climb->edge_hit)
                {
                    low_vertical_space = 1;
                }
                else
                {
                    low_vertical_space = 0;
                    global_offset[2] += ent->m_character->m_maxStepUpHeight + LARA_HANG_VERTICAL_EPSILON;
                   *climb = Character_CheckClimbability(ent, global_offset, &next_fc, 0.0);
                }

                if(climb->edge_hit && (climb->next_z_space >= ent->m_character->m_height - LARA_HANG_VERTICAL_EPSILON))// && (climb->edge_point[2] - pos[2] < ent->character->max_step_up_height))   // max_step_up_height is not correct value here
                {
                    ent->m_dirFlag = ENT_STAY;
                    ent->m_moveType = MOVE_CLIMBING;
                    ent->m_bt.no_fix_all = 0x01;
                    ent->m_angles[0] = climb->edge_z_ang;
                    ent->updateRotation();
                    climb->point = climb->edge_point;
                }
            }

            if(ent->m_moveType == MOVE_CLIMBING)
            {
                ent->m_speed.setZero();
                cmd->rot[0] = 0.0;
                ent->m_bt.no_fix_all = 0x01;
                if(low_vertical_space)
                {
                    ent->setAnimation(TR_ANIMATION_LARA_ONWATER_TO_LAND_LOW, 0);
                    ent_climb_out_of_water(ent, ss_anim, 0x02);
                }
                else
                {
                    ss_anim->next_state = TR_STATE_LARA_STOP;
                    ss_anim->onFrame = ent_climb_out_of_water;
                }
            }
            else if(resp->kill == 1)
            {
                ss_anim->next_state = TR_STATE_LARA_WATER_DEATH;
            }
            else if((cmd->move[0] == 1) || (cmd->jump == 1))                    // dive works correct only after TR_STATE_LARA_ONWATER_FORWARD
            {
                ent->m_dirFlag = ENT_MOVE_FORWARD;
                ss_anim->next_state = TR_STATE_LARA_ONWATER_FORWARD;
            }
            else if(cmd->move[0] ==-1)
            {
                ent->m_dirFlag = ENT_MOVE_BACKWARD;
                ss_anim->next_state = TR_STATE_LARA_ONWATER_BACK;
            }
            else if(cmd->move[1] ==-1)
            {
                if(cmd->shift == 1)
                {
                    ent->m_dirFlag = ENT_MOVE_LEFT;
                    cmd->rot[0] = 0.0;
                    ss_anim->next_state = TR_STATE_LARA_ONWATER_LEFT;
                }
                else
                {
                    // rotate on water
                }
            }
            else if(cmd->move[1] == 1)
            {
                if(cmd->shift == 1)
                {
                    ent->m_dirFlag = ENT_MOVE_RIGHT;
                    cmd->rot[0] = 0.0;
                    ss_anim->next_state = TR_STATE_LARA_ONWATER_RIGHT;
                }
                else
                {
                    // rotate on water
                }
            }
            else if(ent->m_moveType == MOVE_UNDERWATER)
            {
                ent->m_moveType = MOVE_ON_WATER;
            }
            break;

        case TR_STATE_LARA_ONWATER_FORWARD:
            ent->m_moveType = MOVE_ON_WATER;
            if(resp->kill)
            {
                ss_anim->next_state = TR_STATE_LARA_WATER_DEATH;
            }
            else if(cmd->jump == 1)
            {
                t = pos[2];
                Character_GetHeightInfo(pos, &next_fc);
                pos[2] = t;
                ss_anim->next_state = TR_STATE_LARA_UNDERWATER_FORWARD;
                ss_anim->onFrame = ent_set_underwater;                          // dive
            }
            else if((cmd->move[0] == 1) && (cmd->action == 0))
            {
                if(!curr_fc->floor_hit || (pos[2] - ent->m_character->m_height > curr_fc->floor_point[2]- ent->m_character->m_swimDepth))
                {
                    //ent->last_state = ent->last_state;                          // swim forward
                }
                else
                {
                    ss_anim->next_state = TR_STATE_LARA_WADE_FORWARD;
                    ss_anim->onFrame = ent_set_on_floor;                        // to wade
                }
            }
            else
            {
                ss_anim->next_state = TR_STATE_LARA_ONWATER_STOP;
            }
            break;

        case TR_STATE_LARA_ONWATER_BACK:
            if(cmd->move[0] == -1 && cmd->jump == 0)
            {
                if(!curr_fc->floor_hit || (curr_fc->floor_point[2] + ent->m_character->m_height < curr_fc->transition_level))
                {
                    //ent->current_state = TR_STATE_CURRENT;                      // continue swimming
                }
                else
                {
                    ss_anim->next_state = TR_STATE_LARA_ONWATER_STOP;
                }
            }
            else
            {
                ss_anim->next_state = TR_STATE_LARA_ONWATER_STOP;
            }
            break;

        case TR_STATE_LARA_ONWATER_LEFT:
            cmd->rot[0] = 0.0;
            if(cmd->jump == 0)
            {
                if(cmd->move[1] ==-1 && cmd->shift)
                {
                    if(!curr_fc->floor_hit || (pos[2] - ent->m_character->m_height > curr_fc->floor_point[2]))
                    {
                        // walk left
                        ss_anim->next_state = TR_STATE_LARA_ONWATER_LEFT;
                    }
                    else
                    {
                        // walk left
                        ss_anim->next_state = TR_STATE_LARA_WALK_LEFT;
                        ss_anim->onFrame = ent_set_on_floor;
                    }
                }
                else
                {
                    ss_anim->next_state = TR_STATE_LARA_ONWATER_STOP;
                }
            }
            else
            {
                ss_anim->next_state = TR_STATE_LARA_UNDERWATER_DIVING;
            }
            break;

        case TR_STATE_LARA_ONWATER_RIGHT:
            cmd->rot[0] = 0.0;
            if(cmd->jump == 0)
            {
                if(cmd->move[1] == 1 && cmd->shift)
                {
                    if(!curr_fc->floor_hit || (pos[2] - ent->m_character->m_height > curr_fc->floor_point[2]))
                    {
                        // swim RIGHT
                        ss_anim->next_state = TR_STATE_LARA_ONWATER_RIGHT;
                    }
                    else
                    {
                        // walk left
                        ss_anim->next_state = TR_STATE_LARA_WALK_RIGHT;
                        ss_anim->onFrame = ent_set_on_floor;
                    }
                }
                else
                {
                    ss_anim->next_state = TR_STATE_LARA_ONWATER_STOP;
                }
            }
            else
            {
                ss_anim->next_state = TR_STATE_LARA_UNDERWATER_DIVING;
            }
            break;

            /*
             * CROUCH SECTION
             */
        case TR_STATE_LARA_CROUCH_IDLE:
            ent->m_dirFlag = ENT_MOVE_FORWARD;
            ent->m_bt.no_fix_body_parts = BODY_PART_HANDS_2 | BODY_PART_HANDS_3 | BODY_PART_LEGS_3;
            move[0] = pos[0];
            move[1] = pos[1];
            move[2] = pos[2] + 0.5 * (ent->m_bf.bb_max[2] - ent->m_bf.bb_min[2]);
            Character_GetHeightInfo(move, &next_fc);

            Character_Lean(ent, cmd, 0.0);

            if((cmd->crouch == 0) && !low_vertical_space)
            {
                ss_anim->next_state = TR_STATE_LARA_STOP;                        // Back to stand
            }
            else if((cmd->move[0] != 0) || (resp->kill == 1))
            {
                ss_anim->next_state = TR_STATE_LARA_CRAWL_IDLE;                  // Both forward & back provoke crawl stage
            }
            else if(cmd->jump == 1)
            {
                ss_anim->next_state = TR_STATE_LARA_CROUCH_ROLL;                 // Crouch roll
            }
            else
            {
                if(engine_world.version > TR_III)
                {
                    if(cmd->move[1] == 1)
                    {
                        ent->m_dirFlag = ENT_MOVE_FORWARD;
                        ss_anim->next_state = TR_STATE_LARA_CROUCH_TURN_RIGHT;
                    }
                    else if(cmd->move[1] == -1)
                    {
                        ent->m_dirFlag = ENT_MOVE_FORWARD;
                        ss_anim->next_state = TR_STATE_LARA_CROUCH_TURN_LEFT;
                    }
                }
                else
                {
                    cmd->rot[0] = 0.0;
                }
            }
            break;

        case TR_STATE_LARA_CROUCH_ROLL:
        case TR_STATE_LARA_SPRINT_ROLL:
            cmd->rot[0] = 0.0;
            Character_Lean(ent, cmd, 0.0);
            if(ent->m_moveType == MOVE_FREE_FALLING)
            {
                ent->m_speed[0] *= 0.5;
                ent->m_speed[1] *= 0.5;
                ent->setAnimation(TR_ANIMATION_LARA_FREE_FALL_FORWARD, 0);
            }

            move = ent->m_transform.getBasis()[1] * PENETRATION_TEST_OFFSET;
            if((ent->checkNextPenetration(move) > 0) && (resp->horizontal_collide != 0x00))  // Smash into wall
            {
                ss_anim->next_state = TR_STATE_LARA_STOP;
            }
            break;

        case TR_STATE_LARA_CRAWL_IDLE:
            ent->m_dirFlag = ENT_MOVE_FORWARD;
            ent->m_bt.no_fix_body_parts = BODY_PART_HANDS_2 | BODY_PART_HANDS_3 | BODY_PART_LEGS_3;
            if(resp->kill == 1)
            {
                ent->m_dirFlag = ENT_STAY;
                ss_anim->next_state = TR_STATE_LARA_DEATH;
            }
            else if(cmd->move[1] == -1)
            {
                ent->m_dirFlag = ENT_MOVE_FORWARD;
                ent->setAnimation(TR_ANIMATION_LARA_CRAWL_TURN_LEFT, 0);
            }
            else if(cmd->move[1] == 1)
            {
                ent->m_dirFlag = ENT_MOVE_FORWARD;
                ent->setAnimation(TR_ANIMATION_LARA_CRAWL_TURN_RIGHT, 0);
            }
            else if(cmd->move[0] == 1)
            {
                move = ent->m_transform.getBasis()[1] * PENETRATION_TEST_OFFSET;
                if((ent->checkNextPenetration(move) == 0) || (resp->horizontal_collide == 0x00))
                {
                    global_offset = ent->m_transform.getBasis()[1] * CRAWL_FORWARD_OFFSET;
                    global_offset[2] += 0.5 * (ent->m_bf.bb_max[2] + ent->m_bf.bb_min[2]);
                    global_offset += pos;
                    Character_GetHeightInfo(global_offset, &next_fc);
                    if((next_fc.floor_point[2] < pos[2] + ent->m_character->m_minStepUpHeight) &&
                       (next_fc.floor_point[2] > pos[2] - ent->m_character->m_minStepUpHeight))
                    {
                        ss_anim->next_state = TR_STATE_LARA_CRAWL_FORWARD;           // In TR4+, first state is crawlspace jump
                    }
                }
            }
            else if(cmd->move[0] == -1)
            {
                move = ent->m_transform.getBasis()[1] * -PENETRATION_TEST_OFFSET;
                if((ent->checkNextPenetration(move) == 0) || (resp->horizontal_collide == 0x00))
                {
                    global_offset = ent->m_transform.getBasis()[1] * -CRAWL_FORWARD_OFFSET;
                    global_offset[2] += 0.5 * (ent->m_bf.bb_max[2] + ent->m_bf.bb_min[2]);
                    global_offset += pos;
                    Character_GetHeightInfo(global_offset, &next_fc);
                    if((next_fc.floor_point[2] < pos[2] + ent->m_character->m_minStepUpHeight) &&
                       (next_fc.floor_point[2] > pos[2] - ent->m_character->m_minStepUpHeight))
                    {
                        ent->m_dirFlag = ENT_MOVE_BACKWARD;
                        ss_anim->next_state = TR_STATE_LARA_CRAWL_BACK;
                    }
                    else if(cmd->action && (resp->horizontal_collide == 0) &&
                       (next_fc.floor_point[2] < pos[2] - ent->m_character->m_height))
                    {
                        auto temp = pos;                                       // save entity position
                        pos[0] = next_fc.floor_point[0];
                        pos[1] = next_fc.floor_point[1];
                        global_offset = ent->m_transform.getBasis()[1] * 0.5 * CRAWL_FORWARD_OFFSET;
                        global_offset[2] += 128.0;
                        curr_fc->floor_hit = next_fc.floor_hit;
                        curr_fc->floor_point = next_fc.floor_point;
                        curr_fc->floor_normale = next_fc.floor_normale;
                        curr_fc->floor_obj = next_fc.floor_obj;
                        curr_fc->ceiling_hit = next_fc.ceiling_hit;
                        curr_fc->ceiling_point = next_fc.ceiling_point;
                        curr_fc->ceiling_normale = next_fc.ceiling_normale;
                        curr_fc->ceiling_obj = next_fc.ceiling_obj;

                        *climb = Character_CheckClimbability(ent, global_offset, &next_fc, 1.5 * ent->m_bf.bb_max[2]);
                        pos = temp;                                       // restore entity position
                        if(climb->can_hang)
                        {
                            ent->m_angles[0] = climb->edge_z_ang;
                            ent->m_dirFlag = ENT_MOVE_BACKWARD;
                            ent->m_moveType = MOVE_CLIMBING;
                            climb->point = climb->edge_point;
                            ss_anim->next_state = TR_STATE_LARA_CRAWL_TO_CLIMB;
                        }
                    }
                }
            }
            else if(!cmd->crouch)
            {
                ss_anim->next_state = TR_STATE_LARA_CROUCH_IDLE;                // Back to crouch.
            }
            break;

        case TR_STATE_LARA_CRAWL_TO_CLIMB:
            ent->m_bt.no_fix_all = 0x01;
            ss_anim->onFrame = ent_crawl_to_climb;
            break;

        case TR_STATE_LARA_CRAWL_FORWARD:
            ent->m_dirFlag = ENT_MOVE_FORWARD;
            ent->m_bt.no_fix_body_parts = BODY_PART_HANDS_2 | BODY_PART_HANDS_3 | BODY_PART_LEGS_3;
            cmd->rot[0] = cmd->rot[0] * 0.5;
            move = ent->m_transform.getBasis()[1] * PENETRATION_TEST_OFFSET;
            if((ent->checkNextPenetration(move) > 0) && (resp->horizontal_collide != 0x00))
            {
                ent->m_dirFlag = ENT_STAY;
                ent->setAnimation(TR_ANIMATION_LARA_CRAWL_IDLE, 0);
                break;
            }
            global_offset = ent->m_transform.getBasis()[1] * CRAWL_FORWARD_OFFSET;
            global_offset[2] += 0.5 * (ent->m_bf.bb_max[2] + ent->m_bf.bb_min[2]);
            global_offset += pos;
            Character_GetHeightInfo(global_offset, &next_fc);

            if((cmd->move[0] != 1) || (resp->kill == 1))
            {
                ss_anim->next_state = TR_STATE_LARA_CRAWL_IDLE; // Stop
            }
            else if( (next_fc.floor_point[2] >= pos[2] + ent->m_character->m_minStepUpHeight) ||
                     (next_fc.floor_point[2] <= pos[2] - ent->m_character->m_minStepUpHeight)  )
            {
                ent->m_dirFlag = ENT_STAY;
                ent->setAnimation(TR_ANIMATION_LARA_CRAWL_IDLE, 0);
            }
            break;

        case TR_STATE_LARA_CRAWL_BACK:
            ent->m_dirFlag = ENT_MOVE_FORWARD;   // Absurd? No, Core Design.
            ent->m_bt.no_fix_body_parts = BODY_PART_HANDS_2 | BODY_PART_HANDS_3 | BODY_PART_LEGS_3;
            cmd->rot[0] = cmd->rot[0] * 0.5;
            move = ent->m_transform.getBasis()[1] * -PENETRATION_TEST_OFFSET;
            if((ent->checkNextPenetration(move) > 0) && (resp->horizontal_collide != 0x00))
            {
                ent->m_dirFlag = ENT_STAY;
                ent->setAnimation(TR_ANIMATION_LARA_CRAWL_IDLE, 0);
                break;
            }
            global_offset = ent->m_transform.getBasis()[1] * -CRAWL_FORWARD_OFFSET;
            global_offset[2] += 0.5 * (ent->m_bf.bb_max[2] + ent->m_bf.bb_min[2]);
            global_offset += pos;
            Character_GetHeightInfo(global_offset, &next_fc);
            if((cmd->move[0] != -1) || (resp->kill == 1))
            {
                ss_anim->next_state = TR_STATE_LARA_CRAWL_IDLE; // Stop
            }
            else if( (next_fc.floor_point[2] >= pos[2] + ent->m_character->m_minStepUpHeight)   ||
                     (next_fc.floor_point[2] <= pos[2] - ent->m_character->m_minStepUpHeight)    )
            {
                ent->m_dirFlag = ENT_STAY;
                ent->setAnimation(TR_ANIMATION_LARA_CRAWL_IDLE, 0);
            }
            break;

        case TR_STATE_LARA_CRAWL_TURN_LEFT:
            ent->m_dirFlag = ENT_MOVE_FORWARD;
            ent->m_bt.no_fix_body_parts = BODY_PART_HANDS_2 | BODY_PART_HANDS_3 | BODY_PART_LEGS_3;
            cmd->rot[0] *= ((ss_anim->current_frame > 3) && (ss_anim->current_frame < 14))?(1.0):(0.0);

            if((cmd->move[1] != -1) || (resp->kill == 1))
            {
                ss_anim->next_state = TR_STATE_LARA_CRAWL_IDLE; // stop
            }
            break;

        case TR_STATE_LARA_CRAWL_TURN_RIGHT:
            ent->m_dirFlag = ENT_MOVE_FORWARD;
            ent->m_bt.no_fix_body_parts = BODY_PART_HANDS_2 | BODY_PART_HANDS_3 | BODY_PART_LEGS_3;
            cmd->rot[0] *= ((ss_anim->current_frame > 3) && (ss_anim->current_frame < 14))?(1.0):(0.0);

            if((cmd->move[1] != 1) || (resp->kill == 1))
            {
                ss_anim->next_state = TR_STATE_LARA_CRAWL_IDLE; // stop
            }
            break;

        case TR_STATE_LARA_CROUCH_TURN_LEFT:
        case TR_STATE_LARA_CROUCH_TURN_RIGHT:
            ent->m_bt.no_fix_body_parts = BODY_PART_HANDS_2 | BODY_PART_HANDS_3 | BODY_PART_LEGS_3;
            cmd->rot[0] *= ((ss_anim->current_frame > 3) && (ss_anim->current_frame < 23))?(0.6):(0.0);

            if((cmd->move[1] == 0) || (resp->kill == 1))
            {
                ss_anim->next_state = TR_STATE_LARA_CROUCH_IDLE;
            }
            break;

            /*
             * CLIMB MONKEY
             */
        case TR_STATE_LARA_MONKEYSWING_IDLE:
            cmd->rot[0] = 0.0;
            ent->m_dirFlag = ENT_STAY;
            ///@FIXME: stick for TR_III+ monkey swing fix... something wrong with anim 150
            if((cmd->action == 1) && (ent->m_moveType != MOVE_MONKEYSWING) && (curr_fc->ceiling_climb) && (curr_fc->ceiling_hit) && (pos[2] + ent->m_bf.bb_max[2] > curr_fc->ceiling_point[2] - 96.0))
            {
                ent->m_moveType = MOVE_MONKEYSWING;
                ent->setAnimation(TR_ANIMATION_LARA_MONKEY_IDLE, 0);
                ss_anim->next_state = TR_STATE_LARA_MONKEYSWING_IDLE;
                pos[2] = ent->m_character->m_heightInfo.ceiling_point[2] - ent->m_bf.bb_max[2];
            }

            if((ent->m_moveType != MOVE_MONKEYSWING) || (cmd->action == 0))
            {
                ent->setAnimation(TR_ANIMATION_LARA_TRY_HANG_VERTICAL, 0);
                ent->m_dirFlag = ENT_STAY;
                ent->m_moveType = MOVE_FREE_FALLING;
            }
            else if(cmd->shift && (cmd->move[1] ==-1))
            {
                ss_anim->next_state = TR_STATE_LARA_MONKEYSWING_LEFT;
            }
            else if(cmd->shift && (cmd->move[1] == 1))
            {
                ss_anim->next_state = TR_STATE_LARA_MONKEYSWING_RIGHT;
            }
            else if(cmd->move[0] == 1)
            {
                ent->m_dirFlag = ENT_MOVE_FORWARD;
                ss_anim->next_state = TR_STATE_LARA_MONKEYSWING_FORWARD;
            }
            else if(cmd->move[1] ==-1)
            {
                ss_anim->next_state = TR_STATE_LARA_MONKEYSWING_TURN_LEFT;
            }
            else if(cmd->move[1] == 1)
            {
                ss_anim->next_state = TR_STATE_LARA_MONKEYSWING_TURN_RIGHT;
            }
            break;

        case TR_STATE_LARA_MONKEYSWING_TURN_LEFT:
            cmd->rot[0] *= 0.5;
            if((ent->m_moveType != MOVE_MONKEYSWING) || (!cmd->action))
            {
                ent->setAnimation(TR_ANIMATION_LARA_TRY_HANG_VERTICAL, 0);
                ent->m_dirFlag = ENT_STAY;
                ent->m_moveType = MOVE_FREE_FALLING;
            }
            else if(cmd->move[1] != -1)
            {
                ss_anim->next_state = TR_STATE_LARA_MONKEYSWING_IDLE;
            }
            break;

        case TR_STATE_LARA_MONKEYSWING_TURN_RIGHT:
            cmd->rot[0] *= 0.5;
            if((ent->m_moveType != MOVE_MONKEYSWING) || (!cmd->action))
            {
                ent->setAnimation(TR_ANIMATION_LARA_TRY_HANG_VERTICAL, 0);
                ent->m_dirFlag = ENT_STAY;
                ent->m_moveType = MOVE_FREE_FALLING;
            }
            else if(cmd->move[1] != 1)
            {
                ss_anim->next_state = TR_STATE_LARA_MONKEYSWING_IDLE;
            }
            break;

        case TR_STATE_LARA_MONKEYSWING_FORWARD:
            cmd->rot[0] *= 0.45;
            ent->m_dirFlag = ENT_MOVE_FORWARD;

            if((ent->m_moveType != MOVE_MONKEYSWING) || (!cmd->action))
            {
                ent->setAnimation(TR_ANIMATION_LARA_TRY_HANG_VERTICAL, 0);
                ent->m_moveType = MOVE_FREE_FALLING;
            }
            else if(cmd->move[0] != 1)
            {
                ss_anim->next_state = TR_STATE_LARA_MONKEYSWING_IDLE;
            }
            break;

        case TR_STATE_LARA_MONKEYSWING_LEFT:
            cmd->rot[0] = 0.0;
            ent->m_dirFlag = ENT_MOVE_LEFT;

            if((ent->m_moveType != MOVE_MONKEYSWING) || (!cmd->action))
            {
                ent->setAnimation(TR_ANIMATION_LARA_TRY_HANG_VERTICAL, 0);
                ent->m_moveType = MOVE_FREE_FALLING;
            }
            else if(cmd->move[0] != 1)
            {
                ss_anim->next_state = TR_STATE_LARA_MONKEYSWING_IDLE;
            }
            break;

        case TR_STATE_LARA_MONKEYSWING_RIGHT:
            cmd->rot[0] = 0.0;
            ent->m_dirFlag = ENT_MOVE_RIGHT;

            if((ent->m_moveType != MOVE_MONKEYSWING) || (!cmd->action))
            {
                ent->setAnimation(TR_ANIMATION_LARA_TRY_HANG_VERTICAL, 0);
                ent->m_moveType = MOVE_FREE_FALLING;
            }
            else if(cmd->move[0] != 1)
            {
                ss_anim->next_state = TR_STATE_LARA_MONKEYSWING_IDLE;
            }
            break;

            /*
             * intermediate animations are processed automatically.
             */
        default:
            cmd->rot[0] = 0.0;
            if((ent->m_moveType == MOVE_MONKEYSWING) || (ent->m_moveType == MOVE_WALLS_CLIMB))
            {
                if(cmd->action == 0)
                {
                    ent->setAnimation(TR_ANIMATION_LARA_START_FREE_FALL, 0);
                    ent->m_dirFlag = ENT_STAY;
                    ent->m_moveType = MOVE_FREE_FALLING;
                }
            }
            break;
    };

    /*
     * additional animations control
     */
    switch(ss_anim->current_animation)
    {
        case TR_ANIMATION_LARA_STAY_JUMP_SIDES:
            ent->m_bt.no_fix_body_parts |= BODY_PART_HEAD;
            break;

        case TR_ANIMATION_LARA_TRY_HANG_SOLID:
        case TR_ANIMATION_LARA_FLY_FORWARD_TRY_HANG:
            if((ent->m_moveType == MOVE_FREE_FALLING) && (ent->m_character->m_command.action) &&
               (ent->m_speed[0] * ent->m_transform.getBasis()[1][0] + ent->m_speed[1] * ent->m_transform.getBasis()[1][1] < 0.0))
            {
                ent->m_speed[0] = -ent->m_speed[0];
                ent->m_speed[1] = -ent->m_speed[1];
            }
            break;
    };

    return 0;
}

/*
 * 187: wall climb up 2 hand
 * 188: wall climb down 2 hand
 * 189: stand mr. Poher
 * 194: 4 point climb to 2 hand climb
 * 201, 202 - right-left wall climb 4 point to 2 point
 * 395 4 point climb down to 2 hand climb // 2 ID
 * 421 - crawl to jump forward-down
 */
<|MERGE_RESOLUTION|>--- conflicted
+++ resolved
@@ -1,3096 +1,3047 @@
-
-#include <cstdlib>
-#include <cstdio>
-
-#include "vmath.h"
-#include "polygon.h"
-#include "engine.h"
-#include "world.h"
-#include "game.h"
-#include "mesh.h"
-#include "entity.h"
-#include "camera.h"
-#include "render.h"
-#include "portal.h"
-#include "system.h"
-#include "script.h"
-#include "console.h"
-#include "anim_state_control.h"
-#include "character_controller.h"
-#include "vt/tr_versions.h"
-#include "resource.h"
-
-/*
- * WALL CLIMB:
- * preframe do {save pos}
- * postframe do {if(out) {load pos; do command;}}
- */
-
-#define LEFT_LEG                    (3)
-#define RIGHT_LEG                   (6)
-
-#define PENETRATION_TEST_OFFSET     (48.0)        ///@TODO: tune it!
-#define WALK_FORWARD_OFFSET         (96.0)        ///@FIXME: find real offset
-#define WALK_BACK_OFFSET            (16.0)
-#define WALK_FORWARD_STEP_UP        (256.0)       // by bone frame bb
-#define RUN_FORWARD_OFFSET          (128.0)       ///@FIXME: find real offset
-#define RUN_FORWARD_STEP_UP         (320.0)       // by bone frame bb
-#define CRAWL_FORWARD_OFFSET        (256.0)
-#define LARA_HANG_WALL_DISTANCE     (128.0 - 24.0)
-#define LARA_HANG_VERTICAL_EPSILON  (64.0)
-#define LARA_HANG_VERTICAL_OFFSET   (12.0)        // in original is 0, in real life hands are little more higher than edge
-#define LARA_TRY_HANG_WALL_OFFSET   (72.0)        // It works more stable than 32 or 128
-#define LARA_HANG_SENSOR_Z          (800.0)       // It works more stable than 1024 (after collision critical fix, of course)
-
-#define OSCILLATE_HANG_USE 0
-
-void ent_stop_traverse(std::shared_ptr<Entity> ent, SSAnimation* ss_anim, int state)
-{
-    if(state == 0x02)
-    {
-        btVector3& v = ent->m_character->m_traversedObject->m_transform.getOrigin();
-        int i = v[0] / TR_METERING_SECTORSIZE;
-        v[0] = i * TR_METERING_SECTORSIZE + 512.0;
-        i = v[1] / TR_METERING_SECTORSIZE;
-        v[1] = i * TR_METERING_SECTORSIZE + 512.0;
-        ent->m_character->m_traversedObject->updateRigidBody(true);
-        ent->m_character->m_traversedObject = NULL;
-        ss_anim->onFrame = NULL;
-    }
-}
-
-void ent_set_on_floor(std::shared_ptr<Entity> ent, SSAnimation* ss_anim, int state)
-{
-    if(state == 0x02)
-    {
-        ent->m_moveType = MOVE_ON_FLOOR;
-        ent->m_transform.getOrigin()[2] = ent->m_character->m_heightInfo.floor_point[2];
-        ent->ghostUpdate();
-        ss_anim->onFrame = NULL;
-    }
-}
-
-void ent_set_turn_fast(std::shared_ptr<Entity> ent, SSAnimation* ss_anim, int state)
-{
-    if(state == 0x02)
-    {
-        ent->m_bf.animations.next_state = TR_STATE_LARA_TURN_FAST;
-        ss_anim->onFrame = NULL;
-    }
-}
-
-void ent_set_on_floor_after_climb(std::shared_ptr<Entity> ent, SSAnimation* ss_anim, int state)
-{
-    AnimationFrame* af = &ss_anim->model->animations[ ss_anim->current_animation ];
-    if(ss_anim->current_frame >= af->frames.size() - 1)
-    {
-        auto move = ent->m_transform * ent->m_bf.bone_tags[0].full_transform.getOrigin();
-        ent->setAnimation(af->next_anim->id, af->next_frame);
-        auto p = ent->m_transform * ent->m_bf.bone_tags[0].full_transform.getOrigin();
-        move -= p;
-        ent->m_transform.getOrigin() += move;
-        ent->m_transform.getOrigin()[2] = ent->m_character->m_climb.point[2];
-        Entity::updateCurrentBoneFrame(&ent->m_bf, &ent->m_transform);
-        ent->updateRigidBody(false);
-        ent->ghostUpdate();
-        ent->m_moveType = MOVE_ON_FLOOR;
-        ss_anim->onFrame = NULL;
-    }
-}
-
-void ent_set_underwater(std::shared_ptr<Entity> ent, SSAnimation* ss_anim, int state)
-{
-    if(state == 0x02)
-    {
-        ent->m_moveType = MOVE_UNDERWATER;
-        ss_anim->onFrame = NULL;
-    }
-}
-
-void ent_set_free_falling(std::shared_ptr<Entity> ent, SSAnimation* ss_anim, int state)
-{
-    if(state == 0x02)
-    {
-        ent->m_moveType = MOVE_FREE_FALLING;
-        ss_anim->onFrame = NULL;
-    }
-}
-
-void ent_set_cmd_slide(std::shared_ptr<Entity> ent, SSAnimation* ss_anim, int state)
-{
-    if(state == 0x02)
-    {
-        ent->m_character->m_response.slide = 0x01;
-        ss_anim->onFrame = NULL;
-    }
-}
-
-void ent_correct_diving_angle(std::shared_ptr<Entity> ent, SSAnimation* ss_anim, int state)
-{
-    if(state == 0x02)
-    {
-        ent->m_angles[1] = -45.0;
-        ent->updateRotation();
-        ss_anim->onFrame = NULL;
-    }
-}
-
-void ent_to_on_water(std::shared_ptr<Entity> ent, SSAnimation* ss_anim, int state)
-{
-    if(state == 0x02)
-    {
-        ent->m_transform.getOrigin()[2] = ent->m_character->m_heightInfo.transition_level;
-        ent->ghostUpdate();
-        ent->m_moveType = MOVE_ON_WATER;
-        ss_anim->onFrame = NULL;
-    }
-}
-
-void ent_climb_out_of_water(std::shared_ptr<Entity> ent, SSAnimation* ss_anim, int state)
-{
-    if(state == 0x02)
-    {
-        const auto& v = ent->m_character->m_climb.point;
-
-        ent->m_transform.getOrigin() = v + ent->m_transform.getBasis()[1] * 48.0;             // temporary stick
-        ent->m_transform.getOrigin()[2] = v[2];
-        ent->ghostUpdate();
-        ss_anim->onFrame = NULL;
-    }
-}
-
-void ent_to_edge_climb(std::shared_ptr<Entity> ent, SSAnimation* ss_anim, int state)
-{
-    if(state == 0x02)
-    {
-        btScalar *v = ent->m_character->m_climb.point;
-
-        ent->m_transform.getOrigin()[0] = v[0] - ent->m_transform.getBasis()[1][0] * ent->m_bf.bb_max[1];
-        ent->m_transform.getOrigin()[1] = v[1] - ent->m_transform.getBasis()[1][1] * ent->m_bf.bb_max[1];
-        ent->m_transform.getOrigin()[2] = v[2] - ent->m_bf.bb_max[2];
-        ent->ghostUpdate();
-        ss_anim->onFrame = NULL;
-    }
-}
-
-void ent_to_monkey_swing(std::shared_ptr<Entity> ent, SSAnimation* ss_anim, int state)
-{
-    if(state == 0x02)
-    {
-        ent->m_moveType = MOVE_MONKEYSWING;
-        ent->m_transform.getOrigin()[2] = ent->m_character->m_heightInfo.ceiling_point[2] - ent->m_bf.bb_max[2];
-        ent->ghostUpdate();
-        ss_anim->onFrame = NULL;
-    }
-}
-
-void ent_crawl_to_climb(std::shared_ptr<Entity> ent, SSAnimation* ss_anim, int state)
-{
-    if(state == 0x02)
-    {
-        CharacterCommand* cmd = &ent->m_character->m_command;
-
-        if(!cmd->action)
-        {
-            ent->setAnimation(TR_ANIMATION_LARA_START_FREE_FALL, 0);
-            ent->m_moveType = MOVE_FREE_FALLING;
-            ent->m_dirFlag = ENT_MOVE_BACKWARD;
-        }
-        else
-        {
-            ent->setAnimation(TR_ANIMATION_LARA_HANG_IDLE, -1);
-        }
-
-        ent->m_bt.no_fix_all = 0x00;
-        ent_to_edge_climb(ent, ss_anim, state);
-        ss_anim->onFrame = NULL;
-    }
-}
-
-/**
- * Current animation != current state - use original TR state concept!
- */
-int State_Control_Lara(std::shared_ptr<Entity> ent, struct SSAnimation *ss_anim)
-{
-    int i;
-    btVector3& pos = ent->m_transform.getOrigin();
-    btScalar t;
-    btVector3 global_offset, move;
-    ClimbInfo *climb = &ent->m_character->m_climb;
-    CharacterCommand* cmd = &ent->m_character->m_command;
-    CharacterResponse* resp = &ent->m_character->m_response;
-
-    HeightInfo next_fc, *curr_fc;
-    curr_fc = &ent->m_character->m_heightInfo;
-    next_fc.sp = curr_fc->sp;
-    next_fc.cb = ent->m_character->m_rayCb;
-    next_fc.cb->m_closestHitFraction = 1.0;
-    next_fc.cb->m_collisionObject = NULL;
-    next_fc.ccb = ent->m_character->m_convexCb;
-    next_fc.ccb->m_closestHitFraction = 1.0;
-    next_fc.ccb->m_hitCollisionObject = NULL;
-    ent->m_bt.no_fix_body_parts = 0x00000000;
-
-    ss_anim->anim_flags = ANIM_NORMAL_CONTROL;
-    Character_UpdateCurrentHeight(ent);
-
-    int8_t low_vertical_space = (curr_fc->floor_hit && curr_fc->ceiling_hit && (curr_fc->ceiling_point[2] - curr_fc->floor_point[2] < ent->m_character->m_height - LARA_HANG_VERTICAL_EPSILON));
-    int8_t last_frame = ss_anim->model->animations[ss_anim->current_animation].frames.size() <= ss_anim->current_frame + 1;
-
-    if(resp->kill == 1)   // Stop any music, if Lara is dead.
-    {
-        Audio_EndStreams(TR_AUDIO_STREAM_TYPE_ONESHOT);
-        Audio_EndStreams(TR_AUDIO_STREAM_TYPE_CHAT);
-    }
-
- /*
- * - On floor animations
- * - Climbing animations
- * - Landing animations
- * - Free fall animations
- * - Water animations
- */
-    switch(ss_anim->last_state)
-    {
-        /*
-         * Base onfloor animations
-         */
-        case TR_STATE_LARA_STOP:
-            // Reset directional flag only on intermediate animation!
-
-            if(ss_anim->current_animation == TR_ANIMATION_LARA_STAY_SOLID)
-            {
-                ent->m_dirFlag = ENT_STAY;
-            }
-
-            cmd->rot[0] = 0;
-            cmd->crouch |= low_vertical_space;
-            Character_Lean(ent, cmd, 0.0);
-
-            if( (climb->can_hang &&
-                (climb->next_z_space >= ent->m_character->m_height - LARA_HANG_VERTICAL_EPSILON) &&
-                (ent->m_moveType == MOVE_CLIMBING)) ||
-                (ss_anim->current_animation == TR_ANIMATION_LARA_STAY_SOLID) )
-            {
-                ent->m_moveType = MOVE_ON_FLOOR;
-            }
-
-            if(ent->m_moveType == MOVE_ON_FLOOR)
-            {
-                ent->m_bt.no_fix_body_parts = BODY_PART_LEGS_2 | BODY_PART_LEGS_3;
-            }
-
-            if(ent->m_moveType == MOVE_FREE_FALLING)
-            {
-                ent->setAnimation(TR_ANIMATION_LARA_START_FREE_FALL, 0);
-                ent->m_dirFlag = ENT_STAY;
-            }
-            else if(resp->kill == 1)
-            {
-                ss_anim->next_state = TR_STATE_LARA_DEATH;
-            }
-            else if(resp->slide == CHARACTER_SLIDE_FRONT)
-            {
-                Audio_Send(TR_AUDIO_SOUND_LANDING, TR_AUDIO_EMITTER_ENTITY, ent->m_id);
-
-                if(cmd->jump)
-                {
-                    ent->m_dirFlag = ENT_MOVE_FORWARD;
-                    ent->setAnimation(TR_ANIMATION_LARA_JUMP_FORWARD_BEGIN, 0);
-                }
-                else
-                {
-                    ent->setAnimation(TR_ANIMATION_LARA_SLIDE_FORWARD, 0);
-                }
-            }
-            else if(resp->slide == CHARACTER_SLIDE_BACK)
-            {
-                if(cmd->jump)
-                {
-                    ent->m_dirFlag = ENT_MOVE_BACKWARD;
-                    ent->setAnimation(TR_ANIMATION_LARA_JUMP_BACK_BEGIN, 0);
-                    Audio_Send(TR_AUDIO_SOUND_LANDING, TR_AUDIO_EMITTER_ENTITY, ent->m_id);
-                }
-                else
-                {
-                    ent->setAnimation(TR_ANIMATION_LARA_START_SLIDE_BACKWARD, 0);
-                }
-            }
-            else if(cmd->jump)
-            {
-                if(!curr_fc->quicksand)
-                    ss_anim->next_state = TR_STATE_LARA_JUMP_PREPARE;       // jump sideways
-            }
-            else if(cmd->roll)
-            {
-                if(!curr_fc->quicksand && ss_anim->current_animation != TR_ANIMATION_LARA_CLIMB_2CLICK)
-                {
-                    ent->m_dirFlag = ENT_MOVE_FORWARD;
-                    ent->setAnimation(TR_ANIMATION_LARA_ROLL_BEGIN, 0);
-                }
-            }
-            else if(cmd->crouch)
-            {
-                if(!curr_fc->quicksand)
-                    ss_anim->next_state = TR_STATE_LARA_CROUCH_IDLE;
-            }
-            else if(cmd->action && Character_FindTraverse(ent))
-            {
-                ss_anim->next_state = TR_STATE_LARA_PUSHABLE_GRAB;
-                if(ent->m_transform.getBasis()[1].x() > 0.9)
-                {
-                    t = -ent->m_character->m_traversedObject->m_bf.bb_min[0] + 72.0;
-                }
-                else if(ent->m_transform.getBasis()[1].x() < -0.9)
-                {
-                    t = ent->m_character->m_traversedObject->m_bf.bb_max[0] + 72.0;
-                }
-                else if(ent->m_transform.getBasis()[1].y() > 0.9)
-                {
-                    t = -ent->m_character->m_traversedObject->m_bf.bb_min[1] + 72.0;
-                }
-                else if(ent->m_transform.getBasis()[1].y() < -0.9)
-                {
-                    t = ent->m_character->m_traversedObject->m_bf.bb_max[1] + 72.0;
-                }
-                else
-                {
-                    t = 512.0 + 72.0;                                           ///@PARANOID
-                }
-                const btVector3& v = ent->m_character->m_traversedObject->m_transform.getOrigin();
-                pos[0] = v[0] - ent->m_transform.getBasis()[1].x() * t;
-                pos[1] = v[1] - ent->m_transform.getBasis()[1].y() * t;
-            }
-            else if(cmd->move[0] == 1)
-            {
-                if(cmd->shift)
-                {
-                    move = ent->m_transform.getBasis()[1] * PENETRATION_TEST_OFFSET;
-                    global_offset = ent->m_transform.getBasis()[1] * WALK_FORWARD_OFFSET;
-                    global_offset[2] += ent->m_bf.bb_max[2];
-                    global_offset += pos;
-                    Character_GetHeightInfo(global_offset, &next_fc);
-<<<<<<< HEAD
-                    if(((ent->checkNextPenetration(move) == 0) || (ent->m_character->m_response.horizontal_collide == 0x00)) &&
-                       (next_fc.floor_hit && (next_fc.floor_point[2] > pos[2] - ent->m_character->m_maxStepUpHeight) && (next_fc.floor_point[2] <= pos[2] + ent->m_character->m_maxStepUpHeight)))
-=======
-                    if(((Entity_CheckNextPenetration(ent, move) == 0) || (resp->horizontal_collide == 0x00)) &&
-                       (next_fc.floor_hit && (next_fc.floor_point.m_floats[2] > pos[2] - ent->character->max_step_up_height) && (next_fc.floor_point.m_floats[2] <= pos[2] + ent->character->max_step_up_height)))
->>>>>>> 93c0469e
-                    {
-                        ent->m_moveType = MOVE_ON_FLOOR;
-                        ent->m_dirFlag = ENT_MOVE_FORWARD;
-                        if((curr_fc->water || curr_fc->quicksand) && curr_fc->floor_hit && (curr_fc->transition_level - curr_fc->floor_point[2] > ent->m_character->m_wadeDepth))
-                        {
-                            ss_anim->next_state = TR_STATE_LARA_WADE_FORWARD;
-                        }
-                        else
-                        {
-                            ss_anim->next_state = TR_STATE_LARA_WALK_FORWARD;
-                        }
-                    }
-                }       // end IF CMD->SHIFT
-                else
-                {
-                    move = ent->m_transform.getBasis()[1] * PENETRATION_TEST_OFFSET;
-                    global_offset = ent->m_transform.getBasis()[1] * RUN_FORWARD_OFFSET;
-                    global_offset[2] += ent->m_bf.bb_max[2];
-                    Character_CheckNextStep(ent, global_offset, &next_fc);
-<<<<<<< HEAD
-                    if(((ent->checkNextPenetration(move) == 0) || (ent->m_character->m_response.horizontal_collide == 0x00)) && (!Character_HasStopSlant(ent, &next_fc)))
-=======
-                    if(((Entity_CheckNextPenetration(ent, move) == 0) || (resp->horizontal_collide == 0x00)) && (!Character_HasStopSlant(ent, &next_fc)))
->>>>>>> 93c0469e
-                    {
-                        ent->m_moveType = MOVE_ON_FLOOR;
-                        ent->m_dirFlag = ENT_MOVE_FORWARD;
-                        if((curr_fc->water || curr_fc->quicksand) && curr_fc->floor_hit && (curr_fc->transition_level - curr_fc->floor_point[2] > ent->m_character->m_wadeDepth))
-                        {
-                            ss_anim->next_state = TR_STATE_LARA_WADE_FORWARD;
-                        }
-                        else
-                        {
-                            ss_anim->next_state = TR_STATE_LARA_RUN_FORWARD;
-                        }
-                    }
-                }
-
-                if( (cmd->action) &&
-                    ((ss_anim->current_animation == TR_ANIMATION_LARA_STAY_IDLE)        ||
-                     (ss_anim->current_animation == TR_ANIMATION_LARA_STAY_SOLID)       ||
-                     (ss_anim->current_animation == TR_ANIMATION_LARA_WALL_SMASH_LEFT)  ||
-                     (ss_anim->current_animation == TR_ANIMATION_LARA_WALL_SMASH_RIGHT)) )
-                {
-                    t = ent->m_character->m_forvardSize + LARA_TRY_HANG_WALL_OFFSET;
-                    global_offset = ent->m_transform.getBasis()[1] * t;
-
-                    global_offset[2] += 0.5 * DEFAULT_CLIMB_UP_HEIGHT;
-                    *climb = Character_CheckClimbability(ent, global_offset, &next_fc, 0.5 * DEFAULT_CLIMB_UP_HEIGHT);
-                    if(  climb->edge_hit                                                                &&
-                        (climb->next_z_space >= ent->m_character->m_height - LARA_HANG_VERTICAL_EPSILON)    &&
-                        (pos[2] + ent->m_character->m_maxStepUpHeight < next_fc.floor_point[2])          &&
-                        (pos[2] + 2944.0 >= next_fc.floor_point[2])                                     &&
-                        (next_fc.floor_normale[2] >= ent->m_character->m_criticalSlantZComponent)  ) // trying to climb on
-                    {
-                        if(pos[2] + 640.0 >= next_fc.floor_point[2])
-                        {
-                            ent->m_angles[0] = climb->edge_z_ang;
-                            pos[2] = next_fc.floor_point[2] - 512.0;
-                            climb->point = next_fc.floor_point;
-                            ent->setAnimation(TR_ANIMATION_LARA_CLIMB_2CLICK, 0);
-                            ent->m_bt.no_fix_all = 0x01;
-                            ss_anim->onFrame = ent_set_on_floor_after_climb;
-                            break;
-                        }
-                        else if(pos[2] + 896.0 >= next_fc.floor_point[2])
-                        {
-                            ent->m_angles[0] = climb->edge_z_ang;
-                            pos[2] = next_fc.floor_point[2] - 768.0;
-                            climb->point = next_fc.floor_point;
-                            ent->setAnimation(TR_ANIMATION_LARA_CLIMB_3CLICK, 0);
-                            ent->m_bt.no_fix_all = 0x01;
-                            ss_anim->onFrame = ent_set_on_floor_after_climb;
-                            break;
-                        }
-                    }   // end IF MOVE_LITTLE_CLIMBING
-
-                    global_offset[2] += 0.5 * DEFAULT_CLIMB_UP_HEIGHT;
-                    *climb = Character_CheckClimbability(ent, global_offset, &next_fc, DEFAULT_CLIMB_UP_HEIGHT);
-                    if(  climb->edge_hit                                                                &&
-                        (climb->next_z_space >= ent->m_character->m_height - LARA_HANG_VERTICAL_EPSILON)    &&
-                        (pos[2] + ent->m_character->m_maxStepUpHeight < next_fc.floor_point[2])          &&
-                        (pos[2] + 2944.0 >= next_fc.floor_point[2])                                     &&
-                        (next_fc.floor_normale[2] >= ent->m_character->m_criticalSlantZComponent)  ) // trying to climb on
-                    {
-                        if(pos[2] + 1920.0 >= next_fc.floor_point[2])
-                        {
-                            ss_anim->next_state = TR_STATE_LARA_JUMP_UP;
-                            break;
-                        }
-                    }   // end IF MOVE_BIG_CLIMBING
-
-                    *climb = Character_CheckWallsClimbability(ent);
-                    if(climb->wall_hit)
-                    {
-                        ss_anim->next_state = TR_STATE_LARA_JUMP_UP;
-                        break;
-                    }
-                }
-            }       // end CMD->MOVE FORWARD
-            else if(cmd->move[0] == -1)
-            {
-                if(cmd->shift)
-                {
-<<<<<<< HEAD
-                    move = ent->m_transform.getBasis()[1] * -PENETRATION_TEST_OFFSET;
-                    if((ent->checkNextPenetration(move) == 0) || (ent->m_character->m_response.horizontal_collide == 0x00))
-=======
-                    vec3_mul_scalar(move, ent->transform + 4, -PENETRATION_TEST_OFFSET);
-                    if((Entity_CheckNextPenetration(ent, move) == 0) || (resp->horizontal_collide == 0x00))
->>>>>>> 93c0469e
-                    {
-                        global_offset = ent->m_transform.getBasis()[1] * -WALK_BACK_OFFSET;
-                        global_offset[2] += ent->m_bf.bb_max[2];
-                        global_offset += pos;
-                        Character_GetHeightInfo(global_offset, &next_fc);
-                        if((next_fc.floor_hit && (next_fc.floor_point[2] > pos[2] - ent->m_character->m_maxStepUpHeight) && (next_fc.floor_point[2] <= pos[2] + ent->m_character->m_maxStepUpHeight)))
-                        {
-                            ent->m_dirFlag = ENT_MOVE_BACKWARD;
-                            ss_anim->next_state = TR_STATE_LARA_WALK_BACK;
-                        }
-                    }
-                }
-                else    // RUN BACK
-                {
-<<<<<<< HEAD
-                    move = ent->m_transform.getBasis()[1] * -PENETRATION_TEST_OFFSET;
-                    if((ent->checkNextPenetration(move) == 0) || (ent->m_character->m_response.horizontal_collide == 0x00))
-=======
-                    vec3_mul_scalar(move, ent->transform + 4, - PENETRATION_TEST_OFFSET);
-                    if((Entity_CheckNextPenetration(ent, move) == 0) || (resp->horizontal_collide == 0x00))
->>>>>>> 93c0469e
-                    {
-                        ent->m_dirFlag = ENT_MOVE_BACKWARD;
-                        if((curr_fc->water || curr_fc->quicksand) && curr_fc->floor_hit && (curr_fc->transition_level - curr_fc->floor_point[2] > ent->m_character->m_wadeDepth))
-                        {
-                            ss_anim->next_state = TR_STATE_LARA_WALK_BACK;
-                        }
-                        else
-                        {
-                            ss_anim->next_state = TR_STATE_LARA_RUN_BACK;
-                        }
-                    }
-                }
-            }       // end CMD->MOVE BACK
-            else if(cmd->move[1] == 1)
-            {
-                if(cmd->shift)
-                {
-<<<<<<< HEAD
-                    move = ent->m_transform.getBasis()[0] * PENETRATION_TEST_OFFSET;
-                    if((ent->checkNextPenetration(move) == 0) || (ent->m_character->m_response.horizontal_collide == 0x00))
-=======
-                    vec3_mul_scalar(move, ent->transform + 0, PENETRATION_TEST_OFFSET);
-                    if((Entity_CheckNextPenetration(ent, move) == 0) || (resp->horizontal_collide == 0x00))
->>>>>>> 93c0469e
-                    {
-                        global_offset = ent->m_transform.getBasis()[0] * RUN_FORWARD_OFFSET;
-                        global_offset[2] += ent->m_bf.bb_max[2];
-                        i = Character_CheckNextStep(ent, global_offset, &next_fc);
-                        if((resp->horizontal_collide == 0) && (i >= CHARACTER_STEP_DOWN_LITTLE && i <= CHARACTER_STEP_UP_LITTLE))
-                        {
-                            cmd->rot[0] = 0.0;
-                            ent->m_dirFlag = ENT_MOVE_RIGHT;
-                            ss_anim->next_state = TR_STATE_LARA_WALK_RIGHT;
-                        }
-                    }
-                }       //end IF CMD->SHIFT
-                else
-                {
-                    ss_anim->next_state = TR_STATE_LARA_TURN_RIGHT_SLOW;
-                }
-            }       // end MOVE RIGHT
-            else if(cmd->move[1] == -1)
-            {
-                if(cmd->shift)
-                {
-<<<<<<< HEAD
-                    move = ent->m_transform.getBasis()[0] * -PENETRATION_TEST_OFFSET;
-                    if((ent->checkNextPenetration(move) == 0) || (ent->m_character->m_response.horizontal_collide == 0x00))
-=======
-                    vec3_mul_scalar(move, ent->transform + 0, -PENETRATION_TEST_OFFSET);
-                    if((Entity_CheckNextPenetration(ent, move) == 0) || (resp->horizontal_collide == 0x00))
->>>>>>> 93c0469e
-                    {
-                        global_offset = ent->m_transform.getBasis()[0] * -RUN_FORWARD_OFFSET;
-                        global_offset[2] += ent->m_bf.bb_max[2];
-                        i = Character_CheckNextStep(ent, global_offset, &next_fc);
-                        if((resp->horizontal_collide == 0) && (i >= CHARACTER_STEP_DOWN_LITTLE && i <= CHARACTER_STEP_UP_LITTLE))
-                        {
-                            cmd->rot[0] = 0.0;
-                            ent->m_dirFlag = ENT_MOVE_LEFT;
-                            ss_anim->next_state = TR_STATE_LARA_WALK_LEFT;
-                        }
-                    }
-                }       //end IF CMD->SHIFT
-                else
-                {
-                    ss_anim->next_state = TR_STATE_LARA_TURN_LEFT_SLOW;
-                }
-            }       // end MOVE LEFT
-            break;
-
-        case TR_STATE_LARA_JUMP_PREPARE:
-            cmd->rot[0] = 0;
-            Character_Lean(ent, cmd, 0.0);
-
-            if(resp->slide == CHARACTER_SLIDE_BACK)      // Slide checking is only for jumps direction correction!
-            {
-                ent->setAnimation(TR_ANIMATION_LARA_JUMP_BACK_BEGIN, 0);
-                cmd->move[0] = -1;
-            }
-            else if(resp->slide == CHARACTER_SLIDE_FRONT)
-            {
-                ent->setAnimation(TR_ANIMATION_LARA_JUMP_FORWARD_BEGIN, 0);
-                cmd->move[0] = 1;
-            }
-            if((curr_fc->water || curr_fc->quicksand) && curr_fc->floor_hit && (curr_fc->transition_level - curr_fc->floor_point[2] > ent->m_character->m_wadeDepth))
-            {
-                //Stay, directional jumps are not allowed whilst in wade depth
-            }
-            else if(cmd->move[0] == 1)
-            {
-                ent->m_dirFlag = ENT_MOVE_FORWARD;
-                move = ent->m_transform.getBasis()[1] * PENETRATION_TEST_OFFSET;
-                if(ent->checkNextPenetration(move) == 0)
-                {
-                    ss_anim->next_state = TR_STATE_LARA_JUMP_FORWARD;           // jump forward
-                }
-            }
-            else if(cmd->move[0] ==-1)
-            {
-                ent->m_dirFlag = ENT_MOVE_BACKWARD;
-                move = ent->m_transform.getBasis()[1] * -PENETRATION_TEST_OFFSET;
-                if(ent->checkNextPenetration(move) == 0)
-                {
-                    ss_anim->next_state = TR_STATE_LARA_JUMP_BACK;              // jump backward
-                }
-            }
-            else if(cmd->move[1] == 1)
-            {
-                ent->m_dirFlag = ENT_MOVE_RIGHT;
-                move = ent->m_transform.getBasis()[0] * PENETRATION_TEST_OFFSET;
-                if(ent->checkNextPenetration(move) == 0)
-                {
-                    ss_anim->next_state = TR_STATE_LARA_JUMP_LEFT;              // jump right
-                }
-            }
-            else if(cmd->move[1] ==-1)
-            {
-                ent->m_dirFlag = ENT_MOVE_LEFT;
-                move = ent->m_transform.getBasis()[0] * -PENETRATION_TEST_OFFSET;
-                if(ent->checkNextPenetration(move) == 0)
-                {
-                    ss_anim->next_state = TR_STATE_LARA_JUMP_RIGHT;             // jump left
-                }
-            }
-            break;
-
-        case TR_STATE_LARA_JUMP_BACK:
-            cmd->rot[0] = 0.0;
-            if(resp->vertical_collide & 0x01 || ent->m_moveType == MOVE_ON_FLOOR)
-            {
-                if(curr_fc->quicksand)
-                {
-                    ent->setAnimation(TR_ANIMATION_LARA_STAY_IDLE, 0);
-                }
-                else
-                {
-                    ss_anim->next_state = TR_STATE_LARA_STOP;       // landing
-                }
-            }
-            else if(resp->horizontal_collide & 0x01)
-            {
-                Controls_JoyRumble(200.0, 200);
-                ent->setAnimation(TR_ANIMATION_LARA_SMASH_JUMP, 0);
-                ent->m_dirFlag = ENT_MOVE_FORWARD;
-                ent->updateCurrentSpeed(true);
-            }
-            else if((ent->m_moveType == MOVE_UNDERWATER) || (ent->m_speed[2] <= -FREE_FALL_SPEED_2))
-            {
-                ss_anim->next_state = TR_STATE_LARA_FREEFALL;                   // free falling
-            }
-            else if(cmd->roll)
-            {
-                ss_anim->next_state = TR_STATE_LARA_JUMP_ROLL;
-            }
-            break;
-
-        case TR_STATE_LARA_JUMP_LEFT:
-            cmd->rot[0] = 0.0;
-            if(resp->vertical_collide & 0x01 || ent->m_moveType == MOVE_ON_FLOOR)
-            {
-                if(curr_fc->quicksand)
-                {
-                    ent->setAnimation(TR_ANIMATION_LARA_STAY_IDLE, 0);
-                }
-                else
-                {
-                    ss_anim->next_state = TR_STATE_LARA_STOP;       // landing
-                }
-            }
-            else if(resp->horizontal_collide & 0x01)
-            {
-                Controls_JoyRumble(200.0, 200);
-                ent->setAnimation(TR_ANIMATION_LARA_SMASH_JUMP, 0);
-                ent->m_dirFlag = ENT_MOVE_RIGHT;
-                ent->updateCurrentSpeed(true);
-            }
-            else
-            {
-                ss_anim->next_state = TR_STATE_LARA_FREEFALL;
-            }
-            break;
-
-        case TR_STATE_LARA_JUMP_RIGHT:
-            cmd->rot[0] = 0.0;
-            if(resp->vertical_collide & 0x01 || ent->m_moveType == MOVE_ON_FLOOR)
-            {
-                if(curr_fc->quicksand)
-                {
-                    ent->setAnimation(TR_ANIMATION_LARA_STAY_IDLE, 0);
-                }
-                else
-                {
-                    ss_anim->next_state = TR_STATE_LARA_STOP;       // landing
-                }
-            }
-            else if(resp->horizontal_collide & 0x01)
-            {
-                Controls_JoyRumble(200.0, 200);
-                ent->setAnimation(TR_ANIMATION_LARA_SMASH_JUMP, 0);
-                ent->m_dirFlag = ENT_MOVE_LEFT;
-                ent->updateCurrentSpeed(true);
-            }
-            else
-            {
-                ss_anim->next_state = TR_STATE_LARA_FREEFALL;
-            }
-            break;
-
-        case TR_STATE_LARA_RUN_BACK:
-            ent->m_dirFlag = ENT_MOVE_BACKWARD;
-
-            if(ent->m_moveType == MOVE_FREE_FALLING)
-            {
-                ent->m_dirFlag = ENT_MOVE_FORWARD;
-                ent->setAnimation(TR_ANIMATION_LARA_FREE_FALL_BACK, 0);
-            }
-            else if(resp->horizontal_collide & 0x01)
-            {
-                ent->setAnimation(TR_ANIMATION_LARA_CLIMB_2CLICK_END, 0);
-            }
-            break;
-
-
-        case TR_STATE_LARA_TURN_LEFT_SLOW:
-        case TR_STATE_LARA_TURN_RIGHT_SLOW:
-            cmd->rot[0] *= 0.7;
-            ent->m_dirFlag = ENT_STAY;
-            Character_Lean(ent, cmd, 0.0);
-            ent->m_bt.no_fix_body_parts = BODY_PART_LEGS_2 | BODY_PART_LEGS_3;
-
-            if(cmd->move[0] == 1)
-            {
-                int substance_state = ent->getSubstanceState();
-                if((substance_state == ENTITY_SUBSTANCE_NONE) ||
-                   (substance_state == ENTITY_SUBSTANCE_WATER_SHALLOW))
-                {
-                    if(cmd->shift == 1)
-                    {
-                        ss_anim->next_state = TR_STATE_LARA_WALK_FORWARD;
-                        ent->m_dirFlag = ENT_MOVE_FORWARD;
-                    }
-                    else
-                    {
-                        ss_anim->next_state = TR_STATE_LARA_RUN_FORWARD;
-                        ent->m_dirFlag = ENT_MOVE_FORWARD;
-                    }
-                }
-                else
-                {
-                    ss_anim->next_state = TR_STATE_LARA_WADE_FORWARD;
-                    ent->m_dirFlag = ENT_MOVE_FORWARD;
-                }
-
-            }
-            else if(((ss_anim->last_state == TR_STATE_LARA_TURN_LEFT_SLOW ) && (cmd->move[1] == -1)) ||
-                    ((ss_anim->last_state == TR_STATE_LARA_TURN_RIGHT_SLOW) && (cmd->move[1] ==  1))  )
-            {
-                int substance_state = ent->getSubstanceState();
-                if((last_frame) &&
-                   (substance_state != ENTITY_SUBSTANCE_WATER_WADE) &&
-                   (substance_state != ENTITY_SUBSTANCE_QUICKSAND_CONSUMED) &&
-                   (substance_state != ENTITY_SUBSTANCE_QUICKSAND_SHALLOW))
-                 {
-                     ss_anim->next_state = TR_STATE_LARA_TURN_FAST;
-                 }
-            }
-            else
-            {
-                ss_anim->next_state = TR_STATE_LARA_STOP;
-            }
-            break;
-
-        case TR_STATE_LARA_TURN_FAST:
-            // 65 - wade
-            ent->m_dirFlag = ENT_STAY;
-            ent->m_bt.no_fix_body_parts = BODY_PART_LEGS_2 | BODY_PART_LEGS_3;
-            Character_Lean(ent, cmd, 0.0);
-
-            if(ent->m_moveType == MOVE_FREE_FALLING)
-            {
-                ent->setAnimation(TR_ANIMATION_LARA_START_FREE_FALL, 0);
-            }
-            else if(cmd->move[0] == 1 && cmd->jump == 0 && cmd->crouch == 0 && cmd->shift == 1)
-            {
-                ss_anim->next_state = TR_STATE_LARA_WALK_FORWARD;
-                ent->m_dirFlag = ENT_MOVE_FORWARD;
-            }
-            else if(cmd->move[0] == 1 && cmd->jump == 0 && cmd->crouch == 0 && cmd->shift == 0)
-            {
-                ss_anim->next_state = TR_STATE_LARA_RUN_FORWARD;
-                ent->m_dirFlag = ENT_MOVE_FORWARD;
-            }
-            else if(cmd->move[1] == 0)
-            {
-                ss_anim->next_state = TR_STATE_LARA_STOP;
-            }
-            break;
-
-            /*
-             * RUN AND WALK animations section
-             */
-        case TR_STATE_LARA_RUN_FORWARD:
-            global_offset = ent->m_transform.getBasis()[1] * RUN_FORWARD_OFFSET;
-            global_offset[2] += ent->m_bf.bb_max[2];
-            i = Character_CheckNextStep(ent, global_offset, &next_fc);
-            ent->m_dirFlag = ENT_MOVE_FORWARD;
-            cmd->crouch |= low_vertical_space;
-
-            if(ent->m_moveType == MOVE_ON_FLOOR)
-            {
-                ent->m_bt.no_fix_body_parts = BODY_PART_HANDS | BODY_PART_LEGS;;
-            }
-            Character_Lean(ent, cmd, 6.0);
-
-            if(ent->m_moveType == MOVE_FREE_FALLING)
-            {
-                ent->setAnimation(TR_ANIMATION_LARA_FREE_FALL_FORWARD, 0);
-            }
-            else if(resp->kill == 1)
-            {
-                ss_anim->next_state = TR_STATE_LARA_DEATH;
-            }
-            else if(resp->slide == CHARACTER_SLIDE_FRONT)
-            {
-                ent->setAnimation(TR_ANIMATION_LARA_SLIDE_FORWARD, 0);
-            }
-            else if(resp->slide == CHARACTER_SLIDE_BACK)
-            {
-                ent->setAnimation(TR_ANIMATION_LARA_START_SLIDE_BACKWARD, 0);
-                ent->m_dirFlag = ENT_MOVE_BACKWARD;
-            }
-            else if(Character_HasStopSlant(ent, &next_fc))
-            {
-                ent->m_dirFlag = ENT_STAY;
-                ent->setAnimation(TR_ANIMATION_LARA_STAY_IDLE, 0);
-            }
-            else if(cmd->crouch == 1)
-            {
-                ss_anim->next_state = TR_STATE_LARA_CROUCH_IDLE;
-            }
-            else if((cmd->move[0] == 1) && (cmd->crouch == 0) && (next_fc.floor_normale[2] >= ent->m_character->m_criticalSlantZComponent) && (i == CHARACTER_STEP_UP_BIG))
-            {
-                ent->m_dirFlag = ENT_STAY;
-                i = ent->getAnimDispatchCase(2);                         // MOST CORRECT STATECHANGE!!!
-                if(i == 0)
-                {
-                    ent->setAnimation(TR_ANIMATION_LARA_RUN_UP_STEP_RIGHT, 0);
-                    pos[2] = next_fc.floor_point[2];
-                    ent->m_dirFlag = ENT_MOVE_FORWARD;
-                }
-                else //if(i == 1)
-                {
-                    ent->setAnimation(TR_ANIMATION_LARA_RUN_UP_STEP_LEFT, 0);
-                    pos[2] = next_fc.floor_point[2];
-                    ent->m_dirFlag = ENT_MOVE_FORWARD;
-                }
-            }
-            else if(resp->horizontal_collide & 0x01)
-            {
-                global_offset = ent->m_transform.getBasis()[1] * RUN_FORWARD_OFFSET;
-                global_offset[2] += 1024.0;
-                if(ss_anim->current_animation == TR_ANIMATION_LARA_STAY_TO_RUN)
-                {
-                    ent->setAnimation(TR_ANIMATION_LARA_STAY_IDLE, 0);
-                }
-                else
-                {
-                    Controls_JoyRumble(200.0, 200);
-
-                    if(cmd->move[0] == 1)
-                    {
-                        i = ent->getAnimDispatchCase(2);
-                        if(i == 1)
-                        {
-                            ent->setAnimation(TR_ANIMATION_LARA_WALL_SMASH_LEFT, 0);
-                        }
-                        else
-                        {
-                            ent->setAnimation(TR_ANIMATION_LARA_WALL_SMASH_RIGHT, 0);
-                        }
-                    }
-                    else
-                    {
-                        ent->setAnimation(TR_ANIMATION_LARA_STAY_SOLID, 0);
-                    }
-                }
-                ent->updateCurrentSpeed(false);
-            }
-            else if(cmd->move[0] == 1)                                          // If we continue running...
-            {
-                if((curr_fc->water || curr_fc->quicksand) && curr_fc->floor_hit && (curr_fc->transition_level - curr_fc->floor_point[2] > ent->m_character->m_wadeDepth))
-                {
-                    ss_anim->next_state = TR_STATE_LARA_WADE_FORWARD;
-                }
-                else if(cmd->shift == 1)
-                {
-                    ss_anim->next_state = TR_STATE_LARA_WALK_FORWARD;
-                }
-                else if((cmd->jump == 1) && (ss_anim->last_animation != TR_ANIMATION_LARA_STAY_TO_RUN))
-                {
-                    ss_anim->next_state = TR_STATE_LARA_JUMP_FORWARD;
-                }
-                else if(cmd->roll == 1)
-                {
-                    ent->m_dirFlag = ENT_MOVE_FORWARD;
-                    ent->setAnimation(TR_ANIMATION_LARA_ROLL_BEGIN, 0);
-                }
-                else if(cmd->sprint == 1)
-                {
-                    ss_anim->next_state = TR_STATE_LARA_SPRINT;
-                }
-            }
-            else
-            {
-                ss_anim->next_state = TR_STATE_LARA_STOP;
-            }
-            break;
-
-        case TR_STATE_LARA_SPRINT:
-            global_offset = ent->m_transform.getBasis()[1] * RUN_FORWARD_OFFSET;
-            Character_Lean(ent, cmd, 12.0);
-            global_offset[2] += ent->m_bf.bb_max[2];
-            i = Character_CheckNextStep(ent, global_offset, &next_fc);
-            cmd->crouch |= low_vertical_space;
-
-            if(ent->m_moveType == MOVE_ON_FLOOR)
-            {
-                ent->m_bt.no_fix_body_parts = BODY_PART_LEGS_1 | BODY_PART_LEGS_2 | BODY_PART_LEGS_3;
-            }
-
-            if(!Character_GetParam(ent, PARAM_STAMINA))
-            {
-                ss_anim->next_state = TR_STATE_LARA_RUN_FORWARD;
-            }
-            else if(ent->m_moveType == MOVE_FREE_FALLING)
-            {
-                ent->setAnimation(TR_ANIMATION_LARA_FREE_FALL_FORWARD, 0);
-            }
-            else if(resp->kill == 1)
-            {
-                ss_anim->next_state = TR_STATE_LARA_RUN_FORWARD;    // Normal run then die
-            }
-            else if(resp->slide == CHARACTER_SLIDE_FRONT)
-            {
-                ent->setAnimation(TR_ANIMATION_LARA_SLIDE_FORWARD, 0);
-            }
-            else if(resp->slide == CHARACTER_SLIDE_BACK)
-            {
-                ent->setAnimation(TR_ANIMATION_LARA_START_SLIDE_BACKWARD, 0);
-            }
-            else if((next_fc.floor_normale[2] < ent->m_character->m_criticalSlantZComponent) && (i > CHARACTER_STEP_HORIZONTAL))
-            {
-                ent->m_currentSpeed = 0.0;
-                ent->setAnimation(TR_ANIMATION_LARA_STAY_IDLE, 0);       ///@FIXME: maybe RUN_TO_STAY
-            }
-            else if((next_fc.floor_normale[2] >= ent->m_character->m_criticalSlantZComponent) && (i == CHARACTER_STEP_UP_BIG))
-            {
-                ss_anim->next_state = TR_STATE_LARA_RUN_FORWARD;     // Interrupt sprint
-            }
-            else if(resp->horizontal_collide & 0x01)
-            {
-                Controls_JoyRumble(200.0, 200);
-
-                i = ent->getAnimDispatchCase(2);                         // tested!
-                if(i == 1)
-                {
-                    ent->setAnimation(TR_ANIMATION_LARA_WALL_SMASH_LEFT, 0);
-                }
-                else if(i == 0)
-                {
-                    ent->setAnimation(TR_ANIMATION_LARA_WALL_SMASH_RIGHT, 0);
-                }
-                ent->updateCurrentSpeed(false);
-            }
-            else if(cmd->sprint == 0)
-            {
-                if(cmd->move[0] == 1)
-                {
-                    ss_anim->next_state = TR_STATE_LARA_RUN_FORWARD;
-                }
-                else
-                {
-                    ss_anim->next_state = TR_STATE_LARA_STOP;
-                }
-            }
-            else
-            {
-                if(cmd->jump == 1)
-                {
-                    ss_anim->next_state = TR_STATE_LARA_SPRINT_ROLL;
-                }
-                else if(cmd->roll == 1)
-                {
-                    ent->m_dirFlag = ENT_MOVE_FORWARD;
-                    ent->setAnimation(TR_ANIMATION_LARA_ROLL_BEGIN, 0);
-                }
-                else if(cmd->crouch == 1)
-                {
-                    ss_anim->next_state = TR_STATE_LARA_CROUCH_IDLE;
-                }
-                else if(cmd->move[0] == 0)
-                {
-                    ss_anim->next_state = TR_STATE_LARA_STOP;
-                }
-            }
-            break;
-
-        case TR_STATE_LARA_WALK_FORWARD:
-            cmd->rot[0] *= 0.4;
-            Character_Lean(ent, cmd, 0.0);
-
-            global_offset = ent->m_transform.getBasis()[1] * WALK_FORWARD_OFFSET;
-            global_offset[2] += ent->m_bf.bb_max[2];
-            i = Character_CheckNextStep(ent, global_offset, &next_fc);
-            ent->m_dirFlag = ENT_MOVE_FORWARD;
-
-            if(ent->m_moveType == MOVE_ON_FLOOR)
-            {
-                ent->m_bt.no_fix_body_parts = BODY_PART_LEGS_1 | BODY_PART_LEGS_2 | BODY_PART_LEGS_3;
-            }
-
-            if(ent->m_moveType == MOVE_FREE_FALLING)
-            {
-                ent->setAnimation(TR_ANIMATION_LARA_START_FREE_FALL, 0);
-            }
-            else if(resp->kill == 1)
-            {
-                ss_anim->next_state = TR_STATE_LARA_STOP;
-            }
-            else if((next_fc.floor_normale[2] >= ent->m_character->m_criticalSlantZComponent) && (i == CHARACTER_STEP_UP_BIG))
-            {
-                /*
-                 * climb up
-                 */
-                ent->m_dirFlag = ENT_STAY;
-                i = ent->getAnimDispatchCase(2);
-                if(i == 1)
-                {
-                    ent->setAnimation(TR_ANIMATION_LARA_WALK_UP_STEP_RIGHT, 0);
-                    pos = next_fc.floor_point;
-                    ent->m_moveType = MOVE_ON_FLOOR;
-                    ent->m_dirFlag = ENT_MOVE_FORWARD;
-                }
-                else
-                {
-                    ent->setAnimation(TR_ANIMATION_LARA_WALK_UP_STEP_LEFT, 0);
-                    pos = next_fc.floor_point;
-                    ent->m_moveType = MOVE_ON_FLOOR;
-                    ent->m_dirFlag = ENT_MOVE_FORWARD;
-                }
-            }
-            else if((next_fc.floor_normale[2] >= ent->m_character->m_criticalSlantZComponent) && (i == CHARACTER_STEP_DOWN_BIG))
-            {
-                /*
-                 * climb down
-                 */
-                ent->m_dirFlag = ENT_STAY;
-                i = ent->getAnimDispatchCase(2);
-                if(i == 1)
-                {
-                    ent->setAnimation(TR_ANIMATION_LARA_WALK_DOWN_RIGHT, 0);
-                    climb->point = next_fc.floor_point;
-                    pos = next_fc.floor_point;
-                    ent->m_moveType = MOVE_ON_FLOOR;
-                    ent->m_dirFlag = ENT_MOVE_FORWARD;
-                }
-                else //if(i == 0)
-                {
-                    ent->setAnimation(TR_ANIMATION_LARA_WALK_DOWN_LEFT, 0);
-                    climb->point = next_fc.floor_point;
-                    pos = next_fc.floor_point;
-                    ent->m_moveType = MOVE_ON_FLOOR;
-                    ent->m_dirFlag = ENT_MOVE_FORWARD;
-                }
-            }
-            else if((resp->horizontal_collide & 0x01) || (i < CHARACTER_STEP_DOWN_BIG || i > CHARACTER_STEP_UP_BIG) || (low_vertical_space))
-            {
-                /*
-                 * too high
-                 */
-                ent->m_dirFlag = ENT_STAY;
-                ent->setAnimation(TR_ANIMATION_LARA_STAY_IDLE, 0);
-            }
-            else if(cmd->move[0] != 1)
-            {
-                ss_anim->next_state = TR_STATE_LARA_STOP;
-            }
-            else if((curr_fc->water || curr_fc->quicksand) && curr_fc->floor_hit && (curr_fc->transition_level - curr_fc->floor_point[2] > ent->m_character->m_wadeDepth))
-            {
-                ss_anim->next_state = TR_STATE_LARA_WADE_FORWARD;
-            }
-            else if(cmd->move[0] == 1 && cmd->crouch == 0 && cmd->shift == 0)
-            {
-                ss_anim->next_state = TR_STATE_LARA_RUN_FORWARD;
-            }
-            break;
-
-
-        case TR_STATE_LARA_WADE_FORWARD:
-            cmd->rot[0] *= 0.4;
-            ent->m_dirFlag = ENT_MOVE_FORWARD;
-
-            if(ent->m_character->m_heightInfo.quicksand)
-            {
-                ent->m_currentSpeed = (ent->m_currentSpeed > MAX_SPEED_QUICKSAND)?MAX_SPEED_QUICKSAND:ent->m_currentSpeed;
-            }
-
-            if(cmd->move[0] == 1)
-            {
-                move = ent->m_transform.getBasis()[1] * PENETRATION_TEST_OFFSET;
-                ent->checkNextPenetration(move);
-            }
-
-            if(resp->kill == 1)
-            {
-                ss_anim->next_state = TR_STATE_LARA_STOP;
-            }
-
-            if(!curr_fc->floor_hit || ent->m_moveType == MOVE_FREE_FALLING)      // free fall, next swim
-            {
-                ent->setAnimation(TR_ANIMATION_LARA_START_FREE_FALL, 0);
-            }
-            else if(curr_fc->water)
-            {
-                if((curr_fc->transition_level - curr_fc->floor_point[2] <= ent->m_character->m_wadeDepth))
-                {
-                    // run / walk case
-                    if((cmd->move[0] == 1) && (resp->horizontal_collide == 0))
-                    {
-                        ss_anim->next_state = TR_STATE_LARA_RUN_FORWARD;
-                    }
-                    else
-                    {
-                        ss_anim->next_state = TR_STATE_LARA_STOP;
-                    }
-                }
-                else if(curr_fc->transition_level - curr_fc->floor_point[2] > (ent->m_character->m_height - ent->m_character->m_swimDepth))
-                {
-                    // swim case
-                    if(curr_fc->transition_level - curr_fc->floor_point[2] > ent->m_character->m_height + ent->m_character->m_maxStepUpHeight)
-                    {
-                        ent->setAnimation(TR_ANIMATION_LARA_START_FREE_FALL, 0);                                    // swim underwater
-                    }
-                    else
-                    {
-                        ent->setAnimation(TR_ANIMATION_LARA_ONWATER_IDLE, 0);                                       // swim onwater
-                        ent->m_moveType = MOVE_ON_WATER;
-                        pos[2] = curr_fc->transition_level;
-                    }
-                }
-                else if(curr_fc->transition_level - curr_fc->floor_point[2] > ent->m_character->m_wadeDepth)              // wade case
-                {
-                    if((cmd->move[0] != 1) || (resp->horizontal_collide != 0))
-                    {
-                        ss_anim->next_state = TR_STATE_LARA_STOP;
-                    }
-                }
-            }
-            else                                                                // no water, stay or run / walk
-            {
-                if((cmd->move[0] == 1) && (resp->horizontal_collide == 0))
-                {
-                    if(!curr_fc->quicksand)
-                    {
-                        ss_anim->next_state = TR_STATE_LARA_RUN_FORWARD;
-                    }
-                }
-                else
-                {
-                    ss_anim->next_state = TR_STATE_LARA_STOP;
-                }
-            }
-            break;
-
-        case TR_STATE_LARA_WALK_BACK:
-            cmd->rot[0] *= 0.4;
-            ent->m_dirFlag = ENT_MOVE_BACKWARD;
-
-            if(ent->m_character->m_heightInfo.quicksand)
-            {
-                ent->m_currentSpeed = (ent->m_currentSpeed > MAX_SPEED_QUICKSAND)?MAX_SPEED_QUICKSAND:ent->m_currentSpeed;
-            }
-
-            global_offset = ent->m_transform.getBasis()[1] * -WALK_BACK_OFFSET;
-            global_offset[2] += ent->m_bf.bb_max[2];
-            i = Character_CheckNextStep(ent, global_offset, &next_fc);
-            if(ent->m_moveType == MOVE_FREE_FALLING)
-            {
-                ent->setAnimation(TR_ANIMATION_LARA_START_FREE_FALL, 0);
-            }
-            else if(curr_fc->water && (curr_fc->floor_point[2] + ent->m_character->m_height < curr_fc->transition_level))
-            {
-                ent->setAnimation(TR_ANIMATION_LARA_ONWATER_SWIM_BACK, 0);
-                ss_anim->next_state = TR_STATE_LARA_ONWATER_BACK;
-                ent->m_moveType = MOVE_ON_WATER;
-            }
-            else if((i < CHARACTER_STEP_DOWN_BIG) || (i > CHARACTER_STEP_UP_BIG))
-            {
-                ent->m_dirFlag = ENT_STAY;
-                ent->setAnimation(TR_ANIMATION_LARA_CLIMB_2CLICK_END, 0);
-            }
-            else if((next_fc.floor_normale[2] >= ent->m_character->m_criticalSlantZComponent) && (i == CHARACTER_STEP_DOWN_BIG))
-            {
-                if(ent->m_bt.no_fix_all == 0x00)
-                {
-                    int frames_count = ss_anim->model->animations[TR_ANIMATION_LARA_WALK_DOWN_BACK_LEFT].frames.size();
-                    int frames_count2 = (frames_count + 1) / 2;
-                    if((ss_anim->current_frame >= 0) && (ss_anim->current_frame <= frames_count2))
-                    {
-                        ent->setAnimation(TR_ANIMATION_LARA_WALK_DOWN_BACK_LEFT, ss_anim->current_frame);
-                        ent->m_dirFlag = ENT_MOVE_BACKWARD;
-                        ent->m_transform.getOrigin()[2] -= (curr_fc->floor_point[2] - next_fc.floor_point[2]);
-                        ent->m_bt.no_fix_all = 0x01;
-                    }
-                    else if((ss_anim->current_frame >= frames_count) && (ss_anim->current_frame <= frames_count + frames_count2))
-                    {
-                        ent->setAnimation(TR_ANIMATION_LARA_WALK_DOWN_BACK_RIGHT, ss_anim->current_frame - frames_count);
-                        ent->m_dirFlag = ENT_MOVE_BACKWARD;
-                        ent->m_transform.getOrigin()[2] -= (curr_fc->floor_point[2] - next_fc.floor_point[2]);
-                        ent->m_bt.no_fix_all = 0x01;
-                    }
-                    else
-                    {
-                        ent->m_dirFlag = ENT_STAY;                               // waiting for correct frame
-                    }
-                }
-            }
-            else if((cmd->move[0] == -1) && ((cmd->shift) || (ent->m_character->m_heightInfo.quicksand)))
-            {
-                ent->m_dirFlag = ENT_MOVE_BACKWARD;
-                ss_anim->next_state = TR_STATE_LARA_WALK_BACK;
-            }
-            else
-            {
-                ss_anim->next_state = TR_STATE_LARA_STOP;
-            }
-            break;
-
-        case TR_STATE_LARA_WALK_LEFT:
-            cmd->rot[0] = 0;
-            ent->m_dirFlag = ENT_MOVE_LEFT;
-            if(ent->m_moveType == MOVE_FREE_FALLING)
-            {
-                ent->setAnimation(TR_ANIMATION_LARA_START_FREE_FALL, 0);
-            }
-            else if(cmd->move[1] == -1 && cmd->shift)
-            {
-                global_offset = ent->m_transform.getBasis()[0] * -RUN_FORWARD_OFFSET;  // not an error - RUN_... more correct here
-                global_offset[2] += ent->m_bf.bb_max[2];
-                global_offset += pos;
-                Character_GetHeightInfo(global_offset, &next_fc);
-                if(next_fc.floor_hit && (next_fc.floor_point[2] > pos[2] - ent->m_character->m_maxStepUpHeight) && (next_fc.floor_point[2] <= pos[2] + ent->m_character->m_maxStepUpHeight))
-                {
-                    if(!curr_fc->water || (curr_fc->floor_point[2] + ent->m_character->m_height > curr_fc->transition_level)) // if (floor_hit == 0) then we went to MOVE_FREE_FALLING.
-                    {
-                        // continue walking
-                    }
-                    else
-                    {
-                        ss_anim->next_state = TR_STATE_LARA_ONWATER_LEFT;
-                        ss_anim->onFrame = ent_to_on_water;
-                    }
-                }
-                else
-                {
-                    ent->m_dirFlag = ENT_STAY;
-                    ent->setAnimation(TR_ANIMATION_LARA_STAY_SOLID, 0);
-                }
-            }
-            else
-            {
-                ss_anim->next_state = TR_STATE_LARA_STOP;
-            }
-            break;
-
-        case TR_STATE_LARA_WALK_RIGHT:
-            cmd->rot[0] = 0;
-            ent->m_dirFlag = ENT_MOVE_RIGHT;
-            if(ent->m_moveType == MOVE_FREE_FALLING)
-            {
-                ent->setAnimation(TR_ANIMATION_LARA_START_FREE_FALL, 0);
-            }
-            else if(cmd->move[1] == 1 && cmd->shift)
-            {
-                global_offset = ent->m_transform.getBasis()[0] * RUN_FORWARD_OFFSET;// not an error - RUN_... more correct here
-                global_offset[2] += ent->m_bf.bb_max[2];
-                global_offset += pos;
-                Character_GetHeightInfo(global_offset, &next_fc);
-                if(next_fc.floor_hit && (next_fc.floor_point[2] > pos[2] - ent->m_character->m_maxStepUpHeight) && (next_fc.floor_point[2] <= pos[2] + ent->m_character->m_maxStepUpHeight))
-                {
-                    if(!curr_fc->water || (curr_fc->floor_point[2] + ent->m_character->m_height > curr_fc->transition_level)) // if (floor_hit == 0) then we went to MOVE_FREE_FALLING.
-                    {
-                        // continue walking
-                    }
-                    else
-                    {
-                        ss_anim->next_state = TR_STATE_LARA_ONWATER_RIGHT;
-                        ss_anim->onFrame = ent_to_on_water;
-                    }
-                }
-                else
-                {
-                    ent->m_dirFlag = ENT_STAY;
-                    ent->setAnimation(TR_ANIMATION_LARA_STAY_SOLID, 0);
-                }
-            }
-            else
-            {
-                ss_anim->next_state = TR_STATE_LARA_STOP;
-            }
-            break;
-
-            /*
-             * Slide animations section
-             */
-        case TR_STATE_LARA_SLIDE_BACK:
-            cmd->rot[0] = 0;
-            Character_Lean(ent, cmd, 0.0);
-            ent->m_dirFlag = ENT_MOVE_BACKWARD;
-
-            if(ent->m_moveType == MOVE_FREE_FALLING)
-            {
-                if(cmd->action)
-                {
-                    ent->m_speed[0] = -ent->m_transform.getBasis()[1][0] * 128.0;
-                    ent->m_speed[1] = -ent->m_transform.getBasis()[1][1] * 128.0;
-                }
-
-                ent->setAnimation(TR_ANIMATION_LARA_FREE_FALL_FORWARD, 0);
-            }
-            else if(resp->slide == 0)
-            {
-                ss_anim->next_state = TR_STATE_LARA_STOP;
-            }
-            else if(resp->slide != 0 && cmd->jump == 1)
-            {
-                ss_anim->next_state = TR_STATE_LARA_JUMP_BACK;
-            }
-            else
-            {
-                break;
-            }
-
-            Audio_Kill(TR_AUDIO_SOUND_SLIDING, TR_AUDIO_EMITTER_ENTITY, ent->m_id);
-            break;
-
-        case TR_STATE_LARA_SLIDE_FORWARD:
-            cmd->rot[0] = 0;
-            Character_Lean(ent, cmd, 0.0);
-            ent->m_dirFlag = ENT_MOVE_FORWARD;
-
-            if(ent->m_moveType == MOVE_FREE_FALLING)
-            {
-                ent->m_speed[0] *= 0.2;
-                ent->m_speed[1] *= 0.2;
-                ent->setAnimation(TR_ANIMATION_LARA_FREE_FALL_FORWARD, 0);
-            }
-            else if(resp->slide == 0)
-            {
-                if((cmd->move[0] == 1) && (engine_world.version >= TR_III))
-                {
-                     ss_anim->next_state = TR_STATE_LARA_RUN_FORWARD;
-                }
-                else
-                {
-                     ss_anim->next_state = TR_STATE_LARA_STOP;                  // stop
-                }
-            }
-            else if(resp->slide != 0 && cmd->jump == 1)
-            {
-                ss_anim->next_state = TR_STATE_LARA_JUMP_FORWARD;               // jump
-            }
-            else
-            {
-                break;
-            }
-
-            Audio_Kill(TR_AUDIO_SOUND_SLIDING, TR_AUDIO_EMITTER_ENTITY, ent->m_id);
-            break;
-
-            /*
-             * Misk animations
-             */
-        case TR_STATE_LARA_PUSHABLE_GRAB:
-            ent->m_moveType = MOVE_ON_FLOOR;
-            ent->m_bt.no_fix_all = 0x01;
-            cmd->rot[0] = 0.0;
-
-            if(cmd->action == 1)//If Lara is grabbing the block
-            {
-                int tf = Character_CheckTraverse(ent, ent->m_character->m_traversedObject);
-                ent->m_dirFlag = ENT_STAY;
-                ss_anim->anim_flags = ANIM_LOOP_LAST_FRAME;                     //We hold it (loop last frame)
-
-                if((cmd->move[0] == 1) && (tf & 0x01))                          //If player press up push
-                {
-                    ent->m_dirFlag = ENT_MOVE_FORWARD;
-                    ss_anim->anim_flags = ANIM_NORMAL_CONTROL;
-                    ss_anim->next_state = TR_STATE_LARA_PUSHABLE_PUSH;
-                }
-                else if((cmd->move[0] == -1) && (tf & 0x02))                    //If player press down pull
-                {
-                    ent->m_dirFlag = ENT_MOVE_BACKWARD;
-                    ss_anim->anim_flags = ANIM_NORMAL_CONTROL;
-                    ss_anim->next_state = TR_STATE_LARA_PUSHABLE_PULL;
-                }
-            }
-            else//Lara has let go of the block
-            {
-                ent->m_dirFlag = ENT_STAY;
-                ss_anim->anim_flags = ANIM_NORMAL_CONTROL;                      //We no longer loop last frame
-                ss_anim->next_state = TR_STATE_LARA_STOP;                       //Switch to next Lara state
-            }
-            break;
-
-        case TR_STATE_LARA_PUSHABLE_PUSH:
-            ent->m_bt.no_fix_all = 0x01;
-            ss_anim->onFrame = ent_stop_traverse;
-            cmd->rot[0] = 0.0;
-            ent->m_character->m_camFollowCenter = 64;
-            i = ss_anim->model->animations[ss_anim->current_animation].frames.size();
-
-            if((cmd->action == 0) || !(0x01 & Character_CheckTraverse(ent, ent->m_character->m_traversedObject)))   //For TOMB4/5 If Lara is pushing and action let go, don't push
-            {
-                ss_anim->next_state = TR_STATE_LARA_STOP;
-            }
-
-            if((ent->m_character->m_traversedObject != NULL) && (ss_anim->current_frame > 16) && (ss_anim->current_frame < i - 16)) ///@FIXME: magick 16
-            {
-                bool was_traversed = false;
-
-                if(ent->m_transform.getBasis()[1][0] > 0.9)
-                {
-                    t = ent->m_transform.getOrigin()[0] + (ent->m_bf.bb_max[1] - ent->m_character->m_traversedObject->m_bf.bb_min[0] - 32.0);
-                    if(t > ent->m_character->m_traversedObject->m_transform.getOrigin()[0])
-                    {
-                        ent->m_character->m_traversedObject->m_transform.getOrigin()[0] = t;
-                        was_traversed = true;
-                    }
-                }
-                else if(ent->m_transform.getBasis()[1][0] < -0.9)
-                {
-                    t = ent->m_transform.getOrigin()[0] - (ent->m_bf.bb_max[1] + ent->m_character->m_traversedObject->m_bf.bb_max[0] - 32.0);
-                    if(t < ent->m_character->m_traversedObject->m_transform.getOrigin()[0])
-                    {
-                        ent->m_character->m_traversedObject->m_transform.getOrigin()[0] = t;
-                        was_traversed = true;
-                    }
-                }
-                else if(ent->m_transform.getBasis()[1][1] > 0.9)
-                {
-                    t = ent->m_transform.getOrigin()[1] + (ent->m_bf.bb_max[1] - ent->m_character->m_traversedObject->m_bf.bb_min[1] - 32.0);
-                    if(t > ent->m_character->m_traversedObject->m_transform.getOrigin()[1])
-                    {
-                        ent->m_character->m_traversedObject->m_transform.getOrigin()[1] = t;
-                        was_traversed = true;
-                    }
-                }
-                else if(ent->m_transform.getBasis()[1][1] < -0.9)
-                {
-                    t = ent->m_transform.getOrigin()[1] - (ent->m_bf.bb_max[1] + ent->m_character->m_traversedObject->m_bf.bb_max[1] - 32.0);
-                    if(t < ent->m_character->m_traversedObject->m_transform.getOrigin()[1])
-                    {
-                        ent->m_character->m_traversedObject->m_transform.getOrigin()[1] = t;
-                        was_traversed = true;
-                    }
-                }
-
-                if(engine_world.version > TR_III)
-                {
-                    if(was_traversed)
-                    {
-                        if(Audio_IsEffectPlaying(TR_AUDIO_SOUND_PUSHABLE,TR_AUDIO_EMITTER_ENTITY,ent->m_id) == -1)
-                            Audio_Send(TR_AUDIO_SOUND_PUSHABLE, TR_AUDIO_EMITTER_ENTITY, ent->m_id);
-                    }
-                    else
-                    {
-                        Audio_Kill(TR_AUDIO_SOUND_PUSHABLE, TR_AUDIO_EMITTER_ENTITY, ent->m_id);
-                    }
-                }
-                else
-                {
-                    if( (ss_anim->current_frame == 49)   ||
-                        (ss_anim->current_frame == 110)  ||
-                        (ss_anim->current_frame == 142)   )
-                    {
-                        if(Audio_IsEffectPlaying(TR_AUDIO_SOUND_PUSHABLE,TR_AUDIO_EMITTER_ENTITY,ent->m_id) == -1)
-                            Audio_Send(TR_AUDIO_SOUND_PUSHABLE, TR_AUDIO_EMITTER_ENTITY, ent->m_id);
-                    }
-                }
-
-                ent->m_character->m_traversedObject->updateRigidBody(true);
-            }
-            else
-            {
-                if(engine_world.version > TR_III)
-                {
-                    Audio_Kill(TR_AUDIO_SOUND_PUSHABLE, TR_AUDIO_EMITTER_ENTITY, ent->m_id);
-                }
-            }
-            break;
-
-        case TR_STATE_LARA_PUSHABLE_PULL:
-            ent->m_bt.no_fix_all = 0x01;
-            ss_anim->onFrame = ent_stop_traverse;
-            cmd->rot[0] = 0.0;
-            ent->m_character->m_camFollowCenter = 64;
-            i = ss_anim->model->animations[ss_anim->current_animation].frames.size();
-
-            if((cmd->action == 0) || !(0x02 & Character_CheckTraverse(ent, ent->m_character->m_traversedObject)))   //For TOMB4/5 If Lara is pulling and action let go, don't pull
-            {
-                ss_anim->next_state = TR_STATE_LARA_STOP;
-            }
-
-            if((ent->m_character->m_traversedObject != NULL) && (ss_anim->current_frame > 20) && (ss_anim->current_frame < i - 16)) ///@FIXME: magick 20
-            {
-                bool was_traversed = false;
-
-                if(ent->m_transform.getBasis()[1][0] > 0.9)
-                {
-                    t = ent->m_transform.getOrigin()[0] + (ent->m_bf.bb_max[1] - ent->m_character->m_traversedObject->m_bf.bb_min[0] - 32.0);
-                    if(t < ent->m_character->m_traversedObject->m_transform.getOrigin()[0])
-                    {
-                        ent->m_character->m_traversedObject->m_transform.getOrigin()[0] = t;
-                        was_traversed = true;
-                    }
-                }
-                else if(ent->m_transform.getBasis()[1][0] < -0.9)
-                {
-                    t = ent->m_transform.getOrigin()[0] - (ent->m_bf.bb_max[1] + ent->m_character->m_traversedObject->m_bf.bb_max[0] - 32.0);
-                    if(t > ent->m_character->m_traversedObject->m_transform.getOrigin()[0])
-                    {
-                        ent->m_character->m_traversedObject->m_transform.getOrigin()[0] = t;
-                        was_traversed = true;
-                    }
-                }
-                else if(ent->m_transform.getBasis()[1][1] > 0.9)
-                {
-                    t = ent->m_transform.getOrigin()[1] + (ent->m_bf.bb_max[1] - ent->m_character->m_traversedObject->m_bf.bb_min[1] - 32.0);
-                    if(t < ent->m_character->m_traversedObject->m_transform.getOrigin()[1])
-                    {
-                        ent->m_character->m_traversedObject->m_transform.getOrigin()[1] = t;
-                        was_traversed = true;
-                    }
-                }
-                else if(ent->m_transform.getBasis()[1][1] < -0.9)
-                {
-                    t = ent->m_transform.getOrigin()[1] - (ent->m_bf.bb_max[1] + ent->m_character->m_traversedObject->m_bf.bb_max[1] - 32.0);
-                    if(t > ent->m_character->m_traversedObject->m_transform.getOrigin()[1])
-                    {
-                        ent->m_character->m_traversedObject->m_transform.getOrigin()[1] = t;
-                        was_traversed = true;
-                    }
-                }
-
-                if(engine_world.version > TR_III)
-                {
-                    if(was_traversed)
-                    {
-                        if(Audio_IsEffectPlaying(TR_AUDIO_SOUND_PUSHABLE,TR_AUDIO_EMITTER_ENTITY,ent->m_id) == -1)
-
-                            Audio_Send(TR_AUDIO_SOUND_PUSHABLE, TR_AUDIO_EMITTER_ENTITY, ent->m_id);
-                    }
-                    else
-                    {
-                        Audio_Kill(TR_AUDIO_SOUND_PUSHABLE, TR_AUDIO_EMITTER_ENTITY, ent->m_id);
-                    }
-                }
-                else
-                {
-                    if( (ss_anim->current_frame == 40)  ||
-                        (ss_anim->current_frame == 92)  ||
-                        (ss_anim->current_frame == 124) ||
-                        (ss_anim->current_frame == 156)  )
-                    {
-                        if(Audio_IsEffectPlaying(TR_AUDIO_SOUND_PUSHABLE,TR_AUDIO_EMITTER_ENTITY,ent->m_id) == -1)
-                            Audio_Send(TR_AUDIO_SOUND_PUSHABLE, TR_AUDIO_EMITTER_ENTITY, ent->m_id);
-                    }
-                }
-
-                ent->m_character->m_traversedObject->updateRigidBody(true);
-            }
-            else
-            {
-                if(engine_world.version > TR_III)
-                {
-                    Audio_Kill(TR_AUDIO_SOUND_PUSHABLE, TR_AUDIO_EMITTER_ENTITY, ent->m_id);
-                }
-            }
-            break;
-
-        case TR_STATE_LARA_ROLL_FORWARD:
-            break;
-
-        case TR_STATE_LARA_ROLL_BACKWARD:
-            if(ent->m_moveType == MOVE_FREE_FALLING)
-            {
-                ent->setAnimation(TR_ANIMATION_LARA_FREE_FALL_FORWARD, 0);
-            }
-            else if(low_vertical_space)
-            {
-                ent->m_dirFlag = ENT_STAY;
-            }
-            else if(resp->slide == CHARACTER_SLIDE_FRONT)
-            {
-                ent->setAnimation(TR_ANIMATION_LARA_SLIDE_FORWARD, 0);
-            }
-            else if(resp->slide == CHARACTER_SLIDE_BACK)
-            {
-                ent->setAnimation(TR_ANIMATION_LARA_START_SLIDE_BACKWARD, 0);
-            }
-            break;
-
-        /*
-         * Climbing section
-         */
-        case TR_STATE_LARA_JUMP_UP:
-            cmd->rot[0] = 0.0;
-            if((cmd->action == 1) && (ent->m_moveType != MOVE_WALLS_CLIMB) && (ent->m_moveType != MOVE_CLIMBING))
-            {
-                t = LARA_TRY_HANG_WALL_OFFSET + LARA_HANG_WALL_DISTANCE;
-                global_offset = ent->m_transform.getBasis()[1] * t;
-                global_offset[2] += ent->m_bf.bb_max[2] + LARA_HANG_VERTICAL_EPSILON + engine_frame_time * ent->m_speed[2];
-                *climb = Character_CheckClimbability(ent, global_offset, &next_fc, 0.0);
-                if(climb->edge_hit)
-                {
-                    climb->point = climb->edge_point;
-                    ent->m_angles[0] = climb->edge_z_ang;
-                    ent->updateRotation();
-                    ent->m_moveType = MOVE_CLIMBING;                             // hang on
-                    ent->m_speed.setZero();
-
-                    pos[0] = climb->point[0] - (LARA_HANG_WALL_DISTANCE) * ent->m_transform.getBasis()[1][0];
-                    pos[1] = climb->point[1] - (LARA_HANG_WALL_DISTANCE) * ent->m_transform.getBasis()[1][1];
-                    pos[2] = climb->point[2] - ent->m_bf.bb_max[2] + LARA_HANG_VERTICAL_OFFSET;
-                }
-                else
-                {
-                    *climb = Character_CheckWallsClimbability(ent);
-                    if((climb->wall_hit) &&
-                       (ent->m_speed[2] < 0.0)) // Only hang if speed is lower than zero.
-                    {
-                        // Fix the position to the TR metering step.
-                        ent->m_transform.getOrigin()[2] = std::floor(ent->m_transform.getOrigin()[2] / TR_METERING_STEP) * TR_METERING_STEP;
-                        ent->m_moveType = MOVE_WALLS_CLIMB;
-                        ent->setAnimation(TR_ANIMATION_LARA_HANG_IDLE, -1);
-                        break;
-                    }
-                }
-            }
-
-            if(cmd->move[0] == 1)
-            {
-                ent->m_dirFlag = ENT_MOVE_FORWARD;
-            }
-            else if(cmd->move[0] == -1)
-            {
-                ent->m_dirFlag = ENT_MOVE_BACKWARD;
-            }
-            else if(cmd->move[1] == 1)
-            {
-                ent->m_dirFlag = ENT_MOVE_RIGHT;
-            }
-            else if(cmd->move[1] == -1)
-            {
-                ent->m_dirFlag = ENT_MOVE_LEFT;
-            }
-            else
-            {
-                ent->m_dirFlag = ENT_STAY;
-            }
-
-            if(ent->m_moveType == MOVE_UNDERWATER)
-            {
-                ent->m_angles[1] = -45.0;
-                cmd->rot[1] = 0.0;
-                ent->updateRotation();
-                ent->setAnimation(TR_ANIMATION_LARA_FREE_FALL_TO_UNDERWATER, 0);
-            }
-            else if((cmd->action == 1) && (curr_fc->ceiling_climb) && (curr_fc->ceiling_hit) && (pos[2] + ent->m_bf.bb_max[2] > curr_fc->ceiling_point[2] - 64.0))
-            {
-                ss_anim->next_state = TR_STATE_LARA_MONKEYSWING_IDLE;
-                ss_anim->onFrame = ent_to_monkey_swing;
-            }
-            else if((cmd->action == 1) && (ent->m_moveType == MOVE_CLIMBING))
-            {
-                ss_anim->next_state = TR_STATE_LARA_HANG;
-                ent->setAnimation(TR_ANIMATION_LARA_HANG_IDLE, -1);
-            }
-            else if((resp->vertical_collide & 0x01) || (ent->m_moveType == MOVE_ON_FLOOR))
-            {
-                ss_anim->next_state = TR_STATE_LARA_STOP;                        // landing immediately
-            }
-            else
-            {
-                if(ent->m_speed[2] < -FREE_FALL_SPEED_2)                 // next free fall stage
-                {
-                    ent->m_moveType = MOVE_FREE_FALLING;
-                    ss_anim->next_state = TR_STATE_LARA_FREEFALL;
-                }
-                break;
-            }
-            break;
-
-        case TR_STATE_LARA_REACH:
-            cmd->rot[0] = 0.0;
-            if(ent->m_moveType == MOVE_UNDERWATER)
-            {
-                ent->m_angles[1] = -45.0;
-                cmd->rot[1] = 0.0;
-                ent->updateRotation();
-                ent->setAnimation(TR_ANIMATION_LARA_FREE_FALL_TO_UNDERWATER, 0);
-                break;
-            }
-
-            if((cmd->action == 1) && (ent->m_moveType == MOVE_FREE_FALLING))
-            {
-                t = LARA_TRY_HANG_WALL_OFFSET + LARA_HANG_WALL_DISTANCE;
-                global_offset = ent->m_transform.getBasis()[1] * t;
-                global_offset[2] += ent->m_bf.bb_max[2] + LARA_HANG_VERTICAL_EPSILON + engine_frame_time * ent->m_speed[2];
-                *climb = Character_CheckClimbability(ent, global_offset, &next_fc, 0.0);
-                if(climb->edge_hit && climb->can_hang)
-                {
-                    climb->point = climb->edge_point;
-                    ent->m_angles[0] = climb->edge_z_ang;
-                    ent->updateRotation();
-                    ent->m_moveType = MOVE_CLIMBING;                             // hang on
-                    ent->m_speed.setZero();
-                }
-
-                // If Lara is moving backwards off the ledge we want to move Lara slightly forwards
-                // depending on the current angle.
-                if((ent->m_dirFlag == ENT_MOVE_BACKWARD) && (ent->m_moveType == MOVE_CLIMBING))
-                {
-                    pos[0] = climb->point[0] - ent->m_transform.getBasis()[1][0] * (ent->m_character->m_forvardSize + 16.0);
-                    pos[1] = climb->point[1] - ent->m_transform.getBasis()[1][1] * (ent->m_character->m_forvardSize + 16.0);
-                }
-            }
-
-            if(((ent->m_moveType != MOVE_ON_FLOOR)) && (cmd->action == 1) && (curr_fc->ceiling_climb) && (curr_fc->ceiling_hit) && (pos[2] + ent->m_bf.bb_max[2] > curr_fc->ceiling_point[2] - 64.0))
-            {
-                ss_anim->next_state = TR_STATE_LARA_MONKEYSWING_IDLE;
-                ss_anim->onFrame = ent_to_monkey_swing;
-                break;
-            }
-            if(((resp->vertical_collide & 0x01) || (ent->m_moveType == MOVE_ON_FLOOR)) && ((cmd->action == 0) || (climb->can_hang == 0)))
-            {
-                ss_anim->next_state = TR_STATE_LARA_STOP;                       // middle landing
-                break;
-            }
-
-            if((ent->m_speed[2] < -FREE_FALL_SPEED_2))
-            {
-                ent->m_moveType = MOVE_FREE_FALLING;
-                ss_anim->next_state = TR_STATE_LARA_FREEFALL;
-                break;
-            }
-
-            if(ent->m_moveType == MOVE_CLIMBING)
-            {
-                ent->m_speed.setZero();
-                ss_anim->next_state = TR_STATE_LARA_HANG;
-                ss_anim->onFrame = ent_to_edge_climb;
-#if OSCILLATE_HANG_USE
-                move = ent->transform.getBasis()[1] * PENETRATION_TEST_OFFSET;
-                if(Entity_CheckNextPenetration(ent, cmd, move) == 0)
-                {
-                    ent->setAnimation(TR_ANIMATION_LARA_OSCILLATE_HANG_ON, 0);
-                    ent_to_edge_climb(ent);
-                }
-#endif
-            }
-            break;
-
-            /*other code here prevents to UGLY Lara's move in end of "climb on", do not loose ent_set_on_floor_after_climb callback here!*/
-        case TR_STATE_LARA_HANDSTAND:
-        case TR_STATE_LARA_GRABBING:
-        case TR_STATE_LARA_CLIMB_TO_CRAWL:
-            cmd->rot[0] = 0;
-            ent->m_bt.no_fix_all = 0x01;
-            ss_anim->onFrame = ent_set_on_floor_after_climb;
-            break;
-
-        case TR_STATE_LARA_HANG:
-            cmd->rot[0] = 0.0;
-
-            if(ent->m_moveType == MOVE_WALLS_CLIMB)
-            {
-                if(cmd->action)
-                {
-                    if((climb->wall_hit == 0x02) && (cmd->move[0] == 0) && (cmd->move[1] == 0))
-                    {
-                        ss_anim->next_state = TR_STATE_LARA_LADDER_IDLE;
-                    }
-                    else if(cmd->move[0] == 1)             // UP
-                    {
-                        ent->setAnimation(TR_ANIMATION_LARA_LADDER_UP_HANDS, 0);
-                    }
-                    else if(cmd->move[0] ==-1)             // DOWN
-                    {
-                        ent->setAnimation(TR_ANIMATION_LARA_LADDER_DOWN_HANDS, 0);
-                    }
-                    else if(cmd->move[1] == 1)
-                    {
-                        ent->m_dirFlag = ENT_MOVE_RIGHT;
-                        ent->setAnimation(TR_ANIMATION_LARA_CLIMB_RIGHT, 0); // edge climb right
-                    }
-                    else if(cmd->move[1] ==-1)
-                    {
-                        ent->m_dirFlag = ENT_MOVE_LEFT;
-                        ent->setAnimation(TR_ANIMATION_LARA_CLIMB_LEFT, 0); // edge climb left
-                    }
-                    else if(climb->wall_hit == 0x00)
-                    {
-                        ent->m_moveType = MOVE_FREE_FALLING;
-                        ent->setAnimation(TR_ANIMATION_LARA_STOP_HANG_VERTICAL, 0); // fall down
-                    }
-                    else
-                    {
-                        ss_anim->anim_flags = ANIM_LOOP_LAST_FRAME;             // disable shake
-                    }
-                }
-                else
-                {
-                    ent->m_moveType = MOVE_FREE_FALLING;
-                    ent->setAnimation(TR_ANIMATION_LARA_TRY_HANG_VERTICAL, 0); // fall down
-                }
-                break;
-            }
-
-            if((resp->kill == 0) && (cmd->action == 1))                         // we have to update climb point every time so entity can move
-            {
-                t = LARA_TRY_HANG_WALL_OFFSET + LARA_HANG_WALL_DISTANCE;
-                global_offset = ent->m_transform.getBasis()[1] * t;
-                global_offset[2] += ent->m_bf.bb_max[2] + LARA_HANG_VERTICAL_EPSILON;
-                *climb = Character_CheckClimbability(ent, global_offset, &next_fc, 0.0);
-                if(climb->can_hang)
-                {
-                    climb->point = climb->edge_point;
-                    ent->m_angles[0] = climb->edge_z_ang;
-                    ent->updateRotation();
-                    ent->m_moveType = MOVE_CLIMBING;                             // hang on
-                }
-            }
-            else
-            {
-                ent->m_moveType = MOVE_FREE_FALLING;
-                ent->setAnimation(TR_ANIMATION_LARA_TRY_HANG_VERTICAL, 0); // fall down
-                break;
-            }
-
-            if(ent->m_moveType == MOVE_CLIMBING)
-            {
-                if(cmd->move[0] == 1)
-                {
-                    if(climb->edge_hit && (climb->next_z_space >= 512.0) && ((climb->next_z_space < ent->m_character->m_height - LARA_HANG_VERTICAL_EPSILON) || (cmd->crouch == 1)))
-                    {
-                        climb->point = climb->edge_point;
-                        ss_anim->next_state = TR_STATE_LARA_CLIMB_TO_CRAWL;     // crawlspace climb
-                    }
-                    else if(climb->edge_hit && (climb->next_z_space >= ent->m_character->m_height - LARA_HANG_VERTICAL_EPSILON))
-                    {
-                        climb->point = climb->edge_point;
-                        ss_anim->next_state = (cmd->shift)?(TR_STATE_LARA_HANDSTAND):(TR_STATE_LARA_GRABBING);               // climb up
-                    }
-                    else
-                    {
-                        pos[0] = climb->point[0] - (LARA_HANG_WALL_DISTANCE) * ent->m_transform.getBasis()[1][0];
-                        pos[1] = climb->point[1] - (LARA_HANG_WALL_DISTANCE) * ent->m_transform.getBasis()[1][1];
-                        pos[2] = climb->point[2] - ent->m_bf.bb_max[2] + LARA_HANG_VERTICAL_OFFSET;
-                        ent->m_speed.setZero();
-                        ss_anim->anim_flags = ANIM_LOOP_LAST_FRAME;             // disable shake
-                    }
-                }
-                else if(cmd->move[0] ==-1)                                      // check walls climbing
-                {
-                    *climb = Character_CheckWallsClimbability(ent);
-                    if(climb->wall_hit)
-                    {
-                        ent->m_moveType = MOVE_WALLS_CLIMB;
-                    }
-                    ss_anim->anim_flags = ANIM_LOOP_LAST_FRAME;                 // disable shake
-                }
-                else if(cmd->move[1] ==-1)
-                {
-<<<<<<< HEAD
-                    move = ent->m_transform.getBasis()[0] * -PENETRATION_TEST_OFFSET;
-                    if((ent->checkNextPenetration(move) == 0) || (ent->m_character->m_response.horizontal_collide == 0x00)) //we only want lara to shimmy when last frame is reached!
-=======
-                    vec3_mul_scalar(move, ent->transform + 0, -PENETRATION_TEST_OFFSET);
-                    if((Entity_CheckNextPenetration(ent, move) == 0) || (resp->horizontal_collide == 0x00)) //we only want lara to shimmy when last frame is reached!
->>>>>>> 93c0469e
-                    {
-                        ent->m_moveType = ENT_MOVE_LEFT;
-                        ent->setAnimation(TR_ANIMATION_LARA_CLIMB_LEFT, 0);
-                    }
-                    else
-                    {
-                        ss_anim->anim_flags = ANIM_LOOP_LAST_FRAME;             // disable shake
-                    }
-                }
-                else if(cmd->move[1] == 1)
-                {
-<<<<<<< HEAD
-                    move = ent->m_transform.getBasis()[0] * PENETRATION_TEST_OFFSET;
-                    if((ent->checkNextPenetration(move) == 0) || (ent->m_character->m_response.horizontal_collide == 0x00)) //we only want lara to shimmy when last frame is reached!
-=======
-                    vec3_mul_scalar(move, ent->transform + 0, PENETRATION_TEST_OFFSET);
-                    if((Entity_CheckNextPenetration(ent, move) == 0) || (resp->horizontal_collide == 0x00)) //we only want lara to shimmy when last frame is reached!
->>>>>>> 93c0469e
-                    {
-                        ent->m_moveType = ENT_MOVE_RIGHT;
-                        ent->setAnimation(TR_ANIMATION_LARA_CLIMB_RIGHT, 0);
-                    }
-                    else
-                    {
-                        ss_anim->anim_flags = ANIM_LOOP_LAST_FRAME;             // disable shake
-                    }
-                }
-                else
-                {
-                    ss_anim->anim_flags = ANIM_LOOP_LAST_FRAME;                 // disable shake
-                    pos[0] = climb->point[0] - (LARA_HANG_WALL_DISTANCE) * ent->m_transform.getBasis()[1][0];
-                    pos[1] = climb->point[1] - (LARA_HANG_WALL_DISTANCE) * ent->m_transform.getBasis()[1][1];
-                    pos[2] = climb->point[2] - ent->m_bf.bb_max[2] + LARA_HANG_VERTICAL_OFFSET;
-                    ent->m_speed.setZero();
-                }
-            }
-            else if((cmd->action == 1) && (curr_fc->ceiling_climb) && (curr_fc->ceiling_hit) && (pos[2] + ent->m_bf.bb_max[2] > curr_fc->ceiling_point[2] - 64.0))
-            {
-                ss_anim->next_state = TR_STATE_LARA_MONKEYSWING_IDLE;
-                ss_anim->onFrame = ent_to_monkey_swing;
-            }
-            else
-            {
-                ent->m_moveType = MOVE_FREE_FALLING;
-                ent->setAnimation(TR_ANIMATION_LARA_TRY_HANG_VERTICAL, 0); // fall down
-            }
-            break;
-
-        case TR_STATE_LARA_LADDER_IDLE:
-            cmd->rot[0] = 0;
-            ent->m_moveType = MOVE_WALLS_CLIMB;
-            ent->m_dirFlag = ENT_STAY;
-            ent->m_character->m_camFollowCenter = 64;
-            if(ent->m_moveType == MOVE_CLIMBING)
-            {
-                ss_anim->next_state = TR_STATE_LARA_GRABBING;
-                break;
-            }
-            if(cmd->action == 0)
-            {
-                ent->m_moveType = MOVE_FREE_FALLING;
-                ent->setAnimation(TR_ANIMATION_LARA_STOP_HANG_VERTICAL, 0); // fall down
-            }
-            else if(cmd->jump)
-            {
-                ss_anim->next_state = TR_STATE_LARA_JUMP_BACK;
-                ent->m_dirFlag = ENT_MOVE_BACKWARD;
-            }
-            else if(cmd->move[0] == 1)
-            {
-                t = LARA_TRY_HANG_WALL_OFFSET + LARA_HANG_WALL_DISTANCE;
-                global_offset = ent->m_transform.getBasis()[1] * t;
-                global_offset[2] += ent->m_bf.bb_max[2] + LARA_HANG_VERTICAL_EPSILON;
-                *climb = Character_CheckClimbability(ent, global_offset, &next_fc, 0.0);
-                if(climb->edge_hit && (climb->next_z_space >= 512.0))
-                {
-                    ent->m_moveType = MOVE_CLIMBING;
-                    ss_anim->next_state = TR_STATE_LARA_GRABBING;
-                }
-                else if((!curr_fc->ceiling_hit) || (pos[2] + ent->m_bf.bb_max[2] < curr_fc->ceiling_point[2]))
-                {
-                    ss_anim->next_state = TR_STATE_LARA_LADDER_UP;
-                }
-            }
-            else if(cmd->move[0] == -1)
-            {
-                ss_anim->next_state = TR_STATE_LARA_LADDER_DOWN;
-            }
-            else if(cmd->move[1] == 1)
-            {
-                ss_anim->next_state = TR_STATE_LARA_LADDER_RIGHT;
-            }
-            else if(cmd->move[1] == -1)
-            {
-                ss_anim->next_state = TR_STATE_LARA_LADDER_LEFT;
-            }
-            break;
-
-        case TR_STATE_LARA_LADDER_LEFT:
-            ent->m_dirFlag = ENT_MOVE_LEFT;
-            if((cmd->action == 0) || (ent->m_character->m_climb.wall_hit == 0))
-            {
-                ss_anim->next_state = TR_STATE_LARA_HANG;
-            }
-            else
-            {
-                ss_anim->next_state = TR_STATE_LARA_LADDER_IDLE;
-            }
-            break;
-
-        case TR_STATE_LARA_LADDER_RIGHT:
-            ent->m_dirFlag = ENT_MOVE_RIGHT;
-            if((cmd->action == 0) || (ent->m_character->m_climb.wall_hit == 0))
-            {
-                ss_anim->next_state = TR_STATE_LARA_HANG;
-            }
-            else
-            {
-                ss_anim->next_state = TR_STATE_LARA_LADDER_IDLE;
-            }
-            break;
-
-        case TR_STATE_LARA_LADDER_UP:
-            ent->m_character->m_camFollowCenter = 64;
-            if(ent->m_moveType == MOVE_CLIMBING)
-            {
-                ss_anim->next_state = TR_STATE_LARA_LADDER_IDLE;
-                break;
-            }
-
-            if(cmd->action && ent->m_character->m_climb.wall_hit)
-            {
-                t = LARA_TRY_HANG_WALL_OFFSET + LARA_HANG_WALL_DISTANCE;
-                global_offset = ent->m_transform.getBasis()[1] * t;
-                global_offset[2] += ent->m_bf.bb_max[2] + LARA_HANG_VERTICAL_EPSILON;
-                *climb = Character_CheckClimbability(ent, global_offset, &next_fc, 0.0);
-                if(climb->edge_hit && (climb->next_z_space >= 512.0))
-                {
-                    ent->m_moveType = MOVE_CLIMBING;
-                    ss_anim->next_state = TR_STATE_LARA_LADDER_IDLE;
-                }
-                else if((cmd->move[0] <= 0) && (curr_fc->ceiling_hit || (pos[2] + ent->m_bf.bb_max[2] >= curr_fc->ceiling_point[2])))
-                {
-                    ss_anim->next_state = TR_STATE_LARA_LADDER_IDLE;
-                }
-
-                if(curr_fc->ceiling_hit && (pos[2] + ent->m_bf.bb_max[2] > curr_fc->ceiling_point[2]))
-                {
-                    pos[2] = curr_fc->ceiling_point[2] - ent->m_bf.bb_max[2];
-                }
-            }
-            else
-            {
-                // Free fall after stop
-                ss_anim->next_state = TR_STATE_LARA_LADDER_IDLE;
-            }
-            break;
-
-        case TR_STATE_LARA_LADDER_DOWN:
-            ent->m_character->m_camFollowCenter = 64;
-            if(cmd->action && ent->m_character->m_climb.wall_hit && (cmd->move[1] < 0))
-            {
-                if(ent->m_character->m_climb.wall_hit != 0x02)
-                {
-                    ss_anim->next_state = TR_STATE_LARA_LADDER_IDLE;
-                }
-            }
-            else
-            {
-                ss_anim->next_state = TR_STATE_LARA_LADDER_IDLE;
-            }
-            break;
-
-        case TR_STATE_LARA_SHIMMY_LEFT:
-            ent->m_bt.no_fix_body_parts = BODY_PART_LEGS_1 | BODY_PART_LEGS_2 | BODY_PART_LEGS_3;
-
-            cmd->rot[0] = 0.0;
-            ent->m_dirFlag = ENT_MOVE_LEFT;
-            if(cmd->action == 0)
-            {
-                ent->m_speed.setZero();
-                ent->m_moveType = MOVE_FREE_FALLING;
-                ent->setAnimation(TR_ANIMATION_LARA_TRY_HANG_VERTICAL, 0); // fall down
-                break;
-            }
-
-            if(ent->m_moveType == MOVE_WALLS_CLIMB)
-            {
-                if(!ent->m_character->m_climb.wall_hit)
-                {
-                    ent->m_moveType = MOVE_FREE_FALLING;
-                    ent->setAnimation(TR_ANIMATION_LARA_STOP_HANG_VERTICAL, 0); // fall down
-                }
-            }
-            else
-            {
-                t = LARA_TRY_HANG_WALL_OFFSET + LARA_HANG_WALL_DISTANCE;
-                global_offset = ent->m_transform.getBasis()[1] * t;
-                global_offset[2] += LARA_HANG_SENSOR_Z + LARA_HANG_VERTICAL_EPSILON;
-                *climb = Character_CheckClimbability(ent, global_offset, &next_fc, 0.0);
-                if(climb->edge_hit)
-                {
-                    climb->point = climb->edge_point;
-                    ent->m_angles[0] = climb->edge_z_ang;
-                    ent->updateRotation();
-                    ent->m_moveType = MOVE_CLIMBING;                             // hang on
-                    pos[0] = climb->point[0] - (LARA_HANG_WALL_DISTANCE) * ent->m_transform.getBasis()[1][0];
-                    pos[1] = climb->point[1] - (LARA_HANG_WALL_DISTANCE) * ent->m_transform.getBasis()[1][1];
-                    pos[2] = climb->point[2] - ent->m_bf.bb_max[2] + LARA_HANG_VERTICAL_OFFSET;
-                    ent->m_speed.setZero();
-                }
-                else
-                {
-                    ent->m_moveType = MOVE_FREE_FALLING;
-                    ent->setAnimation(TR_ANIMATION_LARA_STOP_HANG_VERTICAL, 0); // fall down
-                    break;
-                }
-            }
-
-            if(cmd->move[1] ==-1)
-            {
-<<<<<<< HEAD
-                move = ent->m_transform.getBasis()[0] * -PENETRATION_TEST_OFFSET;
-                if((ent->checkNextPenetration(move) > 0) && (ent->m_character->m_response.horizontal_collide != 0x00))
-=======
-                vec3_mul_scalar(move, ent->transform + 0, -PENETRATION_TEST_OFFSET);
-                if((Entity_CheckNextPenetration(ent, move) > 0) && (resp->horizontal_collide != 0x00))
->>>>>>> 93c0469e
-                {
-                    ss_anim->next_state = TR_STATE_LARA_HANG;
-                }
-            }
-            else
-            {
-                ss_anim->next_state = TR_STATE_LARA_HANG;
-            }
-            break;
-
-        case TR_STATE_LARA_SHIMMY_RIGHT:
-            ent->m_bt.no_fix_body_parts = BODY_PART_LEGS_1 | BODY_PART_LEGS_2 | BODY_PART_LEGS_3;
-
-            cmd->rot[0] = 0.0;
-            ent->m_dirFlag = ENT_MOVE_RIGHT;
-            if(cmd->action == 0)
-            {
-                ent->m_speed.setZero();
-                ent->m_moveType = MOVE_FREE_FALLING;
-                ent->setAnimation(TR_ANIMATION_LARA_TRY_HANG_VERTICAL, 0); // fall down
-                break;
-            }
-
-            if(ent->m_moveType == MOVE_WALLS_CLIMB)
-            {
-                if(!ent->m_character->m_climb.wall_hit)
-                {
-                    ent->m_moveType = MOVE_FREE_FALLING;
-                    ent->setAnimation(TR_ANIMATION_LARA_STOP_HANG_VERTICAL, 0); // fall down
-                }
-            }
-            else
-            {
-                t = LARA_TRY_HANG_WALL_OFFSET + LARA_HANG_WALL_DISTANCE;
-                global_offset = ent->m_transform.getBasis()[1] * t;
-                global_offset[2] += LARA_HANG_SENSOR_Z + LARA_HANG_VERTICAL_EPSILON;
-                *climb = Character_CheckClimbability(ent, global_offset, &next_fc, 0.0);
-                if(climb->edge_hit)
-                {
-                    climb->point = climb->edge_point;
-                    ent->m_angles[0] = climb->edge_z_ang;
-                    ent->updateRotation();
-                    ent->m_moveType = MOVE_CLIMBING;                             // hang on
-                    pos[0] = climb->point[0] - (LARA_HANG_WALL_DISTANCE) * ent->m_transform.getBasis()[1][0];
-                    pos[1] = climb->point[1] - (LARA_HANG_WALL_DISTANCE) * ent->m_transform.getBasis()[1][1];
-                    pos[2] = climb->point[2] - ent->m_bf.bb_max[2] + LARA_HANG_VERTICAL_OFFSET;
-                    ent->m_speed.setZero();
-                }
-                else
-                {
-                    ent->m_moveType = MOVE_FREE_FALLING;
-                    ent->setAnimation(TR_ANIMATION_LARA_STOP_HANG_VERTICAL, 0); // fall down
-                    break;
-                }
-            }
-
-            if(cmd->move[1] == 1)
-            {
-<<<<<<< HEAD
-                move = ent->m_transform.getBasis()[0] * PENETRATION_TEST_OFFSET;
-                if((ent->checkNextPenetration(move) > 0) && (ent->m_character->m_response.horizontal_collide != 0x00))
-=======
-                vec3_mul_scalar(move, ent->transform + 0, PENETRATION_TEST_OFFSET);
-                if((Entity_CheckNextPenetration(ent, move) > 0) && (resp->horizontal_collide != 0x00))
->>>>>>> 93c0469e
-                {
-                    ss_anim->next_state = TR_STATE_LARA_HANG;
-                }
-            }
-            else
-            {
-                ss_anim->next_state = TR_STATE_LARA_HANG;
-            }
-            break;
-
-        case TR_STATE_LARA_ONWATER_EXIT:
-            cmd->rot[0] *= 0.0;
-            ent->m_bt.no_fix_all = 0x01;
-            ss_anim->onFrame = ent_set_on_floor_after_climb;
-            break;
-
-        case TR_STATE_LARA_JUMP_FORWARD:
-        case TR_STATE_LARA_FALL_BACKWARD:
-            ent->m_bt.no_fix_body_parts = BODY_PART_LEGS_1 | BODY_PART_LEGS_2 | BODY_PART_LEGS_3;
-            Character_Lean(ent, cmd, 4.0);
-
-            if((resp->vertical_collide & 0x01) || (ent->m_moveType == MOVE_ON_FLOOR))
-            {
-                if(ent->m_self->room->flags & TR_ROOM_FLAG_QUICKSAND)
-                {
-                    ent->setAnimation(TR_ANIMATION_LARA_STAY_IDLE, 0);
-                }
-                else if((cmd->action == 0) && (cmd->move[0] == 1) && (cmd->crouch == 0))
-                {
-                    ent->m_moveType = MOVE_ON_FLOOR;
-                    ss_anim->next_state = TR_STATE_LARA_RUN_FORWARD;
-                }
-                else
-                {
-                    ss_anim->next_state = TR_STATE_LARA_STOP;
-                }
-            }
-            else if(ent->m_moveType == MOVE_UNDERWATER)
-            {
-                ent->m_angles[1] = -45.0;
-                cmd->rot[1] = 0.0;
-                ent->updateRotation();
-                ent->setAnimation(TR_ANIMATION_LARA_FREE_FALL_TO_UNDERWATER, 0);
-            }
-            else if(resp->horizontal_collide & 0x01)
-            {
-                ent->setAnimation(TR_ANIMATION_LARA_SMASH_JUMP, 0);
-                ent->m_dirFlag = ENT_MOVE_BACKWARD;
-                ent->updateCurrentSpeed(true);
-            }
-            else if(ent->m_speed[2] <= -FREE_FALL_SPEED_2)
-            {
-                ss_anim->next_state = TR_STATE_LARA_FREEFALL;                    // free falling
-            }
-            else if(cmd->action)
-            {
-                ss_anim->next_state = TR_STATE_LARA_REACH;
-            }
-            else if(cmd->shift == 1)
-            {
-                ss_anim->next_state = TR_STATE_LARA_SWANDIVE_BEGIN;              // fly like fish
-            }
-            else if(ent->m_speed[2] <= -FREE_FALL_SPEED_2)
-            {
-                ss_anim->next_state = TR_STATE_LARA_FREEFALL;                    // free falling
-            }
-            else if(cmd->roll)
-            {
-                ss_anim->next_state = TR_STATE_LARA_JUMP_ROLL;
-            }
-            break;
-
-            /*
-             * FREE FALL TO UNDERWATER CASES
-             */
-        case TR_STATE_LARA_UNDERWATER_DIVING:
-            ent->m_angles[1] = -45.0;
-            cmd->rot[1] = 0.0;
-            ent->updateRotation();
-            ss_anim->onFrame = ent_correct_diving_angle;
-            break;
-
-        case TR_STATE_LARA_FREEFALL:
-            Character_Lean(ent, cmd, 1.0);
-
-            if( (int(ent->m_speed[2]) <=  -FREE_FALL_SPEED_CRITICAL) &&
-                (int(ent->m_speed[2]) >= (-FREE_FALL_SPEED_CRITICAL-100)) )
-            {
-                ent->m_speed[2] = -FREE_FALL_SPEED_CRITICAL-101;
-                Audio_Send(TR_AUDIO_SOUND_LARASCREAM, TR_AUDIO_EMITTER_ENTITY, ent->m_id);       // Scream
-            }
-            else if(ent->m_speed[2] <= -FREE_FALL_SPEED_MAXSAFE)
-            {
-                //Reset these to zero so Lara is only falling downwards
-                ent->m_speed[0] = 0.0;
-                ent->m_speed[1] = 0.0;
-            }
-
-            if(ent->m_moveType == MOVE_UNDERWATER)
-            {
-                ent->m_angles[1] = -45.0;
-                cmd->rot[1] = 0.0;
-                ent->updateRotation();                                     // needed here to fix underwater in wall collision bug
-                ent->setAnimation(TR_ANIMATION_LARA_FREE_FALL_TO_UNDERWATER, 0);
-                Audio_Kill(TR_AUDIO_SOUND_LARASCREAM, TR_AUDIO_EMITTER_ENTITY, ent->m_id);       // Stop scream
-
-                // Splash sound is hardcoded, beginning with TR3.
-                if(engine_world.version > TR_II)
-                {
-                    Audio_Send(TR_AUDIO_SOUND_SPLASH, TR_AUDIO_EMITTER_ENTITY, ent->m_id);
-                }
-            }
-            else if((resp->vertical_collide & 0x01) || (ent->m_moveType == MOVE_ON_FLOOR))
-            {
-                if(ent->m_self->room->flags & TR_ROOM_FLAG_QUICKSAND)
-                {
-                    ent->setAnimation(TR_ANIMATION_LARA_STAY_IDLE, 0);
-                    Audio_Kill(TR_AUDIO_SOUND_LARASCREAM, TR_AUDIO_EMITTER_ENTITY, ent->m_id);
-                }
-                else if(ent->m_speed[2] <= -FREE_FALL_SPEED_MAXSAFE)
-                {
-                    if(!Character_ChangeParam(ent, PARAM_HEALTH, (ent->m_speed[2] + FREE_FALL_SPEED_MAXSAFE) / 2))
-                    {
-                        resp->kill = 1;
-                        ent->setAnimation(TR_ANIMATION_LARA_LANDING_DEATH, 0);
-                        Controls_JoyRumble(200.0, 500);
-                    }
-                    else
-                    {
-                        ent->setAnimation(TR_ANIMATION_LARA_LANDING_HARD, 0);
-                    }
-                }
-                else if(ent->m_speed[2] <= -FREE_FALL_SPEED_2)
-                {
-                    ent->setAnimation(TR_ANIMATION_LARA_LANDING_HARD, 0);
-                }
-                else
-                {
-                    ent->setAnimation(TR_ANIMATION_LARA_LANDING_MIDDLE, 0);
-                }
-
-                if(resp->kill == 1)
-                {
-                    ss_anim->next_state = TR_STATE_LARA_DEATH;
-                    Audio_Kill(TR_AUDIO_SOUND_LARASCREAM, TR_AUDIO_EMITTER_ENTITY, ent->m_id);
-                }
-            }
-            else if(cmd->action)
-            {
-                ent->m_dirFlag = ENT_MOVE_FORWARD;
-                ss_anim->next_state = TR_STATE_LARA_REACH;
-            }
-            break;
-
-        case TR_STATE_LARA_SWANDIVE_BEGIN:
-            cmd->rot[0] *= 0.4;
-            if(resp->vertical_collide & 0x01 || ent->m_moveType == MOVE_ON_FLOOR)
-            {
-                ss_anim->next_state = TR_STATE_LARA_STOP;                        // landing - roll
-            }
-            else if(ent->m_moveType == MOVE_UNDERWATER)
-            {
-                ss_anim->next_state = TR_STATE_LARA_UNDERWATER_DIVING;
-            }
-            else
-            {
-                ss_anim->next_state = TR_STATE_LARA_SWANDIVE_END;                // next stage
-            }
-            break;
-
-        case TR_STATE_LARA_SWANDIVE_END:
-            cmd->rot[0] = 0.0;
-
-            //Reset these to zero so Lara is only falling downwards
-            ent->m_speed[0] = 0.0;
-            ent->m_speed[1] = 0.0;
-
-            if((resp->vertical_collide & 0x01) || (ent->m_moveType == MOVE_ON_FLOOR))
-            {
-                if(curr_fc->quicksand)
-                {
-                    resp->kill = 1;
-                    Character_SetParam(ent, PARAM_HEALTH, 0.0);
-                    Character_SetParam(ent, PARAM_AIR, 0.0);
-                    ent->setAnimation(TR_ANIMATION_LARA_LANDING_DEATH, -1);
-                }
-                else
-                {
-                    Character_SetParam(ent, PARAM_HEALTH, 0.0);
-                    ss_anim->next_state = TR_STATE_LARA_DEATH;
-                }
-            }
-            else if(ent->m_moveType == MOVE_UNDERWATER)
-            {
-                ss_anim->next_state = TR_STATE_LARA_UNDERWATER_DIVING;
-            }
-            else if(cmd->jump)
-            {
-                ss_anim->next_state = TR_STATE_LARA_JUMP_ROLL;
-            }
-            break;
-
-            /*
-             * WATER ANIMATIONS
-             */
-        case TR_STATE_LARA_UNDERWATER_STOP:
-            if(ent->m_moveType != MOVE_UNDERWATER && ent->m_moveType != MOVE_ON_WATER)
-            {
-                ent->setAnimation(0, 0);
-            }
-            else if(resp->kill == 1)
-            {
-                ss_anim->next_state = TR_STATE_LARA_WATER_DEATH;
-            }
-            else if(cmd->roll)
-            {
-                ent->setAnimation(TR_ANIMATION_LARA_UNDERWATER_ROLL_BEGIN, 0);
-            }
-            else if(cmd->jump == 1)
-            {
-                ss_anim->next_state = TR_STATE_LARA_UNDERWATER_FORWARD;
-            }
-            break;
-
-        case TR_STATE_LARA_WATER_DEATH:
-            if(ent->m_moveType != MOVE_ON_WATER)
-            {
-                pos[2] += (TR_METERING_SECTORSIZE / 4) * engine_frame_time;     // go to the air
-            }
-            break;
-
-
-        case TR_STATE_LARA_UNDERWATER_FORWARD:
-            if(ent->m_moveType != MOVE_UNDERWATER && ent->m_moveType != MOVE_ON_WATER)
-            {
-                ent->setAnimation(0, 0);
-            }
-            else if(resp->kill == 1)
-            {
-                ss_anim->next_state = TR_STATE_LARA_WATER_DEATH;
-            }
-            else if(curr_fc->floor_hit && curr_fc->water && (curr_fc->transition_level - curr_fc->floor_point[2] <= ent->m_character->m_maxStepUpHeight))
-            {
-                ent->setAnimation(TR_ANIMATION_LARA_UNDERWATER_TO_WADE, 0); // go to the air
-                ss_anim->next_state = TR_STATE_LARA_STOP;
-                ent->m_character->m_climb.point = curr_fc->floor_point;  ///@FIXME: without it Lara are pulled high up, but this string was not been here.
-                ent->m_moveType = MOVE_ON_FLOOR;
-            }
-            else if(cmd->roll)
-            {
-                ent->setAnimation(TR_ANIMATION_LARA_UNDERWATER_ROLL_BEGIN, 0);
-            }
-            else if(cmd->jump == 1)
-            {
-                if(ent->m_moveType == MOVE_ON_WATER)
-                {
-                    ent->m_inertiaLinear = 0.0;
-                    ss_anim->next_state = TR_STATE_LARA_ONWATER_STOP;
-                    ent->setAnimation(TR_ANIMATION_LARA_UNDERWATER_TO_ONWATER, 0); // go to the air
-                }
-            }
-            else
-            {
-                ss_anim->next_state = TR_STATE_LARA_UNDERWATER_INERTIA;
-            }
-            break;
-
-        case TR_STATE_LARA_UNDERWATER_INERTIA:
-            if(ent->m_moveType == MOVE_ON_WATER)
-            {
-                ent->m_inertiaLinear = 0.0;
-                ent->setAnimation(TR_ANIMATION_LARA_UNDERWATER_TO_ONWATER, 0); // go to the air
-            }
-            else if(resp->kill == 1)
-            {
-                ss_anim->next_state = TR_STATE_LARA_WATER_DEATH;
-            }
-            else if(cmd->roll)
-            {
-                ent->setAnimation(TR_ANIMATION_LARA_UNDERWATER_ROLL_BEGIN, 0);
-            }
-            else if(cmd->jump == 1)
-            {
-                ss_anim->next_state = TR_STATE_LARA_UNDERWATER_FORWARD;
-            }
-            else
-            {
-                ss_anim->next_state = TR_STATE_LARA_UNDERWATER_STOP;
-            }
-            break;
-
-        case TR_STATE_LARA_ONWATER_STOP:
-            if((cmd->action == 1) && (cmd->move[0] == 1) && (ent->m_moveType != MOVE_CLIMBING))
-            {
-                t = LARA_TRY_HANG_WALL_OFFSET + LARA_HANG_WALL_DISTANCE;
-                global_offset = ent->m_transform.getBasis()[1] * t;
-                global_offset[2] += LARA_HANG_VERTICAL_EPSILON;                        // inc for water_surf.z
-                *climb = Character_CheckClimbability(ent, global_offset, &next_fc, 0.0);
-                if(climb->edge_hit)
-                {
-                    low_vertical_space = 1;
-                }
-                else
-                {
-                    low_vertical_space = 0;
-                    global_offset[2] += ent->m_character->m_maxStepUpHeight + LARA_HANG_VERTICAL_EPSILON;
-                   *climb = Character_CheckClimbability(ent, global_offset, &next_fc, 0.0);
-                }
-
-                if(climb->edge_hit && (climb->next_z_space >= ent->m_character->m_height - LARA_HANG_VERTICAL_EPSILON))// && (climb->edge_point[2] - pos[2] < ent->character->max_step_up_height))   // max_step_up_height is not correct value here
-                {
-                    ent->m_dirFlag = ENT_STAY;
-                    ent->m_moveType = MOVE_CLIMBING;
-                    ent->m_bt.no_fix_all = 0x01;
-                    ent->m_angles[0] = climb->edge_z_ang;
-                    ent->updateRotation();
-                    climb->point = climb->edge_point;
-                }
-            }
-
-            if(ent->m_moveType == MOVE_CLIMBING)
-            {
-                ent->m_speed.setZero();
-                cmd->rot[0] = 0.0;
-                ent->m_bt.no_fix_all = 0x01;
-                if(low_vertical_space)
-                {
-                    ent->setAnimation(TR_ANIMATION_LARA_ONWATER_TO_LAND_LOW, 0);
-                    ent_climb_out_of_water(ent, ss_anim, 0x02);
-                }
-                else
-                {
-                    ss_anim->next_state = TR_STATE_LARA_STOP;
-                    ss_anim->onFrame = ent_climb_out_of_water;
-                }
-            }
-            else if(resp->kill == 1)
-            {
-                ss_anim->next_state = TR_STATE_LARA_WATER_DEATH;
-            }
-            else if((cmd->move[0] == 1) || (cmd->jump == 1))                    // dive works correct only after TR_STATE_LARA_ONWATER_FORWARD
-            {
-                ent->m_dirFlag = ENT_MOVE_FORWARD;
-                ss_anim->next_state = TR_STATE_LARA_ONWATER_FORWARD;
-            }
-            else if(cmd->move[0] ==-1)
-            {
-                ent->m_dirFlag = ENT_MOVE_BACKWARD;
-                ss_anim->next_state = TR_STATE_LARA_ONWATER_BACK;
-            }
-            else if(cmd->move[1] ==-1)
-            {
-                if(cmd->shift == 1)
-                {
-                    ent->m_dirFlag = ENT_MOVE_LEFT;
-                    cmd->rot[0] = 0.0;
-                    ss_anim->next_state = TR_STATE_LARA_ONWATER_LEFT;
-                }
-                else
-                {
-                    // rotate on water
-                }
-            }
-            else if(cmd->move[1] == 1)
-            {
-                if(cmd->shift == 1)
-                {
-                    ent->m_dirFlag = ENT_MOVE_RIGHT;
-                    cmd->rot[0] = 0.0;
-                    ss_anim->next_state = TR_STATE_LARA_ONWATER_RIGHT;
-                }
-                else
-                {
-                    // rotate on water
-                }
-            }
-            else if(ent->m_moveType == MOVE_UNDERWATER)
-            {
-                ent->m_moveType = MOVE_ON_WATER;
-            }
-            break;
-
-        case TR_STATE_LARA_ONWATER_FORWARD:
-            ent->m_moveType = MOVE_ON_WATER;
-            if(resp->kill)
-            {
-                ss_anim->next_state = TR_STATE_LARA_WATER_DEATH;
-            }
-            else if(cmd->jump == 1)
-            {
-                t = pos[2];
-                Character_GetHeightInfo(pos, &next_fc);
-                pos[2] = t;
-                ss_anim->next_state = TR_STATE_LARA_UNDERWATER_FORWARD;
-                ss_anim->onFrame = ent_set_underwater;                          // dive
-            }
-            else if((cmd->move[0] == 1) && (cmd->action == 0))
-            {
-                if(!curr_fc->floor_hit || (pos[2] - ent->m_character->m_height > curr_fc->floor_point[2]- ent->m_character->m_swimDepth))
-                {
-                    //ent->last_state = ent->last_state;                          // swim forward
-                }
-                else
-                {
-                    ss_anim->next_state = TR_STATE_LARA_WADE_FORWARD;
-                    ss_anim->onFrame = ent_set_on_floor;                        // to wade
-                }
-            }
-            else
-            {
-                ss_anim->next_state = TR_STATE_LARA_ONWATER_STOP;
-            }
-            break;
-
-        case TR_STATE_LARA_ONWATER_BACK:
-            if(cmd->move[0] == -1 && cmd->jump == 0)
-            {
-                if(!curr_fc->floor_hit || (curr_fc->floor_point[2] + ent->m_character->m_height < curr_fc->transition_level))
-                {
-                    //ent->current_state = TR_STATE_CURRENT;                      // continue swimming
-                }
-                else
-                {
-                    ss_anim->next_state = TR_STATE_LARA_ONWATER_STOP;
-                }
-            }
-            else
-            {
-                ss_anim->next_state = TR_STATE_LARA_ONWATER_STOP;
-            }
-            break;
-
-        case TR_STATE_LARA_ONWATER_LEFT:
-            cmd->rot[0] = 0.0;
-            if(cmd->jump == 0)
-            {
-                if(cmd->move[1] ==-1 && cmd->shift)
-                {
-                    if(!curr_fc->floor_hit || (pos[2] - ent->m_character->m_height > curr_fc->floor_point[2]))
-                    {
-                        // walk left
-                        ss_anim->next_state = TR_STATE_LARA_ONWATER_LEFT;
-                    }
-                    else
-                    {
-                        // walk left
-                        ss_anim->next_state = TR_STATE_LARA_WALK_LEFT;
-                        ss_anim->onFrame = ent_set_on_floor;
-                    }
-                }
-                else
-                {
-                    ss_anim->next_state = TR_STATE_LARA_ONWATER_STOP;
-                }
-            }
-            else
-            {
-                ss_anim->next_state = TR_STATE_LARA_UNDERWATER_DIVING;
-            }
-            break;
-
-        case TR_STATE_LARA_ONWATER_RIGHT:
-            cmd->rot[0] = 0.0;
-            if(cmd->jump == 0)
-            {
-                if(cmd->move[1] == 1 && cmd->shift)
-                {
-                    if(!curr_fc->floor_hit || (pos[2] - ent->m_character->m_height > curr_fc->floor_point[2]))
-                    {
-                        // swim RIGHT
-                        ss_anim->next_state = TR_STATE_LARA_ONWATER_RIGHT;
-                    }
-                    else
-                    {
-                        // walk left
-                        ss_anim->next_state = TR_STATE_LARA_WALK_RIGHT;
-                        ss_anim->onFrame = ent_set_on_floor;
-                    }
-                }
-                else
-                {
-                    ss_anim->next_state = TR_STATE_LARA_ONWATER_STOP;
-                }
-            }
-            else
-            {
-                ss_anim->next_state = TR_STATE_LARA_UNDERWATER_DIVING;
-            }
-            break;
-
-            /*
-             * CROUCH SECTION
-             */
-        case TR_STATE_LARA_CROUCH_IDLE:
-            ent->m_dirFlag = ENT_MOVE_FORWARD;
-            ent->m_bt.no_fix_body_parts = BODY_PART_HANDS_2 | BODY_PART_HANDS_3 | BODY_PART_LEGS_3;
-            move[0] = pos[0];
-            move[1] = pos[1];
-            move[2] = pos[2] + 0.5 * (ent->m_bf.bb_max[2] - ent->m_bf.bb_min[2]);
-            Character_GetHeightInfo(move, &next_fc);
-
-            Character_Lean(ent, cmd, 0.0);
-
-            if((cmd->crouch == 0) && !low_vertical_space)
-            {
-                ss_anim->next_state = TR_STATE_LARA_STOP;                        // Back to stand
-            }
-            else if((cmd->move[0] != 0) || (resp->kill == 1))
-            {
-                ss_anim->next_state = TR_STATE_LARA_CRAWL_IDLE;                  // Both forward & back provoke crawl stage
-            }
-            else if(cmd->jump == 1)
-            {
-                ss_anim->next_state = TR_STATE_LARA_CROUCH_ROLL;                 // Crouch roll
-            }
-            else
-            {
-                if(engine_world.version > TR_III)
-                {
-                    if(cmd->move[1] == 1)
-                    {
-                        ent->m_dirFlag = ENT_MOVE_FORWARD;
-                        ss_anim->next_state = TR_STATE_LARA_CROUCH_TURN_RIGHT;
-                    }
-                    else if(cmd->move[1] == -1)
-                    {
-                        ent->m_dirFlag = ENT_MOVE_FORWARD;
-                        ss_anim->next_state = TR_STATE_LARA_CROUCH_TURN_LEFT;
-                    }
-                }
-                else
-                {
-                    cmd->rot[0] = 0.0;
-                }
-            }
-            break;
-
-        case TR_STATE_LARA_CROUCH_ROLL:
-        case TR_STATE_LARA_SPRINT_ROLL:
-            cmd->rot[0] = 0.0;
-            Character_Lean(ent, cmd, 0.0);
-            if(ent->m_moveType == MOVE_FREE_FALLING)
-            {
-                ent->m_speed[0] *= 0.5;
-                ent->m_speed[1] *= 0.5;
-                ent->setAnimation(TR_ANIMATION_LARA_FREE_FALL_FORWARD, 0);
-            }
-
-            move = ent->m_transform.getBasis()[1] * PENETRATION_TEST_OFFSET;
-            if((ent->checkNextPenetration(move) > 0) && (resp->horizontal_collide != 0x00))  // Smash into wall
-            {
-                ss_anim->next_state = TR_STATE_LARA_STOP;
-            }
-            break;
-
-        case TR_STATE_LARA_CRAWL_IDLE:
-            ent->m_dirFlag = ENT_MOVE_FORWARD;
-            ent->m_bt.no_fix_body_parts = BODY_PART_HANDS_2 | BODY_PART_HANDS_3 | BODY_PART_LEGS_3;
-            if(resp->kill == 1)
-            {
-                ent->m_dirFlag = ENT_STAY;
-                ss_anim->next_state = TR_STATE_LARA_DEATH;
-            }
-            else if(cmd->move[1] == -1)
-            {
-                ent->m_dirFlag = ENT_MOVE_FORWARD;
-                ent->setAnimation(TR_ANIMATION_LARA_CRAWL_TURN_LEFT, 0);
-            }
-            else if(cmd->move[1] == 1)
-            {
-                ent->m_dirFlag = ENT_MOVE_FORWARD;
-                ent->setAnimation(TR_ANIMATION_LARA_CRAWL_TURN_RIGHT, 0);
-            }
-            else if(cmd->move[0] == 1)
-            {
-                move = ent->m_transform.getBasis()[1] * PENETRATION_TEST_OFFSET;
-                if((ent->checkNextPenetration(move) == 0) || (resp->horizontal_collide == 0x00))
-                {
-                    global_offset = ent->m_transform.getBasis()[1] * CRAWL_FORWARD_OFFSET;
-                    global_offset[2] += 0.5 * (ent->m_bf.bb_max[2] + ent->m_bf.bb_min[2]);
-                    global_offset += pos;
-                    Character_GetHeightInfo(global_offset, &next_fc);
-                    if((next_fc.floor_point[2] < pos[2] + ent->m_character->m_minStepUpHeight) &&
-                       (next_fc.floor_point[2] > pos[2] - ent->m_character->m_minStepUpHeight))
-                    {
-                        ss_anim->next_state = TR_STATE_LARA_CRAWL_FORWARD;           // In TR4+, first state is crawlspace jump
-                    }
-                }
-            }
-            else if(cmd->move[0] == -1)
-            {
-                move = ent->m_transform.getBasis()[1] * -PENETRATION_TEST_OFFSET;
-                if((ent->checkNextPenetration(move) == 0) || (resp->horizontal_collide == 0x00))
-                {
-                    global_offset = ent->m_transform.getBasis()[1] * -CRAWL_FORWARD_OFFSET;
-                    global_offset[2] += 0.5 * (ent->m_bf.bb_max[2] + ent->m_bf.bb_min[2]);
-                    global_offset += pos;
-                    Character_GetHeightInfo(global_offset, &next_fc);
-                    if((next_fc.floor_point[2] < pos[2] + ent->m_character->m_minStepUpHeight) &&
-                       (next_fc.floor_point[2] > pos[2] - ent->m_character->m_minStepUpHeight))
-                    {
-                        ent->m_dirFlag = ENT_MOVE_BACKWARD;
-                        ss_anim->next_state = TR_STATE_LARA_CRAWL_BACK;
-                    }
-                    else if(cmd->action && (resp->horizontal_collide == 0) &&
-                       (next_fc.floor_point[2] < pos[2] - ent->m_character->m_height))
-                    {
-                        auto temp = pos;                                       // save entity position
-                        pos[0] = next_fc.floor_point[0];
-                        pos[1] = next_fc.floor_point[1];
-                        global_offset = ent->m_transform.getBasis()[1] * 0.5 * CRAWL_FORWARD_OFFSET;
-                        global_offset[2] += 128.0;
-                        curr_fc->floor_hit = next_fc.floor_hit;
-                        curr_fc->floor_point = next_fc.floor_point;
-                        curr_fc->floor_normale = next_fc.floor_normale;
-                        curr_fc->floor_obj = next_fc.floor_obj;
-                        curr_fc->ceiling_hit = next_fc.ceiling_hit;
-                        curr_fc->ceiling_point = next_fc.ceiling_point;
-                        curr_fc->ceiling_normale = next_fc.ceiling_normale;
-                        curr_fc->ceiling_obj = next_fc.ceiling_obj;
-
-                        *climb = Character_CheckClimbability(ent, global_offset, &next_fc, 1.5 * ent->m_bf.bb_max[2]);
-                        pos = temp;                                       // restore entity position
-                        if(climb->can_hang)
-                        {
-                            ent->m_angles[0] = climb->edge_z_ang;
-                            ent->m_dirFlag = ENT_MOVE_BACKWARD;
-                            ent->m_moveType = MOVE_CLIMBING;
-                            climb->point = climb->edge_point;
-                            ss_anim->next_state = TR_STATE_LARA_CRAWL_TO_CLIMB;
-                        }
-                    }
-                }
-            }
-            else if(!cmd->crouch)
-            {
-                ss_anim->next_state = TR_STATE_LARA_CROUCH_IDLE;                // Back to crouch.
-            }
-            break;
-
-        case TR_STATE_LARA_CRAWL_TO_CLIMB:
-            ent->m_bt.no_fix_all = 0x01;
-            ss_anim->onFrame = ent_crawl_to_climb;
-            break;
-
-        case TR_STATE_LARA_CRAWL_FORWARD:
-            ent->m_dirFlag = ENT_MOVE_FORWARD;
-            ent->m_bt.no_fix_body_parts = BODY_PART_HANDS_2 | BODY_PART_HANDS_3 | BODY_PART_LEGS_3;
-            cmd->rot[0] = cmd->rot[0] * 0.5;
-            move = ent->m_transform.getBasis()[1] * PENETRATION_TEST_OFFSET;
-            if((ent->checkNextPenetration(move) > 0) && (resp->horizontal_collide != 0x00))
-            {
-                ent->m_dirFlag = ENT_STAY;
-                ent->setAnimation(TR_ANIMATION_LARA_CRAWL_IDLE, 0);
-                break;
-            }
-            global_offset = ent->m_transform.getBasis()[1] * CRAWL_FORWARD_OFFSET;
-            global_offset[2] += 0.5 * (ent->m_bf.bb_max[2] + ent->m_bf.bb_min[2]);
-            global_offset += pos;
-            Character_GetHeightInfo(global_offset, &next_fc);
-
-            if((cmd->move[0] != 1) || (resp->kill == 1))
-            {
-                ss_anim->next_state = TR_STATE_LARA_CRAWL_IDLE; // Stop
-            }
-            else if( (next_fc.floor_point[2] >= pos[2] + ent->m_character->m_minStepUpHeight) ||
-                     (next_fc.floor_point[2] <= pos[2] - ent->m_character->m_minStepUpHeight)  )
-            {
-                ent->m_dirFlag = ENT_STAY;
-                ent->setAnimation(TR_ANIMATION_LARA_CRAWL_IDLE, 0);
-            }
-            break;
-
-        case TR_STATE_LARA_CRAWL_BACK:
-            ent->m_dirFlag = ENT_MOVE_FORWARD;   // Absurd? No, Core Design.
-            ent->m_bt.no_fix_body_parts = BODY_PART_HANDS_2 | BODY_PART_HANDS_3 | BODY_PART_LEGS_3;
-            cmd->rot[0] = cmd->rot[0] * 0.5;
-            move = ent->m_transform.getBasis()[1] * -PENETRATION_TEST_OFFSET;
-            if((ent->checkNextPenetration(move) > 0) && (resp->horizontal_collide != 0x00))
-            {
-                ent->m_dirFlag = ENT_STAY;
-                ent->setAnimation(TR_ANIMATION_LARA_CRAWL_IDLE, 0);
-                break;
-            }
-            global_offset = ent->m_transform.getBasis()[1] * -CRAWL_FORWARD_OFFSET;
-            global_offset[2] += 0.5 * (ent->m_bf.bb_max[2] + ent->m_bf.bb_min[2]);
-            global_offset += pos;
-            Character_GetHeightInfo(global_offset, &next_fc);
-            if((cmd->move[0] != -1) || (resp->kill == 1))
-            {
-                ss_anim->next_state = TR_STATE_LARA_CRAWL_IDLE; // Stop
-            }
-            else if( (next_fc.floor_point[2] >= pos[2] + ent->m_character->m_minStepUpHeight)   ||
-                     (next_fc.floor_point[2] <= pos[2] - ent->m_character->m_minStepUpHeight)    )
-            {
-                ent->m_dirFlag = ENT_STAY;
-                ent->setAnimation(TR_ANIMATION_LARA_CRAWL_IDLE, 0);
-            }
-            break;
-
-        case TR_STATE_LARA_CRAWL_TURN_LEFT:
-            ent->m_dirFlag = ENT_MOVE_FORWARD;
-            ent->m_bt.no_fix_body_parts = BODY_PART_HANDS_2 | BODY_PART_HANDS_3 | BODY_PART_LEGS_3;
-            cmd->rot[0] *= ((ss_anim->current_frame > 3) && (ss_anim->current_frame < 14))?(1.0):(0.0);
-
-            if((cmd->move[1] != -1) || (resp->kill == 1))
-            {
-                ss_anim->next_state = TR_STATE_LARA_CRAWL_IDLE; // stop
-            }
-            break;
-
-        case TR_STATE_LARA_CRAWL_TURN_RIGHT:
-            ent->m_dirFlag = ENT_MOVE_FORWARD;
-            ent->m_bt.no_fix_body_parts = BODY_PART_HANDS_2 | BODY_PART_HANDS_3 | BODY_PART_LEGS_3;
-            cmd->rot[0] *= ((ss_anim->current_frame > 3) && (ss_anim->current_frame < 14))?(1.0):(0.0);
-
-            if((cmd->move[1] != 1) || (resp->kill == 1))
-            {
-                ss_anim->next_state = TR_STATE_LARA_CRAWL_IDLE; // stop
-            }
-            break;
-
-        case TR_STATE_LARA_CROUCH_TURN_LEFT:
-        case TR_STATE_LARA_CROUCH_TURN_RIGHT:
-            ent->m_bt.no_fix_body_parts = BODY_PART_HANDS_2 | BODY_PART_HANDS_3 | BODY_PART_LEGS_3;
-            cmd->rot[0] *= ((ss_anim->current_frame > 3) && (ss_anim->current_frame < 23))?(0.6):(0.0);
-
-            if((cmd->move[1] == 0) || (resp->kill == 1))
-            {
-                ss_anim->next_state = TR_STATE_LARA_CROUCH_IDLE;
-            }
-            break;
-
-            /*
-             * CLIMB MONKEY
-             */
-        case TR_STATE_LARA_MONKEYSWING_IDLE:
-            cmd->rot[0] = 0.0;
-            ent->m_dirFlag = ENT_STAY;
-            ///@FIXME: stick for TR_III+ monkey swing fix... something wrong with anim 150
-            if((cmd->action == 1) && (ent->m_moveType != MOVE_MONKEYSWING) && (curr_fc->ceiling_climb) && (curr_fc->ceiling_hit) && (pos[2] + ent->m_bf.bb_max[2] > curr_fc->ceiling_point[2] - 96.0))
-            {
-                ent->m_moveType = MOVE_MONKEYSWING;
-                ent->setAnimation(TR_ANIMATION_LARA_MONKEY_IDLE, 0);
-                ss_anim->next_state = TR_STATE_LARA_MONKEYSWING_IDLE;
-                pos[2] = ent->m_character->m_heightInfo.ceiling_point[2] - ent->m_bf.bb_max[2];
-            }
-
-            if((ent->m_moveType != MOVE_MONKEYSWING) || (cmd->action == 0))
-            {
-                ent->setAnimation(TR_ANIMATION_LARA_TRY_HANG_VERTICAL, 0);
-                ent->m_dirFlag = ENT_STAY;
-                ent->m_moveType = MOVE_FREE_FALLING;
-            }
-            else if(cmd->shift && (cmd->move[1] ==-1))
-            {
-                ss_anim->next_state = TR_STATE_LARA_MONKEYSWING_LEFT;
-            }
-            else if(cmd->shift && (cmd->move[1] == 1))
-            {
-                ss_anim->next_state = TR_STATE_LARA_MONKEYSWING_RIGHT;
-            }
-            else if(cmd->move[0] == 1)
-            {
-                ent->m_dirFlag = ENT_MOVE_FORWARD;
-                ss_anim->next_state = TR_STATE_LARA_MONKEYSWING_FORWARD;
-            }
-            else if(cmd->move[1] ==-1)
-            {
-                ss_anim->next_state = TR_STATE_LARA_MONKEYSWING_TURN_LEFT;
-            }
-            else if(cmd->move[1] == 1)
-            {
-                ss_anim->next_state = TR_STATE_LARA_MONKEYSWING_TURN_RIGHT;
-            }
-            break;
-
-        case TR_STATE_LARA_MONKEYSWING_TURN_LEFT:
-            cmd->rot[0] *= 0.5;
-            if((ent->m_moveType != MOVE_MONKEYSWING) || (!cmd->action))
-            {
-                ent->setAnimation(TR_ANIMATION_LARA_TRY_HANG_VERTICAL, 0);
-                ent->m_dirFlag = ENT_STAY;
-                ent->m_moveType = MOVE_FREE_FALLING;
-            }
-            else if(cmd->move[1] != -1)
-            {
-                ss_anim->next_state = TR_STATE_LARA_MONKEYSWING_IDLE;
-            }
-            break;
-
-        case TR_STATE_LARA_MONKEYSWING_TURN_RIGHT:
-            cmd->rot[0] *= 0.5;
-            if((ent->m_moveType != MOVE_MONKEYSWING) || (!cmd->action))
-            {
-                ent->setAnimation(TR_ANIMATION_LARA_TRY_HANG_VERTICAL, 0);
-                ent->m_dirFlag = ENT_STAY;
-                ent->m_moveType = MOVE_FREE_FALLING;
-            }
-            else if(cmd->move[1] != 1)
-            {
-                ss_anim->next_state = TR_STATE_LARA_MONKEYSWING_IDLE;
-            }
-            break;
-
-        case TR_STATE_LARA_MONKEYSWING_FORWARD:
-            cmd->rot[0] *= 0.45;
-            ent->m_dirFlag = ENT_MOVE_FORWARD;
-
-            if((ent->m_moveType != MOVE_MONKEYSWING) || (!cmd->action))
-            {
-                ent->setAnimation(TR_ANIMATION_LARA_TRY_HANG_VERTICAL, 0);
-                ent->m_moveType = MOVE_FREE_FALLING;
-            }
-            else if(cmd->move[0] != 1)
-            {
-                ss_anim->next_state = TR_STATE_LARA_MONKEYSWING_IDLE;
-            }
-            break;
-
-        case TR_STATE_LARA_MONKEYSWING_LEFT:
-            cmd->rot[0] = 0.0;
-            ent->m_dirFlag = ENT_MOVE_LEFT;
-
-            if((ent->m_moveType != MOVE_MONKEYSWING) || (!cmd->action))
-            {
-                ent->setAnimation(TR_ANIMATION_LARA_TRY_HANG_VERTICAL, 0);
-                ent->m_moveType = MOVE_FREE_FALLING;
-            }
-            else if(cmd->move[0] != 1)
-            {
-                ss_anim->next_state = TR_STATE_LARA_MONKEYSWING_IDLE;
-            }
-            break;
-
-        case TR_STATE_LARA_MONKEYSWING_RIGHT:
-            cmd->rot[0] = 0.0;
-            ent->m_dirFlag = ENT_MOVE_RIGHT;
-
-            if((ent->m_moveType != MOVE_MONKEYSWING) || (!cmd->action))
-            {
-                ent->setAnimation(TR_ANIMATION_LARA_TRY_HANG_VERTICAL, 0);
-                ent->m_moveType = MOVE_FREE_FALLING;
-            }
-            else if(cmd->move[0] != 1)
-            {
-                ss_anim->next_state = TR_STATE_LARA_MONKEYSWING_IDLE;
-            }
-            break;
-
-            /*
-             * intermediate animations are processed automatically.
-             */
-        default:
-            cmd->rot[0] = 0.0;
-            if((ent->m_moveType == MOVE_MONKEYSWING) || (ent->m_moveType == MOVE_WALLS_CLIMB))
-            {
-                if(cmd->action == 0)
-                {
-                    ent->setAnimation(TR_ANIMATION_LARA_START_FREE_FALL, 0);
-                    ent->m_dirFlag = ENT_STAY;
-                    ent->m_moveType = MOVE_FREE_FALLING;
-                }
-            }
-            break;
-    };
-
-    /*
-     * additional animations control
-     */
-    switch(ss_anim->current_animation)
-    {
-        case TR_ANIMATION_LARA_STAY_JUMP_SIDES:
-            ent->m_bt.no_fix_body_parts |= BODY_PART_HEAD;
-            break;
-
-        case TR_ANIMATION_LARA_TRY_HANG_SOLID:
-        case TR_ANIMATION_LARA_FLY_FORWARD_TRY_HANG:
-            if((ent->m_moveType == MOVE_FREE_FALLING) && (ent->m_character->m_command.action) &&
-               (ent->m_speed[0] * ent->m_transform.getBasis()[1][0] + ent->m_speed[1] * ent->m_transform.getBasis()[1][1] < 0.0))
-            {
-                ent->m_speed[0] = -ent->m_speed[0];
-                ent->m_speed[1] = -ent->m_speed[1];
-            }
-            break;
-    };
-
-    return 0;
-}
-
-/*
- * 187: wall climb up 2 hand
- * 188: wall climb down 2 hand
- * 189: stand mr. Poher
- * 194: 4 point climb to 2 hand climb
- * 201, 202 - right-left wall climb 4 point to 2 point
- * 395 4 point climb down to 2 hand climb // 2 ID
- * 421 - crawl to jump forward-down
- */
+
+#include <cstdlib>
+#include <cstdio>
+
+#include "vmath.h"
+#include "polygon.h"
+#include "engine.h"
+#include "world.h"
+#include "game.h"
+#include "mesh.h"
+#include "entity.h"
+#include "camera.h"
+#include "render.h"
+#include "portal.h"
+#include "system.h"
+#include "script.h"
+#include "console.h"
+#include "anim_state_control.h"
+#include "character_controller.h"
+#include "vt/tr_versions.h"
+#include "resource.h"
+
+/*
+ * WALL CLIMB:
+ * preframe do {save pos}
+ * postframe do {if(out) {load pos; do command;}}
+ */
+
+#define LEFT_LEG                    (3)
+#define RIGHT_LEG                   (6)
+
+#define PENETRATION_TEST_OFFSET     (48.0)        ///@TODO: tune it!
+#define WALK_FORWARD_OFFSET         (96.0)        ///@FIXME: find real offset
+#define WALK_BACK_OFFSET            (16.0)
+#define WALK_FORWARD_STEP_UP        (256.0)       // by bone frame bb
+#define RUN_FORWARD_OFFSET          (128.0)       ///@FIXME: find real offset
+#define RUN_FORWARD_STEP_UP         (320.0)       // by bone frame bb
+#define CRAWL_FORWARD_OFFSET        (256.0)
+#define LARA_HANG_WALL_DISTANCE     (128.0 - 24.0)
+#define LARA_HANG_VERTICAL_EPSILON  (64.0)
+#define LARA_HANG_VERTICAL_OFFSET   (12.0)        // in original is 0, in real life hands are little more higher than edge
+#define LARA_TRY_HANG_WALL_OFFSET   (72.0)        // It works more stable than 32 or 128
+#define LARA_HANG_SENSOR_Z          (800.0)       // It works more stable than 1024 (after collision critical fix, of course)
+
+#define OSCILLATE_HANG_USE 0
+
+void ent_stop_traverse(std::shared_ptr<Entity> ent, SSAnimation* ss_anim, int state)
+{
+    if(state == 0x02)
+    {
+        btVector3& v = ent->m_character->m_traversedObject->m_transform.getOrigin();
+        int i = v[0] / TR_METERING_SECTORSIZE;
+        v[0] = i * TR_METERING_SECTORSIZE + 512.0;
+        i = v[1] / TR_METERING_SECTORSIZE;
+        v[1] = i * TR_METERING_SECTORSIZE + 512.0;
+        ent->m_character->m_traversedObject->updateRigidBody(true);
+        ent->m_character->m_traversedObject = NULL;
+        ss_anim->onFrame = NULL;
+    }
+}
+
+void ent_set_on_floor(std::shared_ptr<Entity> ent, SSAnimation* ss_anim, int state)
+{
+    if(state == 0x02)
+    {
+        ent->m_moveType = MOVE_ON_FLOOR;
+        ent->m_transform.getOrigin()[2] = ent->m_character->m_heightInfo.floor_point[2];
+        ent->ghostUpdate();
+        ss_anim->onFrame = NULL;
+    }
+}
+
+void ent_set_turn_fast(std::shared_ptr<Entity> ent, SSAnimation* ss_anim, int state)
+{
+    if(state == 0x02)
+    {
+        ent->m_bf.animations.next_state = TR_STATE_LARA_TURN_FAST;
+        ss_anim->onFrame = NULL;
+    }
+}
+
+void ent_set_on_floor_after_climb(std::shared_ptr<Entity> ent, SSAnimation* ss_anim, int state)
+{
+    AnimationFrame* af = &ss_anim->model->animations[ ss_anim->current_animation ];
+    if(ss_anim->current_frame >= af->frames.size() - 1)
+    {
+        auto move = ent->m_transform * ent->m_bf.bone_tags[0].full_transform.getOrigin();
+        ent->setAnimation(af->next_anim->id, af->next_frame);
+        auto p = ent->m_transform * ent->m_bf.bone_tags[0].full_transform.getOrigin();
+        move -= p;
+        ent->m_transform.getOrigin() += move;
+        ent->m_transform.getOrigin()[2] = ent->m_character->m_climb.point[2];
+        Entity::updateCurrentBoneFrame(&ent->m_bf, &ent->m_transform);
+        ent->updateRigidBody(false);
+        ent->ghostUpdate();
+        ent->m_moveType = MOVE_ON_FLOOR;
+        ss_anim->onFrame = NULL;
+    }
+}
+
+void ent_set_underwater(std::shared_ptr<Entity> ent, SSAnimation* ss_anim, int state)
+{
+    if(state == 0x02)
+    {
+        ent->m_moveType = MOVE_UNDERWATER;
+        ss_anim->onFrame = NULL;
+    }
+}
+
+void ent_set_free_falling(std::shared_ptr<Entity> ent, SSAnimation* ss_anim, int state)
+{
+    if(state == 0x02)
+    {
+        ent->m_moveType = MOVE_FREE_FALLING;
+        ss_anim->onFrame = NULL;
+    }
+}
+
+void ent_set_cmd_slide(std::shared_ptr<Entity> ent, SSAnimation* ss_anim, int state)
+{
+    if(state == 0x02)
+    {
+        ent->m_character->m_response.slide = 0x01;
+        ss_anim->onFrame = NULL;
+    }
+}
+
+void ent_correct_diving_angle(std::shared_ptr<Entity> ent, SSAnimation* ss_anim, int state)
+{
+    if(state == 0x02)
+    {
+        ent->m_angles[1] = -45.0;
+        ent->updateRotation();
+        ss_anim->onFrame = NULL;
+    }
+}
+
+void ent_to_on_water(std::shared_ptr<Entity> ent, SSAnimation* ss_anim, int state)
+{
+    if(state == 0x02)
+    {
+        ent->m_transform.getOrigin()[2] = ent->m_character->m_heightInfo.transition_level;
+        ent->ghostUpdate();
+        ent->m_moveType = MOVE_ON_WATER;
+        ss_anim->onFrame = NULL;
+    }
+}
+
+void ent_climb_out_of_water(std::shared_ptr<Entity> ent, SSAnimation* ss_anim, int state)
+{
+    if(state == 0x02)
+    {
+        const auto& v = ent->m_character->m_climb.point;
+
+        ent->m_transform.getOrigin() = v + ent->m_transform.getBasis()[1] * 48.0;             // temporary stick
+        ent->m_transform.getOrigin()[2] = v[2];
+        ent->ghostUpdate();
+        ss_anim->onFrame = NULL;
+    }
+}
+
+void ent_to_edge_climb(std::shared_ptr<Entity> ent, SSAnimation* ss_anim, int state)
+{
+    if(state == 0x02)
+    {
+        btScalar *v = ent->m_character->m_climb.point;
+
+        ent->m_transform.getOrigin()[0] = v[0] - ent->m_transform.getBasis()[1][0] * ent->m_bf.bb_max[1];
+        ent->m_transform.getOrigin()[1] = v[1] - ent->m_transform.getBasis()[1][1] * ent->m_bf.bb_max[1];
+        ent->m_transform.getOrigin()[2] = v[2] - ent->m_bf.bb_max[2];
+        ent->ghostUpdate();
+        ss_anim->onFrame = NULL;
+    }
+}
+
+void ent_to_monkey_swing(std::shared_ptr<Entity> ent, SSAnimation* ss_anim, int state)
+{
+    if(state == 0x02)
+    {
+        ent->m_moveType = MOVE_MONKEYSWING;
+        ent->m_transform.getOrigin()[2] = ent->m_character->m_heightInfo.ceiling_point[2] - ent->m_bf.bb_max[2];
+        ent->ghostUpdate();
+        ss_anim->onFrame = NULL;
+    }
+}
+
+void ent_crawl_to_climb(std::shared_ptr<Entity> ent, SSAnimation* ss_anim, int state)
+{
+    if(state == 0x02)
+    {
+        CharacterCommand* cmd = &ent->m_character->m_command;
+
+        if(!cmd->action)
+        {
+            ent->setAnimation(TR_ANIMATION_LARA_START_FREE_FALL, 0);
+            ent->m_moveType = MOVE_FREE_FALLING;
+            ent->m_dirFlag = ENT_MOVE_BACKWARD;
+        }
+        else
+        {
+            ent->setAnimation(TR_ANIMATION_LARA_HANG_IDLE, -1);
+        }
+
+        ent->m_bt.no_fix_all = 0x00;
+        ent_to_edge_climb(ent, ss_anim, state);
+        ss_anim->onFrame = NULL;
+    }
+}
+
+/**
+ * Current animation != current state - use original TR state concept!
+ */
+int State_Control_Lara(std::shared_ptr<Entity> ent, struct SSAnimation *ss_anim)
+{
+    int i;
+    btVector3& pos = ent->m_transform.getOrigin();
+    btScalar t;
+    btVector3 global_offset, move;
+    ClimbInfo *climb = &ent->m_character->m_climb;
+    CharacterCommand* cmd = &ent->m_character->m_command;
+    CharacterResponse* resp = &ent->m_character->m_response;
+
+    HeightInfo next_fc, *curr_fc;
+    curr_fc = &ent->m_character->m_heightInfo;
+    next_fc.sp = curr_fc->sp;
+    next_fc.cb = ent->m_character->m_rayCb;
+    next_fc.cb->m_closestHitFraction = 1.0;
+    next_fc.cb->m_collisionObject = NULL;
+    next_fc.ccb = ent->m_character->m_convexCb;
+    next_fc.ccb->m_closestHitFraction = 1.0;
+    next_fc.ccb->m_hitCollisionObject = NULL;
+    ent->m_bt.no_fix_body_parts = 0x00000000;
+
+    ss_anim->anim_flags = ANIM_NORMAL_CONTROL;
+    Character_UpdateCurrentHeight(ent);
+
+    int8_t low_vertical_space = (curr_fc->floor_hit && curr_fc->ceiling_hit && (curr_fc->ceiling_point[2] - curr_fc->floor_point[2] < ent->m_character->m_height - LARA_HANG_VERTICAL_EPSILON));
+    int8_t last_frame = ss_anim->model->animations[ss_anim->current_animation].frames.size() <= ss_anim->current_frame + 1;
+
+    if(resp->kill == 1)   // Stop any music, if Lara is dead.
+    {
+        Audio_EndStreams(TR_AUDIO_STREAM_TYPE_ONESHOT);
+        Audio_EndStreams(TR_AUDIO_STREAM_TYPE_CHAT);
+    }
+
+ /*
+ * - On floor animations
+ * - Climbing animations
+ * - Landing animations
+ * - Free fall animations
+ * - Water animations
+ */
+    switch(ss_anim->last_state)
+    {
+        /*
+         * Base onfloor animations
+         */
+        case TR_STATE_LARA_STOP:
+            // Reset directional flag only on intermediate animation!
+
+            if(ss_anim->current_animation == TR_ANIMATION_LARA_STAY_SOLID)
+            {
+                ent->m_dirFlag = ENT_STAY;
+            }
+
+            cmd->rot[0] = 0;
+            cmd->crouch |= low_vertical_space;
+            Character_Lean(ent, cmd, 0.0);
+
+            if( (climb->can_hang &&
+                (climb->next_z_space >= ent->m_character->m_height - LARA_HANG_VERTICAL_EPSILON) &&
+                (ent->m_moveType == MOVE_CLIMBING)) ||
+                (ss_anim->current_animation == TR_ANIMATION_LARA_STAY_SOLID) )
+            {
+                ent->m_moveType = MOVE_ON_FLOOR;
+            }
+
+            if(ent->m_moveType == MOVE_ON_FLOOR)
+            {
+                ent->m_bt.no_fix_body_parts = BODY_PART_LEGS_2 | BODY_PART_LEGS_3;
+            }
+
+            if(ent->m_moveType == MOVE_FREE_FALLING)
+            {
+                ent->setAnimation(TR_ANIMATION_LARA_START_FREE_FALL, 0);
+                ent->m_dirFlag = ENT_STAY;
+            }
+            else if(resp->kill == 1)
+            {
+                ss_anim->next_state = TR_STATE_LARA_DEATH;
+            }
+            else if(resp->slide == CHARACTER_SLIDE_FRONT)
+            {
+                Audio_Send(TR_AUDIO_SOUND_LANDING, TR_AUDIO_EMITTER_ENTITY, ent->m_id);
+
+                if(cmd->jump)
+                {
+                    ent->m_dirFlag = ENT_MOVE_FORWARD;
+                    ent->setAnimation(TR_ANIMATION_LARA_JUMP_FORWARD_BEGIN, 0);
+                }
+                else
+                {
+                    ent->setAnimation(TR_ANIMATION_LARA_SLIDE_FORWARD, 0);
+                }
+            }
+            else if(resp->slide == CHARACTER_SLIDE_BACK)
+            {
+                if(cmd->jump)
+                {
+                    ent->m_dirFlag = ENT_MOVE_BACKWARD;
+                    ent->setAnimation(TR_ANIMATION_LARA_JUMP_BACK_BEGIN, 0);
+                    Audio_Send(TR_AUDIO_SOUND_LANDING, TR_AUDIO_EMITTER_ENTITY, ent->m_id);
+                }
+                else
+                {
+                    ent->setAnimation(TR_ANIMATION_LARA_START_SLIDE_BACKWARD, 0);
+                }
+            }
+            else if(cmd->jump)
+            {
+                if(!curr_fc->quicksand)
+                    ss_anim->next_state = TR_STATE_LARA_JUMP_PREPARE;       // jump sideways
+            }
+            else if(cmd->roll)
+            {
+                if(!curr_fc->quicksand && ss_anim->current_animation != TR_ANIMATION_LARA_CLIMB_2CLICK)
+                {
+                    ent->m_dirFlag = ENT_MOVE_FORWARD;
+                    ent->setAnimation(TR_ANIMATION_LARA_ROLL_BEGIN, 0);
+                }
+            }
+            else if(cmd->crouch)
+            {
+                if(!curr_fc->quicksand)
+                    ss_anim->next_state = TR_STATE_LARA_CROUCH_IDLE;
+            }
+            else if(cmd->action && Character_FindTraverse(ent))
+            {
+                ss_anim->next_state = TR_STATE_LARA_PUSHABLE_GRAB;
+                if(ent->m_transform.getBasis()[1].x() > 0.9)
+                {
+                    t = -ent->m_character->m_traversedObject->m_bf.bb_min[0] + 72.0;
+                }
+                else if(ent->m_transform.getBasis()[1].x() < -0.9)
+                {
+                    t = ent->m_character->m_traversedObject->m_bf.bb_max[0] + 72.0;
+                }
+                else if(ent->m_transform.getBasis()[1].y() > 0.9)
+                {
+                    t = -ent->m_character->m_traversedObject->m_bf.bb_min[1] + 72.0;
+                }
+                else if(ent->m_transform.getBasis()[1].y() < -0.9)
+                {
+                    t = ent->m_character->m_traversedObject->m_bf.bb_max[1] + 72.0;
+                }
+                else
+                {
+                    t = 512.0 + 72.0;                                           ///@PARANOID
+                }
+                const btVector3& v = ent->m_character->m_traversedObject->m_transform.getOrigin();
+                pos[0] = v[0] - ent->m_transform.getBasis()[1].x() * t;
+                pos[1] = v[1] - ent->m_transform.getBasis()[1].y() * t;
+            }
+            else if(cmd->move[0] == 1)
+            {
+                if(cmd->shift)
+                {
+                    move = ent->m_transform.getBasis()[1] * PENETRATION_TEST_OFFSET;
+                    global_offset = ent->m_transform.getBasis()[1] * WALK_FORWARD_OFFSET;
+                    global_offset[2] += ent->m_bf.bb_max[2];
+                    global_offset += pos;
+                    Character_GetHeightInfo(global_offset, &next_fc);
+                    if(((ent->checkNextPenetration(move) == 0) || (ent->m_character->m_response.horizontal_collide == 0x00)) &&
+                       (next_fc.floor_hit && (next_fc.floor_point[2] > pos[2] - ent->m_character->m_maxStepUpHeight) && (next_fc.floor_point[2] <= pos[2] + ent->m_character->m_maxStepUpHeight)))
+                    {
+                        ent->m_moveType = MOVE_ON_FLOOR;
+                        ent->m_dirFlag = ENT_MOVE_FORWARD;
+                        if((curr_fc->water || curr_fc->quicksand) && curr_fc->floor_hit && (curr_fc->transition_level - curr_fc->floor_point[2] > ent->m_character->m_wadeDepth))
+                        {
+                            ss_anim->next_state = TR_STATE_LARA_WADE_FORWARD;
+                        }
+                        else
+                        {
+                            ss_anim->next_state = TR_STATE_LARA_WALK_FORWARD;
+                        }
+                    }
+                }       // end IF CMD->SHIFT
+                else
+                {
+                    move = ent->m_transform.getBasis()[1] * PENETRATION_TEST_OFFSET;
+                    global_offset = ent->m_transform.getBasis()[1] * RUN_FORWARD_OFFSET;
+                    global_offset[2] += ent->m_bf.bb_max[2];
+                    Character_CheckNextStep(ent, global_offset, &next_fc);
+                    if(((ent->checkNextPenetration(move) == 0) || (ent->m_character->m_response.horizontal_collide == 0x00)) && (!Character_HasStopSlant(ent, &next_fc)))
+                    {
+                        ent->m_moveType = MOVE_ON_FLOOR;
+                        ent->m_dirFlag = ENT_MOVE_FORWARD;
+                        if((curr_fc->water || curr_fc->quicksand) && curr_fc->floor_hit && (curr_fc->transition_level - curr_fc->floor_point[2] > ent->m_character->m_wadeDepth))
+                        {
+                            ss_anim->next_state = TR_STATE_LARA_WADE_FORWARD;
+                        }
+                        else
+                        {
+                            ss_anim->next_state = TR_STATE_LARA_RUN_FORWARD;
+                        }
+                    }
+                }
+
+                if( (cmd->action) &&
+                    ((ss_anim->current_animation == TR_ANIMATION_LARA_STAY_IDLE)        ||
+                     (ss_anim->current_animation == TR_ANIMATION_LARA_STAY_SOLID)       ||
+                     (ss_anim->current_animation == TR_ANIMATION_LARA_WALL_SMASH_LEFT)  ||
+                     (ss_anim->current_animation == TR_ANIMATION_LARA_WALL_SMASH_RIGHT)) )
+                {
+                    t = ent->m_character->m_forvardSize + LARA_TRY_HANG_WALL_OFFSET;
+                    global_offset = ent->m_transform.getBasis()[1] * t;
+
+                    global_offset[2] += 0.5 * DEFAULT_CLIMB_UP_HEIGHT;
+                    *climb = Character_CheckClimbability(ent, global_offset, &next_fc, 0.5 * DEFAULT_CLIMB_UP_HEIGHT);
+                    if(  climb->edge_hit                                                                &&
+                        (climb->next_z_space >= ent->m_character->m_height - LARA_HANG_VERTICAL_EPSILON)    &&
+                        (pos[2] + ent->m_character->m_maxStepUpHeight < next_fc.floor_point[2])          &&
+                        (pos[2] + 2944.0 >= next_fc.floor_point[2])                                     &&
+                        (next_fc.floor_normale[2] >= ent->m_character->m_criticalSlantZComponent)  ) // trying to climb on
+                    {
+                        if(pos[2] + 640.0 >= next_fc.floor_point[2])
+                        {
+                            ent->m_angles[0] = climb->edge_z_ang;
+                            pos[2] = next_fc.floor_point[2] - 512.0;
+                            climb->point = next_fc.floor_point;
+                            ent->setAnimation(TR_ANIMATION_LARA_CLIMB_2CLICK, 0);
+                            ent->m_bt.no_fix_all = 0x01;
+                            ss_anim->onFrame = ent_set_on_floor_after_climb;
+                            break;
+                        }
+                        else if(pos[2] + 896.0 >= next_fc.floor_point[2])
+                        {
+                            ent->m_angles[0] = climb->edge_z_ang;
+                            pos[2] = next_fc.floor_point[2] - 768.0;
+                            climb->point = next_fc.floor_point;
+                            ent->setAnimation(TR_ANIMATION_LARA_CLIMB_3CLICK, 0);
+                            ent->m_bt.no_fix_all = 0x01;
+                            ss_anim->onFrame = ent_set_on_floor_after_climb;
+                            break;
+                        }
+                    }   // end IF MOVE_LITTLE_CLIMBING
+
+                    global_offset[2] += 0.5 * DEFAULT_CLIMB_UP_HEIGHT;
+                    *climb = Character_CheckClimbability(ent, global_offset, &next_fc, DEFAULT_CLIMB_UP_HEIGHT);
+                    if(  climb->edge_hit                                                                &&
+                        (climb->next_z_space >= ent->m_character->m_height - LARA_HANG_VERTICAL_EPSILON)    &&
+                        (pos[2] + ent->m_character->m_maxStepUpHeight < next_fc.floor_point[2])          &&
+                        (pos[2] + 2944.0 >= next_fc.floor_point[2])                                     &&
+                        (next_fc.floor_normale[2] >= ent->m_character->m_criticalSlantZComponent)  ) // trying to climb on
+                    {
+                        if(pos[2] + 1920.0 >= next_fc.floor_point[2])
+                        {
+                            ss_anim->next_state = TR_STATE_LARA_JUMP_UP;
+                            break;
+                        }
+                    }   // end IF MOVE_BIG_CLIMBING
+
+                    *climb = Character_CheckWallsClimbability(ent);
+                    if(climb->wall_hit)
+                    {
+                        ss_anim->next_state = TR_STATE_LARA_JUMP_UP;
+                        break;
+                    }
+                }
+            }       // end CMD->MOVE FORWARD
+            else if(cmd->move[0] == -1)
+            {
+                if(cmd->shift)
+                {
+                    move = ent->m_transform.getBasis()[1] * -PENETRATION_TEST_OFFSET;
+                    if((ent->checkNextPenetration(move) == 0) || (ent->m_character->m_response.horizontal_collide == 0x00))
+                    {
+                        global_offset = ent->m_transform.getBasis()[1] * -WALK_BACK_OFFSET;
+                        global_offset[2] += ent->m_bf.bb_max[2];
+                        global_offset += pos;
+                        Character_GetHeightInfo(global_offset, &next_fc);
+                        if((next_fc.floor_hit && (next_fc.floor_point[2] > pos[2] - ent->m_character->m_maxStepUpHeight) && (next_fc.floor_point[2] <= pos[2] + ent->m_character->m_maxStepUpHeight)))
+                        {
+                            ent->m_dirFlag = ENT_MOVE_BACKWARD;
+                            ss_anim->next_state = TR_STATE_LARA_WALK_BACK;
+                        }
+                    }
+                }
+                else    // RUN BACK
+                {
+                    move = ent->m_transform.getBasis()[1] * -PENETRATION_TEST_OFFSET;
+                    if((ent->checkNextPenetration(move) == 0) || (ent->m_character->m_response.horizontal_collide == 0x00))
+                    {
+                        ent->m_dirFlag = ENT_MOVE_BACKWARD;
+                        if((curr_fc->water || curr_fc->quicksand) && curr_fc->floor_hit && (curr_fc->transition_level - curr_fc->floor_point[2] > ent->m_character->m_wadeDepth))
+                        {
+                            ss_anim->next_state = TR_STATE_LARA_WALK_BACK;
+                        }
+                        else
+                        {
+                            ss_anim->next_state = TR_STATE_LARA_RUN_BACK;
+                        }
+                    }
+                }
+            }       // end CMD->MOVE BACK
+            else if(cmd->move[1] == 1)
+            {
+                if(cmd->shift)
+                {
+                    move = ent->m_transform.getBasis()[0] * PENETRATION_TEST_OFFSET;
+                    if((ent->checkNextPenetration(move) == 0) || (ent->m_character->m_response.horizontal_collide == 0x00))
+                    {
+                        global_offset = ent->m_transform.getBasis()[0] * RUN_FORWARD_OFFSET;
+                        global_offset[2] += ent->m_bf.bb_max[2];
+                        i = Character_CheckNextStep(ent, global_offset, &next_fc);
+                        if((resp->horizontal_collide == 0) && (i >= CHARACTER_STEP_DOWN_LITTLE && i <= CHARACTER_STEP_UP_LITTLE))
+                        {
+                            cmd->rot[0] = 0.0;
+                            ent->m_dirFlag = ENT_MOVE_RIGHT;
+                            ss_anim->next_state = TR_STATE_LARA_WALK_RIGHT;
+                        }
+                    }
+                }       //end IF CMD->SHIFT
+                else
+                {
+                    ss_anim->next_state = TR_STATE_LARA_TURN_RIGHT_SLOW;
+                }
+            }       // end MOVE RIGHT
+            else if(cmd->move[1] == -1)
+            {
+                if(cmd->shift)
+                {
+                    move = ent->m_transform.getBasis()[0] * -PENETRATION_TEST_OFFSET;
+                    if((ent->checkNextPenetration(move) == 0) || (ent->m_character->m_response.horizontal_collide == 0x00))
+                    {
+                        global_offset = ent->m_transform.getBasis()[0] * -RUN_FORWARD_OFFSET;
+                        global_offset[2] += ent->m_bf.bb_max[2];
+                        i = Character_CheckNextStep(ent, global_offset, &next_fc);
+                        if((resp->horizontal_collide == 0) && (i >= CHARACTER_STEP_DOWN_LITTLE && i <= CHARACTER_STEP_UP_LITTLE))
+                        {
+                            cmd->rot[0] = 0.0;
+                            ent->m_dirFlag = ENT_MOVE_LEFT;
+                            ss_anim->next_state = TR_STATE_LARA_WALK_LEFT;
+                        }
+                    }
+                }       //end IF CMD->SHIFT
+                else
+                {
+                    ss_anim->next_state = TR_STATE_LARA_TURN_LEFT_SLOW;
+                }
+            }       // end MOVE LEFT
+            break;
+
+        case TR_STATE_LARA_JUMP_PREPARE:
+            cmd->rot[0] = 0;
+            Character_Lean(ent, cmd, 0.0);
+
+            if(resp->slide == CHARACTER_SLIDE_BACK)      // Slide checking is only for jumps direction correction!
+            {
+                ent->setAnimation(TR_ANIMATION_LARA_JUMP_BACK_BEGIN, 0);
+                cmd->move[0] = -1;
+            }
+            else if(resp->slide == CHARACTER_SLIDE_FRONT)
+            {
+                ent->setAnimation(TR_ANIMATION_LARA_JUMP_FORWARD_BEGIN, 0);
+                cmd->move[0] = 1;
+            }
+            if((curr_fc->water || curr_fc->quicksand) && curr_fc->floor_hit && (curr_fc->transition_level - curr_fc->floor_point[2] > ent->m_character->m_wadeDepth))
+            {
+                //Stay, directional jumps are not allowed whilst in wade depth
+            }
+            else if(cmd->move[0] == 1)
+            {
+                ent->m_dirFlag = ENT_MOVE_FORWARD;
+                move = ent->m_transform.getBasis()[1] * PENETRATION_TEST_OFFSET;
+                if(ent->checkNextPenetration(move) == 0)
+                {
+                    ss_anim->next_state = TR_STATE_LARA_JUMP_FORWARD;           // jump forward
+                }
+            }
+            else if(cmd->move[0] ==-1)
+            {
+                ent->m_dirFlag = ENT_MOVE_BACKWARD;
+                move = ent->m_transform.getBasis()[1] * -PENETRATION_TEST_OFFSET;
+                if(ent->checkNextPenetration(move) == 0)
+                {
+                    ss_anim->next_state = TR_STATE_LARA_JUMP_BACK;              // jump backward
+                }
+            }
+            else if(cmd->move[1] == 1)
+            {
+                ent->m_dirFlag = ENT_MOVE_RIGHT;
+                move = ent->m_transform.getBasis()[0] * PENETRATION_TEST_OFFSET;
+                if(ent->checkNextPenetration(move) == 0)
+                {
+                    ss_anim->next_state = TR_STATE_LARA_JUMP_LEFT;              // jump right
+                }
+            }
+            else if(cmd->move[1] ==-1)
+            {
+                ent->m_dirFlag = ENT_MOVE_LEFT;
+                move = ent->m_transform.getBasis()[0] * -PENETRATION_TEST_OFFSET;
+                if(ent->checkNextPenetration(move) == 0)
+                {
+                    ss_anim->next_state = TR_STATE_LARA_JUMP_RIGHT;             // jump left
+                }
+            }
+            break;
+
+        case TR_STATE_LARA_JUMP_BACK:
+            cmd->rot[0] = 0.0;
+            if(resp->vertical_collide & 0x01 || ent->m_moveType == MOVE_ON_FLOOR)
+            {
+                if(curr_fc->quicksand)
+                {
+                    ent->setAnimation(TR_ANIMATION_LARA_STAY_IDLE, 0);
+                }
+                else
+                {
+                    ss_anim->next_state = TR_STATE_LARA_STOP;       // landing
+                }
+            }
+            else if(resp->horizontal_collide & 0x01)
+            {
+                Controls_JoyRumble(200.0, 200);
+                ent->setAnimation(TR_ANIMATION_LARA_SMASH_JUMP, 0);
+                ent->m_dirFlag = ENT_MOVE_FORWARD;
+                ent->updateCurrentSpeed(true);
+            }
+            else if((ent->m_moveType == MOVE_UNDERWATER) || (ent->m_speed[2] <= -FREE_FALL_SPEED_2))
+            {
+                ss_anim->next_state = TR_STATE_LARA_FREEFALL;                   // free falling
+            }
+            else if(cmd->roll)
+            {
+                ss_anim->next_state = TR_STATE_LARA_JUMP_ROLL;
+            }
+            break;
+
+        case TR_STATE_LARA_JUMP_LEFT:
+            cmd->rot[0] = 0.0;
+            if(resp->vertical_collide & 0x01 || ent->m_moveType == MOVE_ON_FLOOR)
+            {
+                if(curr_fc->quicksand)
+                {
+                    ent->setAnimation(TR_ANIMATION_LARA_STAY_IDLE, 0);
+                }
+                else
+                {
+                    ss_anim->next_state = TR_STATE_LARA_STOP;       // landing
+                }
+            }
+            else if(resp->horizontal_collide & 0x01)
+            {
+                Controls_JoyRumble(200.0, 200);
+                ent->setAnimation(TR_ANIMATION_LARA_SMASH_JUMP, 0);
+                ent->m_dirFlag = ENT_MOVE_RIGHT;
+                ent->updateCurrentSpeed(true);
+            }
+            else
+            {
+                ss_anim->next_state = TR_STATE_LARA_FREEFALL;
+            }
+            break;
+
+        case TR_STATE_LARA_JUMP_RIGHT:
+            cmd->rot[0] = 0.0;
+            if(resp->vertical_collide & 0x01 || ent->m_moveType == MOVE_ON_FLOOR)
+            {
+                if(curr_fc->quicksand)
+                {
+                    ent->setAnimation(TR_ANIMATION_LARA_STAY_IDLE, 0);
+                }
+                else
+                {
+                    ss_anim->next_state = TR_STATE_LARA_STOP;       // landing
+                }
+            }
+            else if(resp->horizontal_collide & 0x01)
+            {
+                Controls_JoyRumble(200.0, 200);
+                ent->setAnimation(TR_ANIMATION_LARA_SMASH_JUMP, 0);
+                ent->m_dirFlag = ENT_MOVE_LEFT;
+                ent->updateCurrentSpeed(true);
+            }
+            else
+            {
+                ss_anim->next_state = TR_STATE_LARA_FREEFALL;
+            }
+            break;
+
+        case TR_STATE_LARA_RUN_BACK:
+            ent->m_dirFlag = ENT_MOVE_BACKWARD;
+
+            if(ent->m_moveType == MOVE_FREE_FALLING)
+            {
+                ent->m_dirFlag = ENT_MOVE_FORWARD;
+                ent->setAnimation(TR_ANIMATION_LARA_FREE_FALL_BACK, 0);
+            }
+            else if(resp->horizontal_collide & 0x01)
+            {
+                ent->setAnimation(TR_ANIMATION_LARA_CLIMB_2CLICK_END, 0);
+            }
+            break;
+
+
+        case TR_STATE_LARA_TURN_LEFT_SLOW:
+        case TR_STATE_LARA_TURN_RIGHT_SLOW:
+            cmd->rot[0] *= 0.7;
+            ent->m_dirFlag = ENT_STAY;
+            Character_Lean(ent, cmd, 0.0);
+            ent->m_bt.no_fix_body_parts = BODY_PART_LEGS_2 | BODY_PART_LEGS_3;
+
+            if(cmd->move[0] == 1)
+            {
+                int substance_state = ent->getSubstanceState();
+                if((substance_state == ENTITY_SUBSTANCE_NONE) ||
+                   (substance_state == ENTITY_SUBSTANCE_WATER_SHALLOW))
+                {
+                    if(cmd->shift == 1)
+                    {
+                        ss_anim->next_state = TR_STATE_LARA_WALK_FORWARD;
+                        ent->m_dirFlag = ENT_MOVE_FORWARD;
+                    }
+                    else
+                    {
+                        ss_anim->next_state = TR_STATE_LARA_RUN_FORWARD;
+                        ent->m_dirFlag = ENT_MOVE_FORWARD;
+                    }
+                }
+                else
+                {
+                    ss_anim->next_state = TR_STATE_LARA_WADE_FORWARD;
+                    ent->m_dirFlag = ENT_MOVE_FORWARD;
+                }
+
+            }
+            else if(((ss_anim->last_state == TR_STATE_LARA_TURN_LEFT_SLOW ) && (cmd->move[1] == -1)) ||
+                    ((ss_anim->last_state == TR_STATE_LARA_TURN_RIGHT_SLOW) && (cmd->move[1] ==  1))  )
+            {
+                int substance_state = ent->getSubstanceState();
+                if((last_frame) &&
+                   (substance_state != ENTITY_SUBSTANCE_WATER_WADE) &&
+                   (substance_state != ENTITY_SUBSTANCE_QUICKSAND_CONSUMED) &&
+                   (substance_state != ENTITY_SUBSTANCE_QUICKSAND_SHALLOW))
+                 {
+                     ss_anim->next_state = TR_STATE_LARA_TURN_FAST;
+                 }
+            }
+            else
+            {
+                ss_anim->next_state = TR_STATE_LARA_STOP;
+            }
+            break;
+
+        case TR_STATE_LARA_TURN_FAST:
+            // 65 - wade
+            ent->m_dirFlag = ENT_STAY;
+            ent->m_bt.no_fix_body_parts = BODY_PART_LEGS_2 | BODY_PART_LEGS_3;
+            Character_Lean(ent, cmd, 0.0);
+
+            if(ent->m_moveType == MOVE_FREE_FALLING)
+            {
+                ent->setAnimation(TR_ANIMATION_LARA_START_FREE_FALL, 0);
+            }
+            else if(cmd->move[0] == 1 && cmd->jump == 0 && cmd->crouch == 0 && cmd->shift == 1)
+            {
+                ss_anim->next_state = TR_STATE_LARA_WALK_FORWARD;
+                ent->m_dirFlag = ENT_MOVE_FORWARD;
+            }
+            else if(cmd->move[0] == 1 && cmd->jump == 0 && cmd->crouch == 0 && cmd->shift == 0)
+            {
+                ss_anim->next_state = TR_STATE_LARA_RUN_FORWARD;
+                ent->m_dirFlag = ENT_MOVE_FORWARD;
+            }
+            else if(cmd->move[1] == 0)
+            {
+                ss_anim->next_state = TR_STATE_LARA_STOP;
+            }
+            break;
+
+            /*
+             * RUN AND WALK animations section
+             */
+        case TR_STATE_LARA_RUN_FORWARD:
+            global_offset = ent->m_transform.getBasis()[1] * RUN_FORWARD_OFFSET;
+            global_offset[2] += ent->m_bf.bb_max[2];
+            i = Character_CheckNextStep(ent, global_offset, &next_fc);
+            ent->m_dirFlag = ENT_MOVE_FORWARD;
+            cmd->crouch |= low_vertical_space;
+
+            if(ent->m_moveType == MOVE_ON_FLOOR)
+            {
+                ent->m_bt.no_fix_body_parts = BODY_PART_HANDS | BODY_PART_LEGS;;
+            }
+            Character_Lean(ent, cmd, 6.0);
+
+            if(ent->m_moveType == MOVE_FREE_FALLING)
+            {
+                ent->setAnimation(TR_ANIMATION_LARA_FREE_FALL_FORWARD, 0);
+            }
+            else if(resp->kill == 1)
+            {
+                ss_anim->next_state = TR_STATE_LARA_DEATH;
+            }
+            else if(resp->slide == CHARACTER_SLIDE_FRONT)
+            {
+                ent->setAnimation(TR_ANIMATION_LARA_SLIDE_FORWARD, 0);
+            }
+            else if(resp->slide == CHARACTER_SLIDE_BACK)
+            {
+                ent->setAnimation(TR_ANIMATION_LARA_START_SLIDE_BACKWARD, 0);
+                ent->m_dirFlag = ENT_MOVE_BACKWARD;
+            }
+            else if(Character_HasStopSlant(ent, &next_fc))
+            {
+                ent->m_dirFlag = ENT_STAY;
+                ent->setAnimation(TR_ANIMATION_LARA_STAY_IDLE, 0);
+            }
+            else if(cmd->crouch == 1)
+            {
+                ss_anim->next_state = TR_STATE_LARA_CROUCH_IDLE;
+            }
+            else if((cmd->move[0] == 1) && (cmd->crouch == 0) && (next_fc.floor_normale[2] >= ent->m_character->m_criticalSlantZComponent) && (i == CHARACTER_STEP_UP_BIG))
+            {
+                ent->m_dirFlag = ENT_STAY;
+                i = ent->getAnimDispatchCase(2);                         // MOST CORRECT STATECHANGE!!!
+                if(i == 0)
+                {
+                    ent->setAnimation(TR_ANIMATION_LARA_RUN_UP_STEP_RIGHT, 0);
+                    pos[2] = next_fc.floor_point[2];
+                    ent->m_dirFlag = ENT_MOVE_FORWARD;
+                }
+                else //if(i == 1)
+                {
+                    ent->setAnimation(TR_ANIMATION_LARA_RUN_UP_STEP_LEFT, 0);
+                    pos[2] = next_fc.floor_point[2];
+                    ent->m_dirFlag = ENT_MOVE_FORWARD;
+                }
+            }
+            else if(resp->horizontal_collide & 0x01)
+            {
+                global_offset = ent->m_transform.getBasis()[1] * RUN_FORWARD_OFFSET;
+                global_offset[2] += 1024.0;
+                if(ss_anim->current_animation == TR_ANIMATION_LARA_STAY_TO_RUN)
+                {
+                    ent->setAnimation(TR_ANIMATION_LARA_STAY_IDLE, 0);
+                }
+                else
+                {
+                    Controls_JoyRumble(200.0, 200);
+
+                    if(cmd->move[0] == 1)
+                    {
+                        i = ent->getAnimDispatchCase(2);
+                        if(i == 1)
+                        {
+                            ent->setAnimation(TR_ANIMATION_LARA_WALL_SMASH_LEFT, 0);
+                        }
+                        else
+                        {
+                            ent->setAnimation(TR_ANIMATION_LARA_WALL_SMASH_RIGHT, 0);
+                        }
+                    }
+                    else
+                    {
+                        ent->setAnimation(TR_ANIMATION_LARA_STAY_SOLID, 0);
+                    }
+                }
+                ent->updateCurrentSpeed(false);
+            }
+            else if(cmd->move[0] == 1)                                          // If we continue running...
+            {
+                if((curr_fc->water || curr_fc->quicksand) && curr_fc->floor_hit && (curr_fc->transition_level - curr_fc->floor_point[2] > ent->m_character->m_wadeDepth))
+                {
+                    ss_anim->next_state = TR_STATE_LARA_WADE_FORWARD;
+                }
+                else if(cmd->shift == 1)
+                {
+                    ss_anim->next_state = TR_STATE_LARA_WALK_FORWARD;
+                }
+                else if((cmd->jump == 1) && (ss_anim->last_animation != TR_ANIMATION_LARA_STAY_TO_RUN))
+                {
+                    ss_anim->next_state = TR_STATE_LARA_JUMP_FORWARD;
+                }
+                else if(cmd->roll == 1)
+                {
+                    ent->m_dirFlag = ENT_MOVE_FORWARD;
+                    ent->setAnimation(TR_ANIMATION_LARA_ROLL_BEGIN, 0);
+                }
+                else if(cmd->sprint == 1)
+                {
+                    ss_anim->next_state = TR_STATE_LARA_SPRINT;
+                }
+            }
+            else
+            {
+                ss_anim->next_state = TR_STATE_LARA_STOP;
+            }
+            break;
+
+        case TR_STATE_LARA_SPRINT:
+            global_offset = ent->m_transform.getBasis()[1] * RUN_FORWARD_OFFSET;
+            Character_Lean(ent, cmd, 12.0);
+            global_offset[2] += ent->m_bf.bb_max[2];
+            i = Character_CheckNextStep(ent, global_offset, &next_fc);
+            cmd->crouch |= low_vertical_space;
+
+            if(ent->m_moveType == MOVE_ON_FLOOR)
+            {
+                ent->m_bt.no_fix_body_parts = BODY_PART_LEGS_1 | BODY_PART_LEGS_2 | BODY_PART_LEGS_3;
+            }
+
+            if(!Character_GetParam(ent, PARAM_STAMINA))
+            {
+                ss_anim->next_state = TR_STATE_LARA_RUN_FORWARD;
+            }
+            else if(ent->m_moveType == MOVE_FREE_FALLING)
+            {
+                ent->setAnimation(TR_ANIMATION_LARA_FREE_FALL_FORWARD, 0);
+            }
+            else if(resp->kill == 1)
+            {
+                ss_anim->next_state = TR_STATE_LARA_RUN_FORWARD;    // Normal run then die
+            }
+            else if(resp->slide == CHARACTER_SLIDE_FRONT)
+            {
+                ent->setAnimation(TR_ANIMATION_LARA_SLIDE_FORWARD, 0);
+            }
+            else if(resp->slide == CHARACTER_SLIDE_BACK)
+            {
+                ent->setAnimation(TR_ANIMATION_LARA_START_SLIDE_BACKWARD, 0);
+            }
+            else if((next_fc.floor_normale[2] < ent->m_character->m_criticalSlantZComponent) && (i > CHARACTER_STEP_HORIZONTAL))
+            {
+                ent->m_currentSpeed = 0.0;
+                ent->setAnimation(TR_ANIMATION_LARA_STAY_IDLE, 0);       ///@FIXME: maybe RUN_TO_STAY
+            }
+            else if((next_fc.floor_normale[2] >= ent->m_character->m_criticalSlantZComponent) && (i == CHARACTER_STEP_UP_BIG))
+            {
+                ss_anim->next_state = TR_STATE_LARA_RUN_FORWARD;     // Interrupt sprint
+            }
+            else if(resp->horizontal_collide & 0x01)
+            {
+                Controls_JoyRumble(200.0, 200);
+
+                i = ent->getAnimDispatchCase(2);                         // tested!
+                if(i == 1)
+                {
+                    ent->setAnimation(TR_ANIMATION_LARA_WALL_SMASH_LEFT, 0);
+                }
+                else if(i == 0)
+                {
+                    ent->setAnimation(TR_ANIMATION_LARA_WALL_SMASH_RIGHT, 0);
+                }
+                ent->updateCurrentSpeed(false);
+            }
+            else if(cmd->sprint == 0)
+            {
+                if(cmd->move[0] == 1)
+                {
+                    ss_anim->next_state = TR_STATE_LARA_RUN_FORWARD;
+                }
+                else
+                {
+                    ss_anim->next_state = TR_STATE_LARA_STOP;
+                }
+            }
+            else
+            {
+                if(cmd->jump == 1)
+                {
+                    ss_anim->next_state = TR_STATE_LARA_SPRINT_ROLL;
+                }
+                else if(cmd->roll == 1)
+                {
+                    ent->m_dirFlag = ENT_MOVE_FORWARD;
+                    ent->setAnimation(TR_ANIMATION_LARA_ROLL_BEGIN, 0);
+                }
+                else if(cmd->crouch == 1)
+                {
+                    ss_anim->next_state = TR_STATE_LARA_CROUCH_IDLE;
+                }
+                else if(cmd->move[0] == 0)
+                {
+                    ss_anim->next_state = TR_STATE_LARA_STOP;
+                }
+            }
+            break;
+
+        case TR_STATE_LARA_WALK_FORWARD:
+            cmd->rot[0] *= 0.4;
+            Character_Lean(ent, cmd, 0.0);
+
+            global_offset = ent->m_transform.getBasis()[1] * WALK_FORWARD_OFFSET;
+            global_offset[2] += ent->m_bf.bb_max[2];
+            i = Character_CheckNextStep(ent, global_offset, &next_fc);
+            ent->m_dirFlag = ENT_MOVE_FORWARD;
+
+            if(ent->m_moveType == MOVE_ON_FLOOR)
+            {
+                ent->m_bt.no_fix_body_parts = BODY_PART_LEGS_1 | BODY_PART_LEGS_2 | BODY_PART_LEGS_3;
+            }
+
+            if(ent->m_moveType == MOVE_FREE_FALLING)
+            {
+                ent->setAnimation(TR_ANIMATION_LARA_START_FREE_FALL, 0);
+            }
+            else if(resp->kill == 1)
+            {
+                ss_anim->next_state = TR_STATE_LARA_STOP;
+            }
+            else if((next_fc.floor_normale[2] >= ent->m_character->m_criticalSlantZComponent) && (i == CHARACTER_STEP_UP_BIG))
+            {
+                /*
+                 * climb up
+                 */
+                ent->m_dirFlag = ENT_STAY;
+                i = ent->getAnimDispatchCase(2);
+                if(i == 1)
+                {
+                    ent->setAnimation(TR_ANIMATION_LARA_WALK_UP_STEP_RIGHT, 0);
+                    pos = next_fc.floor_point;
+                    ent->m_moveType = MOVE_ON_FLOOR;
+                    ent->m_dirFlag = ENT_MOVE_FORWARD;
+                }
+                else
+                {
+                    ent->setAnimation(TR_ANIMATION_LARA_WALK_UP_STEP_LEFT, 0);
+                    pos = next_fc.floor_point;
+                    ent->m_moveType = MOVE_ON_FLOOR;
+                    ent->m_dirFlag = ENT_MOVE_FORWARD;
+                }
+            }
+            else if((next_fc.floor_normale[2] >= ent->m_character->m_criticalSlantZComponent) && (i == CHARACTER_STEP_DOWN_BIG))
+            {
+                /*
+                 * climb down
+                 */
+                ent->m_dirFlag = ENT_STAY;
+                i = ent->getAnimDispatchCase(2);
+                if(i == 1)
+                {
+                    ent->setAnimation(TR_ANIMATION_LARA_WALK_DOWN_RIGHT, 0);
+                    climb->point = next_fc.floor_point;
+                    pos = next_fc.floor_point;
+                    ent->m_moveType = MOVE_ON_FLOOR;
+                    ent->m_dirFlag = ENT_MOVE_FORWARD;
+                }
+                else //if(i == 0)
+                {
+                    ent->setAnimation(TR_ANIMATION_LARA_WALK_DOWN_LEFT, 0);
+                    climb->point = next_fc.floor_point;
+                    pos = next_fc.floor_point;
+                    ent->m_moveType = MOVE_ON_FLOOR;
+                    ent->m_dirFlag = ENT_MOVE_FORWARD;
+                }
+            }
+            else if((resp->horizontal_collide & 0x01) || (i < CHARACTER_STEP_DOWN_BIG || i > CHARACTER_STEP_UP_BIG) || (low_vertical_space))
+            {
+                /*
+                 * too high
+                 */
+                ent->m_dirFlag = ENT_STAY;
+                ent->setAnimation(TR_ANIMATION_LARA_STAY_IDLE, 0);
+            }
+            else if(cmd->move[0] != 1)
+            {
+                ss_anim->next_state = TR_STATE_LARA_STOP;
+            }
+            else if((curr_fc->water || curr_fc->quicksand) && curr_fc->floor_hit && (curr_fc->transition_level - curr_fc->floor_point[2] > ent->m_character->m_wadeDepth))
+            {
+                ss_anim->next_state = TR_STATE_LARA_WADE_FORWARD;
+            }
+            else if(cmd->move[0] == 1 && cmd->crouch == 0 && cmd->shift == 0)
+            {
+                ss_anim->next_state = TR_STATE_LARA_RUN_FORWARD;
+            }
+            break;
+
+
+        case TR_STATE_LARA_WADE_FORWARD:
+            cmd->rot[0] *= 0.4;
+            ent->m_dirFlag = ENT_MOVE_FORWARD;
+
+            if(ent->m_character->m_heightInfo.quicksand)
+            {
+                ent->m_currentSpeed = (ent->m_currentSpeed > MAX_SPEED_QUICKSAND)?MAX_SPEED_QUICKSAND:ent->m_currentSpeed;
+            }
+
+            if(cmd->move[0] == 1)
+            {
+                move = ent->m_transform.getBasis()[1] * PENETRATION_TEST_OFFSET;
+                ent->checkNextPenetration(move);
+            }
+
+            if(resp->kill == 1)
+            {
+                ss_anim->next_state = TR_STATE_LARA_STOP;
+            }
+
+            if(!curr_fc->floor_hit || ent->m_moveType == MOVE_FREE_FALLING)      // free fall, next swim
+            {
+                ent->setAnimation(TR_ANIMATION_LARA_START_FREE_FALL, 0);
+            }
+            else if(curr_fc->water)
+            {
+                if((curr_fc->transition_level - curr_fc->floor_point[2] <= ent->m_character->m_wadeDepth))
+                {
+                    // run / walk case
+                    if((cmd->move[0] == 1) && (resp->horizontal_collide == 0))
+                    {
+                        ss_anim->next_state = TR_STATE_LARA_RUN_FORWARD;
+                    }
+                    else
+                    {
+                        ss_anim->next_state = TR_STATE_LARA_STOP;
+                    }
+                }
+                else if(curr_fc->transition_level - curr_fc->floor_point[2] > (ent->m_character->m_height - ent->m_character->m_swimDepth))
+                {
+                    // swim case
+                    if(curr_fc->transition_level - curr_fc->floor_point[2] > ent->m_character->m_height + ent->m_character->m_maxStepUpHeight)
+                    {
+                        ent->setAnimation(TR_ANIMATION_LARA_START_FREE_FALL, 0);                                    // swim underwater
+                    }
+                    else
+                    {
+                        ent->setAnimation(TR_ANIMATION_LARA_ONWATER_IDLE, 0);                                       // swim onwater
+                        ent->m_moveType = MOVE_ON_WATER;
+                        pos[2] = curr_fc->transition_level;
+                    }
+                }
+                else if(curr_fc->transition_level - curr_fc->floor_point[2] > ent->m_character->m_wadeDepth)              // wade case
+                {
+                    if((cmd->move[0] != 1) || (resp->horizontal_collide != 0))
+                    {
+                        ss_anim->next_state = TR_STATE_LARA_STOP;
+                    }
+                }
+            }
+            else                                                                // no water, stay or run / walk
+            {
+                if((cmd->move[0] == 1) && (resp->horizontal_collide == 0))
+                {
+                    if(!curr_fc->quicksand)
+                    {
+                        ss_anim->next_state = TR_STATE_LARA_RUN_FORWARD;
+                    }
+                }
+                else
+                {
+                    ss_anim->next_state = TR_STATE_LARA_STOP;
+                }
+            }
+            break;
+
+        case TR_STATE_LARA_WALK_BACK:
+            cmd->rot[0] *= 0.4;
+            ent->m_dirFlag = ENT_MOVE_BACKWARD;
+
+            if(ent->m_character->m_heightInfo.quicksand)
+            {
+                ent->m_currentSpeed = (ent->m_currentSpeed > MAX_SPEED_QUICKSAND)?MAX_SPEED_QUICKSAND:ent->m_currentSpeed;
+            }
+
+            global_offset = ent->m_transform.getBasis()[1] * -WALK_BACK_OFFSET;
+            global_offset[2] += ent->m_bf.bb_max[2];
+            i = Character_CheckNextStep(ent, global_offset, &next_fc);
+            if(ent->m_moveType == MOVE_FREE_FALLING)
+            {
+                ent->setAnimation(TR_ANIMATION_LARA_START_FREE_FALL, 0);
+            }
+            else if(curr_fc->water && (curr_fc->floor_point[2] + ent->m_character->m_height < curr_fc->transition_level))
+            {
+                ent->setAnimation(TR_ANIMATION_LARA_ONWATER_SWIM_BACK, 0);
+                ss_anim->next_state = TR_STATE_LARA_ONWATER_BACK;
+                ent->m_moveType = MOVE_ON_WATER;
+            }
+            else if((i < CHARACTER_STEP_DOWN_BIG) || (i > CHARACTER_STEP_UP_BIG))
+            {
+                ent->m_dirFlag = ENT_STAY;
+                ent->setAnimation(TR_ANIMATION_LARA_CLIMB_2CLICK_END, 0);
+            }
+            else if((next_fc.floor_normale[2] >= ent->m_character->m_criticalSlantZComponent) && (i == CHARACTER_STEP_DOWN_BIG))
+            {
+                if(ent->m_bt.no_fix_all == 0x00)
+                {
+                    int frames_count = ss_anim->model->animations[TR_ANIMATION_LARA_WALK_DOWN_BACK_LEFT].frames.size();
+                    int frames_count2 = (frames_count + 1) / 2;
+                    if((ss_anim->current_frame >= 0) && (ss_anim->current_frame <= frames_count2))
+                    {
+                        ent->setAnimation(TR_ANIMATION_LARA_WALK_DOWN_BACK_LEFT, ss_anim->current_frame);
+                        ent->m_dirFlag = ENT_MOVE_BACKWARD;
+                        ent->m_transform.getOrigin()[2] -= (curr_fc->floor_point[2] - next_fc.floor_point[2]);
+                        ent->m_bt.no_fix_all = 0x01;
+                    }
+                    else if((ss_anim->current_frame >= frames_count) && (ss_anim->current_frame <= frames_count + frames_count2))
+                    {
+                        ent->setAnimation(TR_ANIMATION_LARA_WALK_DOWN_BACK_RIGHT, ss_anim->current_frame - frames_count);
+                        ent->m_dirFlag = ENT_MOVE_BACKWARD;
+                        ent->m_transform.getOrigin()[2] -= (curr_fc->floor_point[2] - next_fc.floor_point[2]);
+                        ent->m_bt.no_fix_all = 0x01;
+                    }
+                    else
+                    {
+                        ent->m_dirFlag = ENT_STAY;                               // waiting for correct frame
+                    }
+                }
+            }
+            else if((cmd->move[0] == -1) && ((cmd->shift) || (ent->m_character->m_heightInfo.quicksand)))
+            {
+                ent->m_dirFlag = ENT_MOVE_BACKWARD;
+                ss_anim->next_state = TR_STATE_LARA_WALK_BACK;
+            }
+            else
+            {
+                ss_anim->next_state = TR_STATE_LARA_STOP;
+            }
+            break;
+
+        case TR_STATE_LARA_WALK_LEFT:
+            cmd->rot[0] = 0;
+            ent->m_dirFlag = ENT_MOVE_LEFT;
+            if(ent->m_moveType == MOVE_FREE_FALLING)
+            {
+                ent->setAnimation(TR_ANIMATION_LARA_START_FREE_FALL, 0);
+            }
+            else if(cmd->move[1] == -1 && cmd->shift)
+            {
+                global_offset = ent->m_transform.getBasis()[0] * -RUN_FORWARD_OFFSET;  // not an error - RUN_... more correct here
+                global_offset[2] += ent->m_bf.bb_max[2];
+                global_offset += pos;
+                Character_GetHeightInfo(global_offset, &next_fc);
+                if(next_fc.floor_hit && (next_fc.floor_point[2] > pos[2] - ent->m_character->m_maxStepUpHeight) && (next_fc.floor_point[2] <= pos[2] + ent->m_character->m_maxStepUpHeight))
+                {
+                    if(!curr_fc->water || (curr_fc->floor_point[2] + ent->m_character->m_height > curr_fc->transition_level)) // if (floor_hit == 0) then we went to MOVE_FREE_FALLING.
+                    {
+                        // continue walking
+                    }
+                    else
+                    {
+                        ss_anim->next_state = TR_STATE_LARA_ONWATER_LEFT;
+                        ss_anim->onFrame = ent_to_on_water;
+                    }
+                }
+                else
+                {
+                    ent->m_dirFlag = ENT_STAY;
+                    ent->setAnimation(TR_ANIMATION_LARA_STAY_SOLID, 0);
+                }
+            }
+            else
+            {
+                ss_anim->next_state = TR_STATE_LARA_STOP;
+            }
+            break;
+
+        case TR_STATE_LARA_WALK_RIGHT:
+            cmd->rot[0] = 0;
+            ent->m_dirFlag = ENT_MOVE_RIGHT;
+            if(ent->m_moveType == MOVE_FREE_FALLING)
+            {
+                ent->setAnimation(TR_ANIMATION_LARA_START_FREE_FALL, 0);
+            }
+            else if(cmd->move[1] == 1 && cmd->shift)
+            {
+                global_offset = ent->m_transform.getBasis()[0] * RUN_FORWARD_OFFSET;// not an error - RUN_... more correct here
+                global_offset[2] += ent->m_bf.bb_max[2];
+                global_offset += pos;
+                Character_GetHeightInfo(global_offset, &next_fc);
+                if(next_fc.floor_hit && (next_fc.floor_point[2] > pos[2] - ent->m_character->m_maxStepUpHeight) && (next_fc.floor_point[2] <= pos[2] + ent->m_character->m_maxStepUpHeight))
+                {
+                    if(!curr_fc->water || (curr_fc->floor_point[2] + ent->m_character->m_height > curr_fc->transition_level)) // if (floor_hit == 0) then we went to MOVE_FREE_FALLING.
+                    {
+                        // continue walking
+                    }
+                    else
+                    {
+                        ss_anim->next_state = TR_STATE_LARA_ONWATER_RIGHT;
+                        ss_anim->onFrame = ent_to_on_water;
+                    }
+                }
+                else
+                {
+                    ent->m_dirFlag = ENT_STAY;
+                    ent->setAnimation(TR_ANIMATION_LARA_STAY_SOLID, 0);
+                }
+            }
+            else
+            {
+                ss_anim->next_state = TR_STATE_LARA_STOP;
+            }
+            break;
+
+            /*
+             * Slide animations section
+             */
+        case TR_STATE_LARA_SLIDE_BACK:
+            cmd->rot[0] = 0;
+            Character_Lean(ent, cmd, 0.0);
+            ent->m_dirFlag = ENT_MOVE_BACKWARD;
+
+            if(ent->m_moveType == MOVE_FREE_FALLING)
+            {
+                if(cmd->action)
+                {
+                    ent->m_speed[0] = -ent->m_transform.getBasis()[1][0] * 128.0;
+                    ent->m_speed[1] = -ent->m_transform.getBasis()[1][1] * 128.0;
+                }
+
+                ent->setAnimation(TR_ANIMATION_LARA_FREE_FALL_FORWARD, 0);
+            }
+            else if(resp->slide == 0)
+            {
+                ss_anim->next_state = TR_STATE_LARA_STOP;
+            }
+            else if(resp->slide != 0 && cmd->jump == 1)
+            {
+                ss_anim->next_state = TR_STATE_LARA_JUMP_BACK;
+            }
+            else
+            {
+                break;
+            }
+
+            Audio_Kill(TR_AUDIO_SOUND_SLIDING, TR_AUDIO_EMITTER_ENTITY, ent->m_id);
+            break;
+
+        case TR_STATE_LARA_SLIDE_FORWARD:
+            cmd->rot[0] = 0;
+            Character_Lean(ent, cmd, 0.0);
+            ent->m_dirFlag = ENT_MOVE_FORWARD;
+
+            if(ent->m_moveType == MOVE_FREE_FALLING)
+            {
+                ent->m_speed[0] *= 0.2;
+                ent->m_speed[1] *= 0.2;
+                ent->setAnimation(TR_ANIMATION_LARA_FREE_FALL_FORWARD, 0);
+            }
+            else if(resp->slide == 0)
+            {
+                if((cmd->move[0] == 1) && (engine_world.version >= TR_III))
+                {
+                     ss_anim->next_state = TR_STATE_LARA_RUN_FORWARD;
+                }
+                else
+                {
+                     ss_anim->next_state = TR_STATE_LARA_STOP;                  // stop
+                }
+            }
+            else if(resp->slide != 0 && cmd->jump == 1)
+            {
+                ss_anim->next_state = TR_STATE_LARA_JUMP_FORWARD;               // jump
+            }
+            else
+            {
+                break;
+            }
+
+            Audio_Kill(TR_AUDIO_SOUND_SLIDING, TR_AUDIO_EMITTER_ENTITY, ent->m_id);
+            break;
+
+            /*
+             * Misk animations
+             */
+        case TR_STATE_LARA_PUSHABLE_GRAB:
+            ent->m_moveType = MOVE_ON_FLOOR;
+            ent->m_bt.no_fix_all = 0x01;
+            cmd->rot[0] = 0.0;
+
+            if(cmd->action == 1)//If Lara is grabbing the block
+            {
+                int tf = Character_CheckTraverse(ent, ent->m_character->m_traversedObject);
+                ent->m_dirFlag = ENT_STAY;
+                ss_anim->anim_flags = ANIM_LOOP_LAST_FRAME;                     //We hold it (loop last frame)
+
+                if((cmd->move[0] == 1) && (tf & 0x01))                          //If player press up push
+                {
+                    ent->m_dirFlag = ENT_MOVE_FORWARD;
+                    ss_anim->anim_flags = ANIM_NORMAL_CONTROL;
+                    ss_anim->next_state = TR_STATE_LARA_PUSHABLE_PUSH;
+                }
+                else if((cmd->move[0] == -1) && (tf & 0x02))                    //If player press down pull
+                {
+                    ent->m_dirFlag = ENT_MOVE_BACKWARD;
+                    ss_anim->anim_flags = ANIM_NORMAL_CONTROL;
+                    ss_anim->next_state = TR_STATE_LARA_PUSHABLE_PULL;
+                }
+            }
+            else//Lara has let go of the block
+            {
+                ent->m_dirFlag = ENT_STAY;
+                ss_anim->anim_flags = ANIM_NORMAL_CONTROL;                      //We no longer loop last frame
+                ss_anim->next_state = TR_STATE_LARA_STOP;                       //Switch to next Lara state
+            }
+            break;
+
+        case TR_STATE_LARA_PUSHABLE_PUSH:
+            ent->m_bt.no_fix_all = 0x01;
+            ss_anim->onFrame = ent_stop_traverse;
+            cmd->rot[0] = 0.0;
+            ent->m_character->m_camFollowCenter = 64;
+            i = ss_anim->model->animations[ss_anim->current_animation].frames.size();
+
+            if((cmd->action == 0) || !(0x01 & Character_CheckTraverse(ent, ent->m_character->m_traversedObject)))   //For TOMB4/5 If Lara is pushing and action let go, don't push
+            {
+                ss_anim->next_state = TR_STATE_LARA_STOP;
+            }
+
+            if((ent->m_character->m_traversedObject != NULL) && (ss_anim->current_frame > 16) && (ss_anim->current_frame < i - 16)) ///@FIXME: magick 16
+            {
+                bool was_traversed = false;
+
+                if(ent->m_transform.getBasis()[1][0] > 0.9)
+                {
+                    t = ent->m_transform.getOrigin()[0] + (ent->m_bf.bb_max[1] - ent->m_character->m_traversedObject->m_bf.bb_min[0] - 32.0);
+                    if(t > ent->m_character->m_traversedObject->m_transform.getOrigin()[0])
+                    {
+                        ent->m_character->m_traversedObject->m_transform.getOrigin()[0] = t;
+                        was_traversed = true;
+                    }
+                }
+                else if(ent->m_transform.getBasis()[1][0] < -0.9)
+                {
+                    t = ent->m_transform.getOrigin()[0] - (ent->m_bf.bb_max[1] + ent->m_character->m_traversedObject->m_bf.bb_max[0] - 32.0);
+                    if(t < ent->m_character->m_traversedObject->m_transform.getOrigin()[0])
+                    {
+                        ent->m_character->m_traversedObject->m_transform.getOrigin()[0] = t;
+                        was_traversed = true;
+                    }
+                }
+                else if(ent->m_transform.getBasis()[1][1] > 0.9)
+                {
+                    t = ent->m_transform.getOrigin()[1] + (ent->m_bf.bb_max[1] - ent->m_character->m_traversedObject->m_bf.bb_min[1] - 32.0);
+                    if(t > ent->m_character->m_traversedObject->m_transform.getOrigin()[1])
+                    {
+                        ent->m_character->m_traversedObject->m_transform.getOrigin()[1] = t;
+                        was_traversed = true;
+                    }
+                }
+                else if(ent->m_transform.getBasis()[1][1] < -0.9)
+                {
+                    t = ent->m_transform.getOrigin()[1] - (ent->m_bf.bb_max[1] + ent->m_character->m_traversedObject->m_bf.bb_max[1] - 32.0);
+                    if(t < ent->m_character->m_traversedObject->m_transform.getOrigin()[1])
+                    {
+                        ent->m_character->m_traversedObject->m_transform.getOrigin()[1] = t;
+                        was_traversed = true;
+                    }
+                }
+
+                if(engine_world.version > TR_III)
+                {
+                    if(was_traversed)
+                    {
+                        if(Audio_IsEffectPlaying(TR_AUDIO_SOUND_PUSHABLE,TR_AUDIO_EMITTER_ENTITY,ent->m_id) == -1)
+                            Audio_Send(TR_AUDIO_SOUND_PUSHABLE, TR_AUDIO_EMITTER_ENTITY, ent->m_id);
+                    }
+                    else
+                    {
+                        Audio_Kill(TR_AUDIO_SOUND_PUSHABLE, TR_AUDIO_EMITTER_ENTITY, ent->m_id);
+                    }
+                }
+                else
+                {
+                    if( (ss_anim->current_frame == 49)   ||
+                        (ss_anim->current_frame == 110)  ||
+                        (ss_anim->current_frame == 142)   )
+                    {
+                        if(Audio_IsEffectPlaying(TR_AUDIO_SOUND_PUSHABLE,TR_AUDIO_EMITTER_ENTITY,ent->m_id) == -1)
+                            Audio_Send(TR_AUDIO_SOUND_PUSHABLE, TR_AUDIO_EMITTER_ENTITY, ent->m_id);
+                    }
+                }
+
+                ent->m_character->m_traversedObject->updateRigidBody(true);
+            }
+            else
+            {
+                if(engine_world.version > TR_III)
+                {
+                    Audio_Kill(TR_AUDIO_SOUND_PUSHABLE, TR_AUDIO_EMITTER_ENTITY, ent->m_id);
+                }
+            }
+            break;
+
+        case TR_STATE_LARA_PUSHABLE_PULL:
+            ent->m_bt.no_fix_all = 0x01;
+            ss_anim->onFrame = ent_stop_traverse;
+            cmd->rot[0] = 0.0;
+            ent->m_character->m_camFollowCenter = 64;
+            i = ss_anim->model->animations[ss_anim->current_animation].frames.size();
+
+            if((cmd->action == 0) || !(0x02 & Character_CheckTraverse(ent, ent->m_character->m_traversedObject)))   //For TOMB4/5 If Lara is pulling and action let go, don't pull
+            {
+                ss_anim->next_state = TR_STATE_LARA_STOP;
+            }
+
+            if((ent->m_character->m_traversedObject != NULL) && (ss_anim->current_frame > 20) && (ss_anim->current_frame < i - 16)) ///@FIXME: magick 20
+            {
+                bool was_traversed = false;
+
+                if(ent->m_transform.getBasis()[1][0] > 0.9)
+                {
+                    t = ent->m_transform.getOrigin()[0] + (ent->m_bf.bb_max[1] - ent->m_character->m_traversedObject->m_bf.bb_min[0] - 32.0);
+                    if(t < ent->m_character->m_traversedObject->m_transform.getOrigin()[0])
+                    {
+                        ent->m_character->m_traversedObject->m_transform.getOrigin()[0] = t;
+                        was_traversed = true;
+                    }
+                }
+                else if(ent->m_transform.getBasis()[1][0] < -0.9)
+                {
+                    t = ent->m_transform.getOrigin()[0] - (ent->m_bf.bb_max[1] + ent->m_character->m_traversedObject->m_bf.bb_max[0] - 32.0);
+                    if(t > ent->m_character->m_traversedObject->m_transform.getOrigin()[0])
+                    {
+                        ent->m_character->m_traversedObject->m_transform.getOrigin()[0] = t;
+                        was_traversed = true;
+                    }
+                }
+                else if(ent->m_transform.getBasis()[1][1] > 0.9)
+                {
+                    t = ent->m_transform.getOrigin()[1] + (ent->m_bf.bb_max[1] - ent->m_character->m_traversedObject->m_bf.bb_min[1] - 32.0);
+                    if(t < ent->m_character->m_traversedObject->m_transform.getOrigin()[1])
+                    {
+                        ent->m_character->m_traversedObject->m_transform.getOrigin()[1] = t;
+                        was_traversed = true;
+                    }
+                }
+                else if(ent->m_transform.getBasis()[1][1] < -0.9)
+                {
+                    t = ent->m_transform.getOrigin()[1] - (ent->m_bf.bb_max[1] + ent->m_character->m_traversedObject->m_bf.bb_max[1] - 32.0);
+                    if(t > ent->m_character->m_traversedObject->m_transform.getOrigin()[1])
+                    {
+                        ent->m_character->m_traversedObject->m_transform.getOrigin()[1] = t;
+                        was_traversed = true;
+                    }
+                }
+
+                if(engine_world.version > TR_III)
+                {
+                    if(was_traversed)
+                    {
+                        if(Audio_IsEffectPlaying(TR_AUDIO_SOUND_PUSHABLE,TR_AUDIO_EMITTER_ENTITY,ent->m_id) == -1)
+
+                            Audio_Send(TR_AUDIO_SOUND_PUSHABLE, TR_AUDIO_EMITTER_ENTITY, ent->m_id);
+                    }
+                    else
+                    {
+                        Audio_Kill(TR_AUDIO_SOUND_PUSHABLE, TR_AUDIO_EMITTER_ENTITY, ent->m_id);
+                    }
+                }
+                else
+                {
+                    if( (ss_anim->current_frame == 40)  ||
+                        (ss_anim->current_frame == 92)  ||
+                        (ss_anim->current_frame == 124) ||
+                        (ss_anim->current_frame == 156)  )
+                    {
+                        if(Audio_IsEffectPlaying(TR_AUDIO_SOUND_PUSHABLE,TR_AUDIO_EMITTER_ENTITY,ent->m_id) == -1)
+                            Audio_Send(TR_AUDIO_SOUND_PUSHABLE, TR_AUDIO_EMITTER_ENTITY, ent->m_id);
+                    }
+                }
+
+                ent->m_character->m_traversedObject->updateRigidBody(true);
+            }
+            else
+            {
+                if(engine_world.version > TR_III)
+                {
+                    Audio_Kill(TR_AUDIO_SOUND_PUSHABLE, TR_AUDIO_EMITTER_ENTITY, ent->m_id);
+                }
+            }
+            break;
+
+        case TR_STATE_LARA_ROLL_FORWARD:
+            break;
+
+        case TR_STATE_LARA_ROLL_BACKWARD:
+            if(ent->m_moveType == MOVE_FREE_FALLING)
+            {
+                ent->setAnimation(TR_ANIMATION_LARA_FREE_FALL_FORWARD, 0);
+            }
+            else if(low_vertical_space)
+            {
+                ent->m_dirFlag = ENT_STAY;
+            }
+            else if(resp->slide == CHARACTER_SLIDE_FRONT)
+            {
+                ent->setAnimation(TR_ANIMATION_LARA_SLIDE_FORWARD, 0);
+            }
+            else if(resp->slide == CHARACTER_SLIDE_BACK)
+            {
+                ent->setAnimation(TR_ANIMATION_LARA_START_SLIDE_BACKWARD, 0);
+            }
+            break;
+
+        /*
+         * Climbing section
+         */
+        case TR_STATE_LARA_JUMP_UP:
+            cmd->rot[0] = 0.0;
+            if((cmd->action == 1) && (ent->m_moveType != MOVE_WALLS_CLIMB) && (ent->m_moveType != MOVE_CLIMBING))
+            {
+                t = LARA_TRY_HANG_WALL_OFFSET + LARA_HANG_WALL_DISTANCE;
+                global_offset = ent->m_transform.getBasis()[1] * t;
+                global_offset[2] += ent->m_bf.bb_max[2] + LARA_HANG_VERTICAL_EPSILON + engine_frame_time * ent->m_speed[2];
+                *climb = Character_CheckClimbability(ent, global_offset, &next_fc, 0.0);
+                if(climb->edge_hit)
+                {
+                    climb->point = climb->edge_point;
+                    ent->m_angles[0] = climb->edge_z_ang;
+                    ent->updateRotation();
+                    ent->m_moveType = MOVE_CLIMBING;                             // hang on
+                    ent->m_speed.setZero();
+
+                    pos[0] = climb->point[0] - (LARA_HANG_WALL_DISTANCE) * ent->m_transform.getBasis()[1][0];
+                    pos[1] = climb->point[1] - (LARA_HANG_WALL_DISTANCE) * ent->m_transform.getBasis()[1][1];
+                    pos[2] = climb->point[2] - ent->m_bf.bb_max[2] + LARA_HANG_VERTICAL_OFFSET;
+                }
+                else
+                {
+                    *climb = Character_CheckWallsClimbability(ent);
+                    if((climb->wall_hit) &&
+                       (ent->m_speed[2] < 0.0)) // Only hang if speed is lower than zero.
+                    {
+                        // Fix the position to the TR metering step.
+                        ent->m_transform.getOrigin()[2] = std::floor(ent->m_transform.getOrigin()[2] / TR_METERING_STEP) * TR_METERING_STEP;
+                        ent->m_moveType = MOVE_WALLS_CLIMB;
+                        ent->setAnimation(TR_ANIMATION_LARA_HANG_IDLE, -1);
+                        break;
+                    }
+                }
+            }
+
+            if(cmd->move[0] == 1)
+            {
+                ent->m_dirFlag = ENT_MOVE_FORWARD;
+            }
+            else if(cmd->move[0] == -1)
+            {
+                ent->m_dirFlag = ENT_MOVE_BACKWARD;
+            }
+            else if(cmd->move[1] == 1)
+            {
+                ent->m_dirFlag = ENT_MOVE_RIGHT;
+            }
+            else if(cmd->move[1] == -1)
+            {
+                ent->m_dirFlag = ENT_MOVE_LEFT;
+            }
+            else
+            {
+                ent->m_dirFlag = ENT_STAY;
+            }
+
+            if(ent->m_moveType == MOVE_UNDERWATER)
+            {
+                ent->m_angles[1] = -45.0;
+                cmd->rot[1] = 0.0;
+                ent->updateRotation();
+                ent->setAnimation(TR_ANIMATION_LARA_FREE_FALL_TO_UNDERWATER, 0);
+            }
+            else if((cmd->action == 1) && (curr_fc->ceiling_climb) && (curr_fc->ceiling_hit) && (pos[2] + ent->m_bf.bb_max[2] > curr_fc->ceiling_point[2] - 64.0))
+            {
+                ss_anim->next_state = TR_STATE_LARA_MONKEYSWING_IDLE;
+                ss_anim->onFrame = ent_to_monkey_swing;
+            }
+            else if((cmd->action == 1) && (ent->m_moveType == MOVE_CLIMBING))
+            {
+                ss_anim->next_state = TR_STATE_LARA_HANG;
+                ent->setAnimation(TR_ANIMATION_LARA_HANG_IDLE, -1);
+            }
+            else if((resp->vertical_collide & 0x01) || (ent->m_moveType == MOVE_ON_FLOOR))
+            {
+                ss_anim->next_state = TR_STATE_LARA_STOP;                        // landing immediately
+            }
+            else
+            {
+                if(ent->m_speed[2] < -FREE_FALL_SPEED_2)                 // next free fall stage
+                {
+                    ent->m_moveType = MOVE_FREE_FALLING;
+                    ss_anim->next_state = TR_STATE_LARA_FREEFALL;
+                }
+                break;
+            }
+            break;
+
+        case TR_STATE_LARA_REACH:
+            cmd->rot[0] = 0.0;
+            if(ent->m_moveType == MOVE_UNDERWATER)
+            {
+                ent->m_angles[1] = -45.0;
+                cmd->rot[1] = 0.0;
+                ent->updateRotation();
+                ent->setAnimation(TR_ANIMATION_LARA_FREE_FALL_TO_UNDERWATER, 0);
+                break;
+            }
+
+            if((cmd->action == 1) && (ent->m_moveType == MOVE_FREE_FALLING))
+            {
+                t = LARA_TRY_HANG_WALL_OFFSET + LARA_HANG_WALL_DISTANCE;
+                global_offset = ent->m_transform.getBasis()[1] * t;
+                global_offset[2] += ent->m_bf.bb_max[2] + LARA_HANG_VERTICAL_EPSILON + engine_frame_time * ent->m_speed[2];
+                *climb = Character_CheckClimbability(ent, global_offset, &next_fc, 0.0);
+                if(climb->edge_hit && climb->can_hang)
+                {
+                    climb->point = climb->edge_point;
+                    ent->m_angles[0] = climb->edge_z_ang;
+                    ent->updateRotation();
+                    ent->m_moveType = MOVE_CLIMBING;                             // hang on
+                    ent->m_speed.setZero();
+                }
+
+                // If Lara is moving backwards off the ledge we want to move Lara slightly forwards
+                // depending on the current angle.
+                if((ent->m_dirFlag == ENT_MOVE_BACKWARD) && (ent->m_moveType == MOVE_CLIMBING))
+                {
+                    pos[0] = climb->point[0] - ent->m_transform.getBasis()[1][0] * (ent->m_character->m_forvardSize + 16.0);
+                    pos[1] = climb->point[1] - ent->m_transform.getBasis()[1][1] * (ent->m_character->m_forvardSize + 16.0);
+                }
+            }
+
+            if(((ent->m_moveType != MOVE_ON_FLOOR)) && (cmd->action == 1) && (curr_fc->ceiling_climb) && (curr_fc->ceiling_hit) && (pos[2] + ent->m_bf.bb_max[2] > curr_fc->ceiling_point[2] - 64.0))
+            {
+                ss_anim->next_state = TR_STATE_LARA_MONKEYSWING_IDLE;
+                ss_anim->onFrame = ent_to_monkey_swing;
+                break;
+            }
+            if(((resp->vertical_collide & 0x01) || (ent->m_moveType == MOVE_ON_FLOOR)) && ((cmd->action == 0) || (climb->can_hang == 0)))
+            {
+                ss_anim->next_state = TR_STATE_LARA_STOP;                       // middle landing
+                break;
+            }
+
+            if((ent->m_speed[2] < -FREE_FALL_SPEED_2))
+            {
+                ent->m_moveType = MOVE_FREE_FALLING;
+                ss_anim->next_state = TR_STATE_LARA_FREEFALL;
+                break;
+            }
+
+            if(ent->m_moveType == MOVE_CLIMBING)
+            {
+                ent->m_speed.setZero();
+                ss_anim->next_state = TR_STATE_LARA_HANG;
+                ss_anim->onFrame = ent_to_edge_climb;
+#if OSCILLATE_HANG_USE
+                move = ent->transform.getBasis()[1] * PENETRATION_TEST_OFFSET;
+                if(Entity_CheckNextPenetration(ent, cmd, move) == 0)
+                {
+                    ent->setAnimation(TR_ANIMATION_LARA_OSCILLATE_HANG_ON, 0);
+                    ent_to_edge_climb(ent);
+                }
+#endif
+            }
+            break;
+
+            /*other code here prevents to UGLY Lara's move in end of "climb on", do not loose ent_set_on_floor_after_climb callback here!*/
+        case TR_STATE_LARA_HANDSTAND:
+        case TR_STATE_LARA_GRABBING:
+        case TR_STATE_LARA_CLIMB_TO_CRAWL:
+            cmd->rot[0] = 0;
+            ent->m_bt.no_fix_all = 0x01;
+            ss_anim->onFrame = ent_set_on_floor_after_climb;
+            break;
+
+        case TR_STATE_LARA_HANG:
+            cmd->rot[0] = 0.0;
+
+            if(ent->m_moveType == MOVE_WALLS_CLIMB)
+            {
+                if(cmd->action)
+                {
+                    if((climb->wall_hit == 0x02) && (cmd->move[0] == 0) && (cmd->move[1] == 0))
+                    {
+                        ss_anim->next_state = TR_STATE_LARA_LADDER_IDLE;
+                    }
+                    else if(cmd->move[0] == 1)             // UP
+                    {
+                        ent->setAnimation(TR_ANIMATION_LARA_LADDER_UP_HANDS, 0);
+                    }
+                    else if(cmd->move[0] ==-1)             // DOWN
+                    {
+                        ent->setAnimation(TR_ANIMATION_LARA_LADDER_DOWN_HANDS, 0);
+                    }
+                    else if(cmd->move[1] == 1)
+                    {
+                        ent->m_dirFlag = ENT_MOVE_RIGHT;
+                        ent->setAnimation(TR_ANIMATION_LARA_CLIMB_RIGHT, 0); // edge climb right
+                    }
+                    else if(cmd->move[1] ==-1)
+                    {
+                        ent->m_dirFlag = ENT_MOVE_LEFT;
+                        ent->setAnimation(TR_ANIMATION_LARA_CLIMB_LEFT, 0); // edge climb left
+                    }
+                    else if(climb->wall_hit == 0x00)
+                    {
+                        ent->m_moveType = MOVE_FREE_FALLING;
+                        ent->setAnimation(TR_ANIMATION_LARA_STOP_HANG_VERTICAL, 0); // fall down
+                    }
+                    else
+                    {
+                        ss_anim->anim_flags = ANIM_LOOP_LAST_FRAME;             // disable shake
+                    }
+                }
+                else
+                {
+                    ent->m_moveType = MOVE_FREE_FALLING;
+                    ent->setAnimation(TR_ANIMATION_LARA_TRY_HANG_VERTICAL, 0); // fall down
+                }
+                break;
+            }
+
+            if((resp->kill == 0) && (cmd->action == 1))                         // we have to update climb point every time so entity can move
+            {
+                t = LARA_TRY_HANG_WALL_OFFSET + LARA_HANG_WALL_DISTANCE;
+                global_offset = ent->m_transform.getBasis()[1] * t;
+                global_offset[2] += ent->m_bf.bb_max[2] + LARA_HANG_VERTICAL_EPSILON;
+                *climb = Character_CheckClimbability(ent, global_offset, &next_fc, 0.0);
+                if(climb->can_hang)
+                {
+                    climb->point = climb->edge_point;
+                    ent->m_angles[0] = climb->edge_z_ang;
+                    ent->updateRotation();
+                    ent->m_moveType = MOVE_CLIMBING;                             // hang on
+                }
+            }
+            else
+            {
+                ent->m_moveType = MOVE_FREE_FALLING;
+                ent->setAnimation(TR_ANIMATION_LARA_TRY_HANG_VERTICAL, 0); // fall down
+                break;
+            }
+
+            if(ent->m_moveType == MOVE_CLIMBING)
+            {
+                if(cmd->move[0] == 1)
+                {
+                    if(climb->edge_hit && (climb->next_z_space >= 512.0) && ((climb->next_z_space < ent->m_character->m_height - LARA_HANG_VERTICAL_EPSILON) || (cmd->crouch == 1)))
+                    {
+                        climb->point = climb->edge_point;
+                        ss_anim->next_state = TR_STATE_LARA_CLIMB_TO_CRAWL;     // crawlspace climb
+                    }
+                    else if(climb->edge_hit && (climb->next_z_space >= ent->m_character->m_height - LARA_HANG_VERTICAL_EPSILON))
+                    {
+                        climb->point = climb->edge_point;
+                        ss_anim->next_state = (cmd->shift)?(TR_STATE_LARA_HANDSTAND):(TR_STATE_LARA_GRABBING);               // climb up
+                    }
+                    else
+                    {
+                        pos[0] = climb->point[0] - (LARA_HANG_WALL_DISTANCE) * ent->m_transform.getBasis()[1][0];
+                        pos[1] = climb->point[1] - (LARA_HANG_WALL_DISTANCE) * ent->m_transform.getBasis()[1][1];
+                        pos[2] = climb->point[2] - ent->m_bf.bb_max[2] + LARA_HANG_VERTICAL_OFFSET;
+                        ent->m_speed.setZero();
+                        ss_anim->anim_flags = ANIM_LOOP_LAST_FRAME;             // disable shake
+                    }
+                }
+                else if(cmd->move[0] ==-1)                                      // check walls climbing
+                {
+                    *climb = Character_CheckWallsClimbability(ent);
+                    if(climb->wall_hit)
+                    {
+                        ent->m_moveType = MOVE_WALLS_CLIMB;
+                    }
+                    ss_anim->anim_flags = ANIM_LOOP_LAST_FRAME;                 // disable shake
+                }
+                else if(cmd->move[1] ==-1)
+                {
+                    move = ent->m_transform.getBasis()[0] * -PENETRATION_TEST_OFFSET;
+                    if((ent->checkNextPenetration(move) == 0) || (ent->m_character->m_response.horizontal_collide == 0x00)) //we only want lara to shimmy when last frame is reached!
+                    {
+                        ent->m_moveType = ENT_MOVE_LEFT;
+                        ent->setAnimation(TR_ANIMATION_LARA_CLIMB_LEFT, 0);
+                    }
+                    else
+                    {
+                        ss_anim->anim_flags = ANIM_LOOP_LAST_FRAME;             // disable shake
+                    }
+                }
+                else if(cmd->move[1] == 1)
+                {
+                    move = ent->m_transform.getBasis()[0] * PENETRATION_TEST_OFFSET;
+                    if((ent->checkNextPenetration(move) == 0) || (ent->m_character->m_response.horizontal_collide == 0x00)) //we only want lara to shimmy when last frame is reached!
+                    {
+                        ent->m_moveType = ENT_MOVE_RIGHT;
+                        ent->setAnimation(TR_ANIMATION_LARA_CLIMB_RIGHT, 0);
+                    }
+                    else
+                    {
+                        ss_anim->anim_flags = ANIM_LOOP_LAST_FRAME;             // disable shake
+                    }
+                }
+                else
+                {
+                    ss_anim->anim_flags = ANIM_LOOP_LAST_FRAME;                 // disable shake
+                    pos[0] = climb->point[0] - (LARA_HANG_WALL_DISTANCE) * ent->m_transform.getBasis()[1][0];
+                    pos[1] = climb->point[1] - (LARA_HANG_WALL_DISTANCE) * ent->m_transform.getBasis()[1][1];
+                    pos[2] = climb->point[2] - ent->m_bf.bb_max[2] + LARA_HANG_VERTICAL_OFFSET;
+                    ent->m_speed.setZero();
+                }
+            }
+            else if((cmd->action == 1) && (curr_fc->ceiling_climb) && (curr_fc->ceiling_hit) && (pos[2] + ent->m_bf.bb_max[2] > curr_fc->ceiling_point[2] - 64.0))
+            {
+                ss_anim->next_state = TR_STATE_LARA_MONKEYSWING_IDLE;
+                ss_anim->onFrame = ent_to_monkey_swing;
+            }
+            else
+            {
+                ent->m_moveType = MOVE_FREE_FALLING;
+                ent->setAnimation(TR_ANIMATION_LARA_TRY_HANG_VERTICAL, 0); // fall down
+            }
+            break;
+
+        case TR_STATE_LARA_LADDER_IDLE:
+            cmd->rot[0] = 0;
+            ent->m_moveType = MOVE_WALLS_CLIMB;
+            ent->m_dirFlag = ENT_STAY;
+            ent->m_character->m_camFollowCenter = 64;
+            if(ent->m_moveType == MOVE_CLIMBING)
+            {
+                ss_anim->next_state = TR_STATE_LARA_GRABBING;
+                break;
+            }
+            if(cmd->action == 0)
+            {
+                ent->m_moveType = MOVE_FREE_FALLING;
+                ent->setAnimation(TR_ANIMATION_LARA_STOP_HANG_VERTICAL, 0); // fall down
+            }
+            else if(cmd->jump)
+            {
+                ss_anim->next_state = TR_STATE_LARA_JUMP_BACK;
+                ent->m_dirFlag = ENT_MOVE_BACKWARD;
+            }
+            else if(cmd->move[0] == 1)
+            {
+                t = LARA_TRY_HANG_WALL_OFFSET + LARA_HANG_WALL_DISTANCE;
+                global_offset = ent->m_transform.getBasis()[1] * t;
+                global_offset[2] += ent->m_bf.bb_max[2] + LARA_HANG_VERTICAL_EPSILON;
+                *climb = Character_CheckClimbability(ent, global_offset, &next_fc, 0.0);
+                if(climb->edge_hit && (climb->next_z_space >= 512.0))
+                {
+                    ent->m_moveType = MOVE_CLIMBING;
+                    ss_anim->next_state = TR_STATE_LARA_GRABBING;
+                }
+                else if((!curr_fc->ceiling_hit) || (pos[2] + ent->m_bf.bb_max[2] < curr_fc->ceiling_point[2]))
+                {
+                    ss_anim->next_state = TR_STATE_LARA_LADDER_UP;
+                }
+            }
+            else if(cmd->move[0] == -1)
+            {
+                ss_anim->next_state = TR_STATE_LARA_LADDER_DOWN;
+            }
+            else if(cmd->move[1] == 1)
+            {
+                ss_anim->next_state = TR_STATE_LARA_LADDER_RIGHT;
+            }
+            else if(cmd->move[1] == -1)
+            {
+                ss_anim->next_state = TR_STATE_LARA_LADDER_LEFT;
+            }
+            break;
+
+        case TR_STATE_LARA_LADDER_LEFT:
+            ent->m_dirFlag = ENT_MOVE_LEFT;
+            if((cmd->action == 0) || (ent->m_character->m_climb.wall_hit == 0))
+            {
+                ss_anim->next_state = TR_STATE_LARA_HANG;
+            }
+            else
+            {
+                ss_anim->next_state = TR_STATE_LARA_LADDER_IDLE;
+            }
+            break;
+
+        case TR_STATE_LARA_LADDER_RIGHT:
+            ent->m_dirFlag = ENT_MOVE_RIGHT;
+            if((cmd->action == 0) || (ent->m_character->m_climb.wall_hit == 0))
+            {
+                ss_anim->next_state = TR_STATE_LARA_HANG;
+            }
+            else
+            {
+                ss_anim->next_state = TR_STATE_LARA_LADDER_IDLE;
+            }
+            break;
+
+        case TR_STATE_LARA_LADDER_UP:
+            ent->m_character->m_camFollowCenter = 64;
+            if(ent->m_moveType == MOVE_CLIMBING)
+            {
+                ss_anim->next_state = TR_STATE_LARA_LADDER_IDLE;
+                break;
+            }
+
+            if(cmd->action && ent->m_character->m_climb.wall_hit)
+            {
+                t = LARA_TRY_HANG_WALL_OFFSET + LARA_HANG_WALL_DISTANCE;
+                global_offset = ent->m_transform.getBasis()[1] * t;
+                global_offset[2] += ent->m_bf.bb_max[2] + LARA_HANG_VERTICAL_EPSILON;
+                *climb = Character_CheckClimbability(ent, global_offset, &next_fc, 0.0);
+                if(climb->edge_hit && (climb->next_z_space >= 512.0))
+                {
+                    ent->m_moveType = MOVE_CLIMBING;
+                    ss_anim->next_state = TR_STATE_LARA_LADDER_IDLE;
+                }
+                else if((cmd->move[0] <= 0) && (curr_fc->ceiling_hit || (pos[2] + ent->m_bf.bb_max[2] >= curr_fc->ceiling_point[2])))
+                {
+                    ss_anim->next_state = TR_STATE_LARA_LADDER_IDLE;
+                }
+
+                if(curr_fc->ceiling_hit && (pos[2] + ent->m_bf.bb_max[2] > curr_fc->ceiling_point[2]))
+                {
+                    pos[2] = curr_fc->ceiling_point[2] - ent->m_bf.bb_max[2];
+                }
+            }
+            else
+            {
+                // Free fall after stop
+                ss_anim->next_state = TR_STATE_LARA_LADDER_IDLE;
+            }
+            break;
+
+        case TR_STATE_LARA_LADDER_DOWN:
+            ent->m_character->m_camFollowCenter = 64;
+            if(cmd->action && ent->m_character->m_climb.wall_hit && (cmd->move[1] < 0))
+            {
+                if(ent->m_character->m_climb.wall_hit != 0x02)
+                {
+                    ss_anim->next_state = TR_STATE_LARA_LADDER_IDLE;
+                }
+            }
+            else
+            {
+                ss_anim->next_state = TR_STATE_LARA_LADDER_IDLE;
+            }
+            break;
+
+        case TR_STATE_LARA_SHIMMY_LEFT:
+            ent->m_bt.no_fix_body_parts = BODY_PART_LEGS_1 | BODY_PART_LEGS_2 | BODY_PART_LEGS_3;
+
+            cmd->rot[0] = 0.0;
+            ent->m_dirFlag = ENT_MOVE_LEFT;
+            if(cmd->action == 0)
+            {
+                ent->m_speed.setZero();
+                ent->m_moveType = MOVE_FREE_FALLING;
+                ent->setAnimation(TR_ANIMATION_LARA_TRY_HANG_VERTICAL, 0); // fall down
+                break;
+            }
+
+            if(ent->m_moveType == MOVE_WALLS_CLIMB)
+            {
+                if(!ent->m_character->m_climb.wall_hit)
+                {
+                    ent->m_moveType = MOVE_FREE_FALLING;
+                    ent->setAnimation(TR_ANIMATION_LARA_STOP_HANG_VERTICAL, 0); // fall down
+                }
+            }
+            else
+            {
+                t = LARA_TRY_HANG_WALL_OFFSET + LARA_HANG_WALL_DISTANCE;
+                global_offset = ent->m_transform.getBasis()[1] * t;
+                global_offset[2] += LARA_HANG_SENSOR_Z + LARA_HANG_VERTICAL_EPSILON;
+                *climb = Character_CheckClimbability(ent, global_offset, &next_fc, 0.0);
+                if(climb->edge_hit)
+                {
+                    climb->point = climb->edge_point;
+                    ent->m_angles[0] = climb->edge_z_ang;
+                    ent->updateRotation();
+                    ent->m_moveType = MOVE_CLIMBING;                             // hang on
+                    pos[0] = climb->point[0] - (LARA_HANG_WALL_DISTANCE) * ent->m_transform.getBasis()[1][0];
+                    pos[1] = climb->point[1] - (LARA_HANG_WALL_DISTANCE) * ent->m_transform.getBasis()[1][1];
+                    pos[2] = climb->point[2] - ent->m_bf.bb_max[2] + LARA_HANG_VERTICAL_OFFSET;
+                    ent->m_speed.setZero();
+                }
+                else
+                {
+                    ent->m_moveType = MOVE_FREE_FALLING;
+                    ent->setAnimation(TR_ANIMATION_LARA_STOP_HANG_VERTICAL, 0); // fall down
+                    break;
+                }
+            }
+
+            if(cmd->move[1] ==-1)
+            {
+                move = ent->m_transform.getBasis()[0] * -PENETRATION_TEST_OFFSET;
+                if((ent->checkNextPenetration(move) > 0) && (ent->m_character->m_response.horizontal_collide != 0x00))
+                {
+                    ss_anim->next_state = TR_STATE_LARA_HANG;
+                }
+            }
+            else
+            {
+                ss_anim->next_state = TR_STATE_LARA_HANG;
+            }
+            break;
+
+        case TR_STATE_LARA_SHIMMY_RIGHT:
+            ent->m_bt.no_fix_body_parts = BODY_PART_LEGS_1 | BODY_PART_LEGS_2 | BODY_PART_LEGS_3;
+
+            cmd->rot[0] = 0.0;
+            ent->m_dirFlag = ENT_MOVE_RIGHT;
+            if(cmd->action == 0)
+            {
+                ent->m_speed.setZero();
+                ent->m_moveType = MOVE_FREE_FALLING;
+                ent->setAnimation(TR_ANIMATION_LARA_TRY_HANG_VERTICAL, 0); // fall down
+                break;
+            }
+
+            if(ent->m_moveType == MOVE_WALLS_CLIMB)
+            {
+                if(!ent->m_character->m_climb.wall_hit)
+                {
+                    ent->m_moveType = MOVE_FREE_FALLING;
+                    ent->setAnimation(TR_ANIMATION_LARA_STOP_HANG_VERTICAL, 0); // fall down
+                }
+            }
+            else
+            {
+                t = LARA_TRY_HANG_WALL_OFFSET + LARA_HANG_WALL_DISTANCE;
+                global_offset = ent->m_transform.getBasis()[1] * t;
+                global_offset[2] += LARA_HANG_SENSOR_Z + LARA_HANG_VERTICAL_EPSILON;
+                *climb = Character_CheckClimbability(ent, global_offset, &next_fc, 0.0);
+                if(climb->edge_hit)
+                {
+                    climb->point = climb->edge_point;
+                    ent->m_angles[0] = climb->edge_z_ang;
+                    ent->updateRotation();
+                    ent->m_moveType = MOVE_CLIMBING;                             // hang on
+                    pos[0] = climb->point[0] - (LARA_HANG_WALL_DISTANCE) * ent->m_transform.getBasis()[1][0];
+                    pos[1] = climb->point[1] - (LARA_HANG_WALL_DISTANCE) * ent->m_transform.getBasis()[1][1];
+                    pos[2] = climb->point[2] - ent->m_bf.bb_max[2] + LARA_HANG_VERTICAL_OFFSET;
+                    ent->m_speed.setZero();
+                }
+                else
+                {
+                    ent->m_moveType = MOVE_FREE_FALLING;
+                    ent->setAnimation(TR_ANIMATION_LARA_STOP_HANG_VERTICAL, 0); // fall down
+                    break;
+                }
+            }
+
+            if(cmd->move[1] == 1)
+            {
+                move = ent->m_transform.getBasis()[0] * PENETRATION_TEST_OFFSET;
+                if((ent->checkNextPenetration(move) > 0) && (ent->m_character->m_response.horizontal_collide != 0x00))
+                {
+                    ss_anim->next_state = TR_STATE_LARA_HANG;
+                }
+            }
+            else
+            {
+                ss_anim->next_state = TR_STATE_LARA_HANG;
+            }
+            break;
+
+        case TR_STATE_LARA_ONWATER_EXIT:
+            cmd->rot[0] *= 0.0;
+            ent->m_bt.no_fix_all = 0x01;
+            ss_anim->onFrame = ent_set_on_floor_after_climb;
+            break;
+
+        case TR_STATE_LARA_JUMP_FORWARD:
+        case TR_STATE_LARA_FALL_BACKWARD:
+            ent->m_bt.no_fix_body_parts = BODY_PART_LEGS_1 | BODY_PART_LEGS_2 | BODY_PART_LEGS_3;
+            Character_Lean(ent, cmd, 4.0);
+
+            if((resp->vertical_collide & 0x01) || (ent->m_moveType == MOVE_ON_FLOOR))
+            {
+                if(ent->m_self->room->flags & TR_ROOM_FLAG_QUICKSAND)
+                {
+                    ent->setAnimation(TR_ANIMATION_LARA_STAY_IDLE, 0);
+                }
+                else if((cmd->action == 0) && (cmd->move[0] == 1) && (cmd->crouch == 0))
+                {
+                    ent->m_moveType = MOVE_ON_FLOOR;
+                    ss_anim->next_state = TR_STATE_LARA_RUN_FORWARD;
+                }
+                else
+                {
+                    ss_anim->next_state = TR_STATE_LARA_STOP;
+                }
+            }
+            else if(ent->m_moveType == MOVE_UNDERWATER)
+            {
+                ent->m_angles[1] = -45.0;
+                cmd->rot[1] = 0.0;
+                ent->updateRotation();
+                ent->setAnimation(TR_ANIMATION_LARA_FREE_FALL_TO_UNDERWATER, 0);
+            }
+            else if(resp->horizontal_collide & 0x01)
+            {
+                ent->setAnimation(TR_ANIMATION_LARA_SMASH_JUMP, 0);
+                ent->m_dirFlag = ENT_MOVE_BACKWARD;
+                ent->updateCurrentSpeed(true);
+            }
+            else if(ent->m_speed[2] <= -FREE_FALL_SPEED_2)
+            {
+                ss_anim->next_state = TR_STATE_LARA_FREEFALL;                    // free falling
+            }
+            else if(cmd->action)
+            {
+                ss_anim->next_state = TR_STATE_LARA_REACH;
+            }
+            else if(cmd->shift == 1)
+            {
+                ss_anim->next_state = TR_STATE_LARA_SWANDIVE_BEGIN;              // fly like fish
+            }
+            else if(ent->m_speed[2] <= -FREE_FALL_SPEED_2)
+            {
+                ss_anim->next_state = TR_STATE_LARA_FREEFALL;                    // free falling
+            }
+            else if(cmd->roll)
+            {
+                ss_anim->next_state = TR_STATE_LARA_JUMP_ROLL;
+            }
+            break;
+
+            /*
+             * FREE FALL TO UNDERWATER CASES
+             */
+        case TR_STATE_LARA_UNDERWATER_DIVING:
+            ent->m_angles[1] = -45.0;
+            cmd->rot[1] = 0.0;
+            ent->updateRotation();
+            ss_anim->onFrame = ent_correct_diving_angle;
+            break;
+
+        case TR_STATE_LARA_FREEFALL:
+            Character_Lean(ent, cmd, 1.0);
+
+            if( (int(ent->m_speed[2]) <=  -FREE_FALL_SPEED_CRITICAL) &&
+                (int(ent->m_speed[2]) >= (-FREE_FALL_SPEED_CRITICAL-100)) )
+            {
+                ent->m_speed[2] = -FREE_FALL_SPEED_CRITICAL-101;
+                Audio_Send(TR_AUDIO_SOUND_LARASCREAM, TR_AUDIO_EMITTER_ENTITY, ent->m_id);       // Scream
+            }
+            else if(ent->m_speed[2] <= -FREE_FALL_SPEED_MAXSAFE)
+            {
+                //Reset these to zero so Lara is only falling downwards
+                ent->m_speed[0] = 0.0;
+                ent->m_speed[1] = 0.0;
+            }
+
+            if(ent->m_moveType == MOVE_UNDERWATER)
+            {
+                ent->m_angles[1] = -45.0;
+                cmd->rot[1] = 0.0;
+                ent->updateRotation();                                     // needed here to fix underwater in wall collision bug
+                ent->setAnimation(TR_ANIMATION_LARA_FREE_FALL_TO_UNDERWATER, 0);
+                Audio_Kill(TR_AUDIO_SOUND_LARASCREAM, TR_AUDIO_EMITTER_ENTITY, ent->m_id);       // Stop scream
+
+                // Splash sound is hardcoded, beginning with TR3.
+                if(engine_world.version > TR_II)
+                {
+                    Audio_Send(TR_AUDIO_SOUND_SPLASH, TR_AUDIO_EMITTER_ENTITY, ent->m_id);
+                }
+            }
+            else if((resp->vertical_collide & 0x01) || (ent->m_moveType == MOVE_ON_FLOOR))
+            {
+                if(ent->m_self->room->flags & TR_ROOM_FLAG_QUICKSAND)
+                {
+                    ent->setAnimation(TR_ANIMATION_LARA_STAY_IDLE, 0);
+                    Audio_Kill(TR_AUDIO_SOUND_LARASCREAM, TR_AUDIO_EMITTER_ENTITY, ent->m_id);
+                }
+                else if(ent->m_speed[2] <= -FREE_FALL_SPEED_MAXSAFE)
+                {
+                    if(!Character_ChangeParam(ent, PARAM_HEALTH, (ent->m_speed[2] + FREE_FALL_SPEED_MAXSAFE) / 2))
+                    {
+                        resp->kill = 1;
+                        ent->setAnimation(TR_ANIMATION_LARA_LANDING_DEATH, 0);
+                        Controls_JoyRumble(200.0, 500);
+                    }
+                    else
+                    {
+                        ent->setAnimation(TR_ANIMATION_LARA_LANDING_HARD, 0);
+                    }
+                }
+                else if(ent->m_speed[2] <= -FREE_FALL_SPEED_2)
+                {
+                    ent->setAnimation(TR_ANIMATION_LARA_LANDING_HARD, 0);
+                }
+                else
+                {
+                    ent->setAnimation(TR_ANIMATION_LARA_LANDING_MIDDLE, 0);
+                }
+
+                if(resp->kill == 1)
+                {
+                    ss_anim->next_state = TR_STATE_LARA_DEATH;
+                    Audio_Kill(TR_AUDIO_SOUND_LARASCREAM, TR_AUDIO_EMITTER_ENTITY, ent->m_id);
+                }
+            }
+            else if(cmd->action)
+            {
+                ent->m_dirFlag = ENT_MOVE_FORWARD;
+                ss_anim->next_state = TR_STATE_LARA_REACH;
+            }
+            break;
+
+        case TR_STATE_LARA_SWANDIVE_BEGIN:
+            cmd->rot[0] *= 0.4;
+            if(resp->vertical_collide & 0x01 || ent->m_moveType == MOVE_ON_FLOOR)
+            {
+                ss_anim->next_state = TR_STATE_LARA_STOP;                        // landing - roll
+            }
+            else if(ent->m_moveType == MOVE_UNDERWATER)
+            {
+                ss_anim->next_state = TR_STATE_LARA_UNDERWATER_DIVING;
+            }
+            else
+            {
+                ss_anim->next_state = TR_STATE_LARA_SWANDIVE_END;                // next stage
+            }
+            break;
+
+        case TR_STATE_LARA_SWANDIVE_END:
+            cmd->rot[0] = 0.0;
+
+            //Reset these to zero so Lara is only falling downwards
+            ent->m_speed[0] = 0.0;
+            ent->m_speed[1] = 0.0;
+
+            if((resp->vertical_collide & 0x01) || (ent->m_moveType == MOVE_ON_FLOOR))
+            {
+                if(curr_fc->quicksand)
+                {
+                    resp->kill = 1;
+                    Character_SetParam(ent, PARAM_HEALTH, 0.0);
+                    Character_SetParam(ent, PARAM_AIR, 0.0);
+                    ent->setAnimation(TR_ANIMATION_LARA_LANDING_DEATH, -1);
+                }
+                else
+                {
+                    Character_SetParam(ent, PARAM_HEALTH, 0.0);
+                    ss_anim->next_state = TR_STATE_LARA_DEATH;
+                }
+            }
+            else if(ent->m_moveType == MOVE_UNDERWATER)
+            {
+                ss_anim->next_state = TR_STATE_LARA_UNDERWATER_DIVING;
+            }
+            else if(cmd->jump)
+            {
+                ss_anim->next_state = TR_STATE_LARA_JUMP_ROLL;
+            }
+            break;
+
+            /*
+             * WATER ANIMATIONS
+             */
+        case TR_STATE_LARA_UNDERWATER_STOP:
+            if(ent->m_moveType != MOVE_UNDERWATER && ent->m_moveType != MOVE_ON_WATER)
+            {
+                ent->setAnimation(0, 0);
+            }
+            else if(resp->kill == 1)
+            {
+                ss_anim->next_state = TR_STATE_LARA_WATER_DEATH;
+            }
+            else if(cmd->roll)
+            {
+                ent->setAnimation(TR_ANIMATION_LARA_UNDERWATER_ROLL_BEGIN, 0);
+            }
+            else if(cmd->jump == 1)
+            {
+                ss_anim->next_state = TR_STATE_LARA_UNDERWATER_FORWARD;
+            }
+            break;
+
+        case TR_STATE_LARA_WATER_DEATH:
+            if(ent->m_moveType != MOVE_ON_WATER)
+            {
+                pos[2] += (TR_METERING_SECTORSIZE / 4) * engine_frame_time;     // go to the air
+            }
+            break;
+
+
+        case TR_STATE_LARA_UNDERWATER_FORWARD:
+            if(ent->m_moveType != MOVE_UNDERWATER && ent->m_moveType != MOVE_ON_WATER)
+            {
+                ent->setAnimation(0, 0);
+            }
+            else if(resp->kill == 1)
+            {
+                ss_anim->next_state = TR_STATE_LARA_WATER_DEATH;
+            }
+            else if(curr_fc->floor_hit && curr_fc->water && (curr_fc->transition_level - curr_fc->floor_point[2] <= ent->m_character->m_maxStepUpHeight))
+            {
+                ent->setAnimation(TR_ANIMATION_LARA_UNDERWATER_TO_WADE, 0); // go to the air
+                ss_anim->next_state = TR_STATE_LARA_STOP;
+                ent->m_character->m_climb.point = curr_fc->floor_point;  ///@FIXME: without it Lara are pulled high up, but this string was not been here.
+                ent->m_moveType = MOVE_ON_FLOOR;
+            }
+            else if(cmd->roll)
+            {
+                ent->setAnimation(TR_ANIMATION_LARA_UNDERWATER_ROLL_BEGIN, 0);
+            }
+            else if(cmd->jump == 1)
+            {
+                if(ent->m_moveType == MOVE_ON_WATER)
+                {
+                    ent->m_inertiaLinear = 0.0;
+                    ss_anim->next_state = TR_STATE_LARA_ONWATER_STOP;
+                    ent->setAnimation(TR_ANIMATION_LARA_UNDERWATER_TO_ONWATER, 0); // go to the air
+                }
+            }
+            else
+            {
+                ss_anim->next_state = TR_STATE_LARA_UNDERWATER_INERTIA;
+            }
+            break;
+
+        case TR_STATE_LARA_UNDERWATER_INERTIA:
+            if(ent->m_moveType == MOVE_ON_WATER)
+            {
+                ent->m_inertiaLinear = 0.0;
+                ent->setAnimation(TR_ANIMATION_LARA_UNDERWATER_TO_ONWATER, 0); // go to the air
+            }
+            else if(resp->kill == 1)
+            {
+                ss_anim->next_state = TR_STATE_LARA_WATER_DEATH;
+            }
+            else if(cmd->roll)
+            {
+                ent->setAnimation(TR_ANIMATION_LARA_UNDERWATER_ROLL_BEGIN, 0);
+            }
+            else if(cmd->jump == 1)
+            {
+                ss_anim->next_state = TR_STATE_LARA_UNDERWATER_FORWARD;
+            }
+            else
+            {
+                ss_anim->next_state = TR_STATE_LARA_UNDERWATER_STOP;
+            }
+            break;
+
+        case TR_STATE_LARA_ONWATER_STOP:
+            if((cmd->action == 1) && (cmd->move[0] == 1) && (ent->m_moveType != MOVE_CLIMBING))
+            {
+                t = LARA_TRY_HANG_WALL_OFFSET + LARA_HANG_WALL_DISTANCE;
+                global_offset = ent->m_transform.getBasis()[1] * t;
+                global_offset[2] += LARA_HANG_VERTICAL_EPSILON;                        // inc for water_surf.z
+                *climb = Character_CheckClimbability(ent, global_offset, &next_fc, 0.0);
+                if(climb->edge_hit)
+                {
+                    low_vertical_space = 1;
+                }
+                else
+                {
+                    low_vertical_space = 0;
+                    global_offset[2] += ent->m_character->m_maxStepUpHeight + LARA_HANG_VERTICAL_EPSILON;
+                   *climb = Character_CheckClimbability(ent, global_offset, &next_fc, 0.0);
+                }
+
+                if(climb->edge_hit && (climb->next_z_space >= ent->m_character->m_height - LARA_HANG_VERTICAL_EPSILON))// && (climb->edge_point[2] - pos[2] < ent->character->max_step_up_height))   // max_step_up_height is not correct value here
+                {
+                    ent->m_dirFlag = ENT_STAY;
+                    ent->m_moveType = MOVE_CLIMBING;
+                    ent->m_bt.no_fix_all = 0x01;
+                    ent->m_angles[0] = climb->edge_z_ang;
+                    ent->updateRotation();
+                    climb->point = climb->edge_point;
+                }
+            }
+
+            if(ent->m_moveType == MOVE_CLIMBING)
+            {
+                ent->m_speed.setZero();
+                cmd->rot[0] = 0.0;
+                ent->m_bt.no_fix_all = 0x01;
+                if(low_vertical_space)
+                {
+                    ent->setAnimation(TR_ANIMATION_LARA_ONWATER_TO_LAND_LOW, 0);
+                    ent_climb_out_of_water(ent, ss_anim, 0x02);
+                }
+                else
+                {
+                    ss_anim->next_state = TR_STATE_LARA_STOP;
+                    ss_anim->onFrame = ent_climb_out_of_water;
+                }
+            }
+            else if(resp->kill == 1)
+            {
+                ss_anim->next_state = TR_STATE_LARA_WATER_DEATH;
+            }
+            else if((cmd->move[0] == 1) || (cmd->jump == 1))                    // dive works correct only after TR_STATE_LARA_ONWATER_FORWARD
+            {
+                ent->m_dirFlag = ENT_MOVE_FORWARD;
+                ss_anim->next_state = TR_STATE_LARA_ONWATER_FORWARD;
+            }
+            else if(cmd->move[0] ==-1)
+            {
+                ent->m_dirFlag = ENT_MOVE_BACKWARD;
+                ss_anim->next_state = TR_STATE_LARA_ONWATER_BACK;
+            }
+            else if(cmd->move[1] ==-1)
+            {
+                if(cmd->shift == 1)
+                {
+                    ent->m_dirFlag = ENT_MOVE_LEFT;
+                    cmd->rot[0] = 0.0;
+                    ss_anim->next_state = TR_STATE_LARA_ONWATER_LEFT;
+                }
+                else
+                {
+                    // rotate on water
+                }
+            }
+            else if(cmd->move[1] == 1)
+            {
+                if(cmd->shift == 1)
+                {
+                    ent->m_dirFlag = ENT_MOVE_RIGHT;
+                    cmd->rot[0] = 0.0;
+                    ss_anim->next_state = TR_STATE_LARA_ONWATER_RIGHT;
+                }
+                else
+                {
+                    // rotate on water
+                }
+            }
+            else if(ent->m_moveType == MOVE_UNDERWATER)
+            {
+                ent->m_moveType = MOVE_ON_WATER;
+            }
+            break;
+
+        case TR_STATE_LARA_ONWATER_FORWARD:
+            ent->m_moveType = MOVE_ON_WATER;
+            if(resp->kill)
+            {
+                ss_anim->next_state = TR_STATE_LARA_WATER_DEATH;
+            }
+            else if(cmd->jump == 1)
+            {
+                t = pos[2];
+                Character_GetHeightInfo(pos, &next_fc);
+                pos[2] = t;
+                ss_anim->next_state = TR_STATE_LARA_UNDERWATER_FORWARD;
+                ss_anim->onFrame = ent_set_underwater;                          // dive
+            }
+            else if((cmd->move[0] == 1) && (cmd->action == 0))
+            {
+                if(!curr_fc->floor_hit || (pos[2] - ent->m_character->m_height > curr_fc->floor_point[2]- ent->m_character->m_swimDepth))
+                {
+                    //ent->last_state = ent->last_state;                          // swim forward
+                }
+                else
+                {
+                    ss_anim->next_state = TR_STATE_LARA_WADE_FORWARD;
+                    ss_anim->onFrame = ent_set_on_floor;                        // to wade
+                }
+            }
+            else
+            {
+                ss_anim->next_state = TR_STATE_LARA_ONWATER_STOP;
+            }
+            break;
+
+        case TR_STATE_LARA_ONWATER_BACK:
+            if(cmd->move[0] == -1 && cmd->jump == 0)
+            {
+                if(!curr_fc->floor_hit || (curr_fc->floor_point[2] + ent->m_character->m_height < curr_fc->transition_level))
+                {
+                    //ent->current_state = TR_STATE_CURRENT;                      // continue swimming
+                }
+                else
+                {
+                    ss_anim->next_state = TR_STATE_LARA_ONWATER_STOP;
+                }
+            }
+            else
+            {
+                ss_anim->next_state = TR_STATE_LARA_ONWATER_STOP;
+            }
+            break;
+
+        case TR_STATE_LARA_ONWATER_LEFT:
+            cmd->rot[0] = 0.0;
+            if(cmd->jump == 0)
+            {
+                if(cmd->move[1] ==-1 && cmd->shift)
+                {
+                    if(!curr_fc->floor_hit || (pos[2] - ent->m_character->m_height > curr_fc->floor_point[2]))
+                    {
+                        // walk left
+                        ss_anim->next_state = TR_STATE_LARA_ONWATER_LEFT;
+                    }
+                    else
+                    {
+                        // walk left
+                        ss_anim->next_state = TR_STATE_LARA_WALK_LEFT;
+                        ss_anim->onFrame = ent_set_on_floor;
+                    }
+                }
+                else
+                {
+                    ss_anim->next_state = TR_STATE_LARA_ONWATER_STOP;
+                }
+            }
+            else
+            {
+                ss_anim->next_state = TR_STATE_LARA_UNDERWATER_DIVING;
+            }
+            break;
+
+        case TR_STATE_LARA_ONWATER_RIGHT:
+            cmd->rot[0] = 0.0;
+            if(cmd->jump == 0)
+            {
+                if(cmd->move[1] == 1 && cmd->shift)
+                {
+                    if(!curr_fc->floor_hit || (pos[2] - ent->m_character->m_height > curr_fc->floor_point[2]))
+                    {
+                        // swim RIGHT
+                        ss_anim->next_state = TR_STATE_LARA_ONWATER_RIGHT;
+                    }
+                    else
+                    {
+                        // walk left
+                        ss_anim->next_state = TR_STATE_LARA_WALK_RIGHT;
+                        ss_anim->onFrame = ent_set_on_floor;
+                    }
+                }
+                else
+                {
+                    ss_anim->next_state = TR_STATE_LARA_ONWATER_STOP;
+                }
+            }
+            else
+            {
+                ss_anim->next_state = TR_STATE_LARA_UNDERWATER_DIVING;
+            }
+            break;
+
+            /*
+             * CROUCH SECTION
+             */
+        case TR_STATE_LARA_CROUCH_IDLE:
+            ent->m_dirFlag = ENT_MOVE_FORWARD;
+            ent->m_bt.no_fix_body_parts = BODY_PART_HANDS_2 | BODY_PART_HANDS_3 | BODY_PART_LEGS_3;
+            move[0] = pos[0];
+            move[1] = pos[1];
+            move[2] = pos[2] + 0.5 * (ent->m_bf.bb_max[2] - ent->m_bf.bb_min[2]);
+            Character_GetHeightInfo(move, &next_fc);
+
+            Character_Lean(ent, cmd, 0.0);
+
+            if((cmd->crouch == 0) && !low_vertical_space)
+            {
+                ss_anim->next_state = TR_STATE_LARA_STOP;                        // Back to stand
+            }
+            else if((cmd->move[0] != 0) || (resp->kill == 1))
+            {
+                ss_anim->next_state = TR_STATE_LARA_CRAWL_IDLE;                  // Both forward & back provoke crawl stage
+            }
+            else if(cmd->jump == 1)
+            {
+                ss_anim->next_state = TR_STATE_LARA_CROUCH_ROLL;                 // Crouch roll
+            }
+            else
+            {
+                if(engine_world.version > TR_III)
+                {
+                    if(cmd->move[1] == 1)
+                    {
+                        ent->m_dirFlag = ENT_MOVE_FORWARD;
+                        ss_anim->next_state = TR_STATE_LARA_CROUCH_TURN_RIGHT;
+                    }
+                    else if(cmd->move[1] == -1)
+                    {
+                        ent->m_dirFlag = ENT_MOVE_FORWARD;
+                        ss_anim->next_state = TR_STATE_LARA_CROUCH_TURN_LEFT;
+                    }
+                }
+                else
+                {
+                    cmd->rot[0] = 0.0;
+                }
+            }
+            break;
+
+        case TR_STATE_LARA_CROUCH_ROLL:
+        case TR_STATE_LARA_SPRINT_ROLL:
+            cmd->rot[0] = 0.0;
+            Character_Lean(ent, cmd, 0.0);
+            if(ent->m_moveType == MOVE_FREE_FALLING)
+            {
+                ent->m_speed[0] *= 0.5;
+                ent->m_speed[1] *= 0.5;
+                ent->setAnimation(TR_ANIMATION_LARA_FREE_FALL_FORWARD, 0);
+            }
+
+            move = ent->m_transform.getBasis()[1] * PENETRATION_TEST_OFFSET;
+            if((ent->checkNextPenetration(move) > 0) && (resp->horizontal_collide != 0x00))  // Smash into wall
+            {
+                ss_anim->next_state = TR_STATE_LARA_STOP;
+            }
+            break;
+
+        case TR_STATE_LARA_CRAWL_IDLE:
+            ent->m_dirFlag = ENT_MOVE_FORWARD;
+            ent->m_bt.no_fix_body_parts = BODY_PART_HANDS_2 | BODY_PART_HANDS_3 | BODY_PART_LEGS_3;
+            if(resp->kill == 1)
+            {
+                ent->m_dirFlag = ENT_STAY;
+                ss_anim->next_state = TR_STATE_LARA_DEATH;
+            }
+            else if(cmd->move[1] == -1)
+            {
+                ent->m_dirFlag = ENT_MOVE_FORWARD;
+                ent->setAnimation(TR_ANIMATION_LARA_CRAWL_TURN_LEFT, 0);
+            }
+            else if(cmd->move[1] == 1)
+            {
+                ent->m_dirFlag = ENT_MOVE_FORWARD;
+                ent->setAnimation(TR_ANIMATION_LARA_CRAWL_TURN_RIGHT, 0);
+            }
+            else if(cmd->move[0] == 1)
+            {
+                move = ent->m_transform.getBasis()[1] * PENETRATION_TEST_OFFSET;
+                if((ent->checkNextPenetration(move) == 0) || (resp->horizontal_collide == 0x00))
+                {
+                    global_offset = ent->m_transform.getBasis()[1] * CRAWL_FORWARD_OFFSET;
+                    global_offset[2] += 0.5 * (ent->m_bf.bb_max[2] + ent->m_bf.bb_min[2]);
+                    global_offset += pos;
+                    Character_GetHeightInfo(global_offset, &next_fc);
+                    if((next_fc.floor_point[2] < pos[2] + ent->m_character->m_minStepUpHeight) &&
+                       (next_fc.floor_point[2] > pos[2] - ent->m_character->m_minStepUpHeight))
+                    {
+                        ss_anim->next_state = TR_STATE_LARA_CRAWL_FORWARD;           // In TR4+, first state is crawlspace jump
+                    }
+                }
+            }
+            else if(cmd->move[0] == -1)
+            {
+                move = ent->m_transform.getBasis()[1] * -PENETRATION_TEST_OFFSET;
+                if((ent->checkNextPenetration(move) == 0) || (resp->horizontal_collide == 0x00))
+                {
+                    global_offset = ent->m_transform.getBasis()[1] * -CRAWL_FORWARD_OFFSET;
+                    global_offset[2] += 0.5 * (ent->m_bf.bb_max[2] + ent->m_bf.bb_min[2]);
+                    global_offset += pos;
+                    Character_GetHeightInfo(global_offset, &next_fc);
+                    if((next_fc.floor_point[2] < pos[2] + ent->m_character->m_minStepUpHeight) &&
+                       (next_fc.floor_point[2] > pos[2] - ent->m_character->m_minStepUpHeight))
+                    {
+                        ent->m_dirFlag = ENT_MOVE_BACKWARD;
+                        ss_anim->next_state = TR_STATE_LARA_CRAWL_BACK;
+                    }
+                    else if(cmd->action && (resp->horizontal_collide == 0) &&
+                       (next_fc.floor_point[2] < pos[2] - ent->m_character->m_height))
+                    {
+                        auto temp = pos;                                       // save entity position
+                        pos[0] = next_fc.floor_point[0];
+                        pos[1] = next_fc.floor_point[1];
+                        global_offset = ent->m_transform.getBasis()[1] * 0.5 * CRAWL_FORWARD_OFFSET;
+                        global_offset[2] += 128.0;
+                        curr_fc->floor_hit = next_fc.floor_hit;
+                        curr_fc->floor_point = next_fc.floor_point;
+                        curr_fc->floor_normale = next_fc.floor_normale;
+                        curr_fc->floor_obj = next_fc.floor_obj;
+                        curr_fc->ceiling_hit = next_fc.ceiling_hit;
+                        curr_fc->ceiling_point = next_fc.ceiling_point;
+                        curr_fc->ceiling_normale = next_fc.ceiling_normale;
+                        curr_fc->ceiling_obj = next_fc.ceiling_obj;
+
+                        *climb = Character_CheckClimbability(ent, global_offset, &next_fc, 1.5 * ent->m_bf.bb_max[2]);
+                        pos = temp;                                       // restore entity position
+                        if(climb->can_hang)
+                        {
+                            ent->m_angles[0] = climb->edge_z_ang;
+                            ent->m_dirFlag = ENT_MOVE_BACKWARD;
+                            ent->m_moveType = MOVE_CLIMBING;
+                            climb->point = climb->edge_point;
+                            ss_anim->next_state = TR_STATE_LARA_CRAWL_TO_CLIMB;
+                        }
+                    }
+                }
+            }
+            else if(!cmd->crouch)
+            {
+                ss_anim->next_state = TR_STATE_LARA_CROUCH_IDLE;                // Back to crouch.
+            }
+            break;
+
+        case TR_STATE_LARA_CRAWL_TO_CLIMB:
+            ent->m_bt.no_fix_all = 0x01;
+            ss_anim->onFrame = ent_crawl_to_climb;
+            break;
+
+        case TR_STATE_LARA_CRAWL_FORWARD:
+            ent->m_dirFlag = ENT_MOVE_FORWARD;
+            ent->m_bt.no_fix_body_parts = BODY_PART_HANDS_2 | BODY_PART_HANDS_3 | BODY_PART_LEGS_3;
+            cmd->rot[0] = cmd->rot[0] * 0.5;
+            move = ent->m_transform.getBasis()[1] * PENETRATION_TEST_OFFSET;
+            if((ent->checkNextPenetration(move) > 0) && (resp->horizontal_collide != 0x00))
+            {
+                ent->m_dirFlag = ENT_STAY;
+                ent->setAnimation(TR_ANIMATION_LARA_CRAWL_IDLE, 0);
+                break;
+            }
+            global_offset = ent->m_transform.getBasis()[1] * CRAWL_FORWARD_OFFSET;
+            global_offset[2] += 0.5 * (ent->m_bf.bb_max[2] + ent->m_bf.bb_min[2]);
+            global_offset += pos;
+            Character_GetHeightInfo(global_offset, &next_fc);
+
+            if((cmd->move[0] != 1) || (resp->kill == 1))
+            {
+                ss_anim->next_state = TR_STATE_LARA_CRAWL_IDLE; // Stop
+            }
+            else if( (next_fc.floor_point[2] >= pos[2] + ent->m_character->m_minStepUpHeight) ||
+                     (next_fc.floor_point[2] <= pos[2] - ent->m_character->m_minStepUpHeight)  )
+            {
+                ent->m_dirFlag = ENT_STAY;
+                ent->setAnimation(TR_ANIMATION_LARA_CRAWL_IDLE, 0);
+            }
+            break;
+
+        case TR_STATE_LARA_CRAWL_BACK:
+            ent->m_dirFlag = ENT_MOVE_FORWARD;   // Absurd? No, Core Design.
+            ent->m_bt.no_fix_body_parts = BODY_PART_HANDS_2 | BODY_PART_HANDS_3 | BODY_PART_LEGS_3;
+            cmd->rot[0] = cmd->rot[0] * 0.5;
+            move = ent->m_transform.getBasis()[1] * -PENETRATION_TEST_OFFSET;
+            if((ent->checkNextPenetration(move) > 0) && (resp->horizontal_collide != 0x00))
+            {
+                ent->m_dirFlag = ENT_STAY;
+                ent->setAnimation(TR_ANIMATION_LARA_CRAWL_IDLE, 0);
+                break;
+            }
+            global_offset = ent->m_transform.getBasis()[1] * -CRAWL_FORWARD_OFFSET;
+            global_offset[2] += 0.5 * (ent->m_bf.bb_max[2] + ent->m_bf.bb_min[2]);
+            global_offset += pos;
+            Character_GetHeightInfo(global_offset, &next_fc);
+            if((cmd->move[0] != -1) || (resp->kill == 1))
+            {
+                ss_anim->next_state = TR_STATE_LARA_CRAWL_IDLE; // Stop
+            }
+            else if( (next_fc.floor_point[2] >= pos[2] + ent->m_character->m_minStepUpHeight)   ||
+                     (next_fc.floor_point[2] <= pos[2] - ent->m_character->m_minStepUpHeight)    )
+            {
+                ent->m_dirFlag = ENT_STAY;
+                ent->setAnimation(TR_ANIMATION_LARA_CRAWL_IDLE, 0);
+            }
+            break;
+
+        case TR_STATE_LARA_CRAWL_TURN_LEFT:
+            ent->m_dirFlag = ENT_MOVE_FORWARD;
+            ent->m_bt.no_fix_body_parts = BODY_PART_HANDS_2 | BODY_PART_HANDS_3 | BODY_PART_LEGS_3;
+            cmd->rot[0] *= ((ss_anim->current_frame > 3) && (ss_anim->current_frame < 14))?(1.0):(0.0);
+
+            if((cmd->move[1] != -1) || (resp->kill == 1))
+            {
+                ss_anim->next_state = TR_STATE_LARA_CRAWL_IDLE; // stop
+            }
+            break;
+
+        case TR_STATE_LARA_CRAWL_TURN_RIGHT:
+            ent->m_dirFlag = ENT_MOVE_FORWARD;
+            ent->m_bt.no_fix_body_parts = BODY_PART_HANDS_2 | BODY_PART_HANDS_3 | BODY_PART_LEGS_3;
+            cmd->rot[0] *= ((ss_anim->current_frame > 3) && (ss_anim->current_frame < 14))?(1.0):(0.0);
+
+            if((cmd->move[1] != 1) || (resp->kill == 1))
+            {
+                ss_anim->next_state = TR_STATE_LARA_CRAWL_IDLE; // stop
+            }
+            break;
+
+        case TR_STATE_LARA_CROUCH_TURN_LEFT:
+        case TR_STATE_LARA_CROUCH_TURN_RIGHT:
+            ent->m_bt.no_fix_body_parts = BODY_PART_HANDS_2 | BODY_PART_HANDS_3 | BODY_PART_LEGS_3;
+            cmd->rot[0] *= ((ss_anim->current_frame > 3) && (ss_anim->current_frame < 23))?(0.6):(0.0);
+
+            if((cmd->move[1] == 0) || (resp->kill == 1))
+            {
+                ss_anim->next_state = TR_STATE_LARA_CROUCH_IDLE;
+            }
+            break;
+
+            /*
+             * CLIMB MONKEY
+             */
+        case TR_STATE_LARA_MONKEYSWING_IDLE:
+            cmd->rot[0] = 0.0;
+            ent->m_dirFlag = ENT_STAY;
+            ///@FIXME: stick for TR_III+ monkey swing fix... something wrong with anim 150
+            if((cmd->action == 1) && (ent->m_moveType != MOVE_MONKEYSWING) && (curr_fc->ceiling_climb) && (curr_fc->ceiling_hit) && (pos[2] + ent->m_bf.bb_max[2] > curr_fc->ceiling_point[2] - 96.0))
+            {
+                ent->m_moveType = MOVE_MONKEYSWING;
+                ent->setAnimation(TR_ANIMATION_LARA_MONKEY_IDLE, 0);
+                ss_anim->next_state = TR_STATE_LARA_MONKEYSWING_IDLE;
+                pos[2] = ent->m_character->m_heightInfo.ceiling_point[2] - ent->m_bf.bb_max[2];
+            }
+
+            if((ent->m_moveType != MOVE_MONKEYSWING) || (cmd->action == 0))
+            {
+                ent->setAnimation(TR_ANIMATION_LARA_TRY_HANG_VERTICAL, 0);
+                ent->m_dirFlag = ENT_STAY;
+                ent->m_moveType = MOVE_FREE_FALLING;
+            }
+            else if(cmd->shift && (cmd->move[1] ==-1))
+            {
+                ss_anim->next_state = TR_STATE_LARA_MONKEYSWING_LEFT;
+            }
+            else if(cmd->shift && (cmd->move[1] == 1))
+            {
+                ss_anim->next_state = TR_STATE_LARA_MONKEYSWING_RIGHT;
+            }
+            else if(cmd->move[0] == 1)
+            {
+                ent->m_dirFlag = ENT_MOVE_FORWARD;
+                ss_anim->next_state = TR_STATE_LARA_MONKEYSWING_FORWARD;
+            }
+            else if(cmd->move[1] ==-1)
+            {
+                ss_anim->next_state = TR_STATE_LARA_MONKEYSWING_TURN_LEFT;
+            }
+            else if(cmd->move[1] == 1)
+            {
+                ss_anim->next_state = TR_STATE_LARA_MONKEYSWING_TURN_RIGHT;
+            }
+            break;
+
+        case TR_STATE_LARA_MONKEYSWING_TURN_LEFT:
+            cmd->rot[0] *= 0.5;
+            if((ent->m_moveType != MOVE_MONKEYSWING) || (!cmd->action))
+            {
+                ent->setAnimation(TR_ANIMATION_LARA_TRY_HANG_VERTICAL, 0);
+                ent->m_dirFlag = ENT_STAY;
+                ent->m_moveType = MOVE_FREE_FALLING;
+            }
+            else if(cmd->move[1] != -1)
+            {
+                ss_anim->next_state = TR_STATE_LARA_MONKEYSWING_IDLE;
+            }
+            break;
+
+        case TR_STATE_LARA_MONKEYSWING_TURN_RIGHT:
+            cmd->rot[0] *= 0.5;
+            if((ent->m_moveType != MOVE_MONKEYSWING) || (!cmd->action))
+            {
+                ent->setAnimation(TR_ANIMATION_LARA_TRY_HANG_VERTICAL, 0);
+                ent->m_dirFlag = ENT_STAY;
+                ent->m_moveType = MOVE_FREE_FALLING;
+            }
+            else if(cmd->move[1] != 1)
+            {
+                ss_anim->next_state = TR_STATE_LARA_MONKEYSWING_IDLE;
+            }
+            break;
+
+        case TR_STATE_LARA_MONKEYSWING_FORWARD:
+            cmd->rot[0] *= 0.45;
+            ent->m_dirFlag = ENT_MOVE_FORWARD;
+
+            if((ent->m_moveType != MOVE_MONKEYSWING) || (!cmd->action))
+            {
+                ent->setAnimation(TR_ANIMATION_LARA_TRY_HANG_VERTICAL, 0);
+                ent->m_moveType = MOVE_FREE_FALLING;
+            }
+            else if(cmd->move[0] != 1)
+            {
+                ss_anim->next_state = TR_STATE_LARA_MONKEYSWING_IDLE;
+            }
+            break;
+
+        case TR_STATE_LARA_MONKEYSWING_LEFT:
+            cmd->rot[0] = 0.0;
+            ent->m_dirFlag = ENT_MOVE_LEFT;
+
+            if((ent->m_moveType != MOVE_MONKEYSWING) || (!cmd->action))
+            {
+                ent->setAnimation(TR_ANIMATION_LARA_TRY_HANG_VERTICAL, 0);
+                ent->m_moveType = MOVE_FREE_FALLING;
+            }
+            else if(cmd->move[0] != 1)
+            {
+                ss_anim->next_state = TR_STATE_LARA_MONKEYSWING_IDLE;
+            }
+            break;
+
+        case TR_STATE_LARA_MONKEYSWING_RIGHT:
+            cmd->rot[0] = 0.0;
+            ent->m_dirFlag = ENT_MOVE_RIGHT;
+
+            if((ent->m_moveType != MOVE_MONKEYSWING) || (!cmd->action))
+            {
+                ent->setAnimation(TR_ANIMATION_LARA_TRY_HANG_VERTICAL, 0);
+                ent->m_moveType = MOVE_FREE_FALLING;
+            }
+            else if(cmd->move[0] != 1)
+            {
+                ss_anim->next_state = TR_STATE_LARA_MONKEYSWING_IDLE;
+            }
+            break;
+
+            /*
+             * intermediate animations are processed automatically.
+             */
+        default:
+            cmd->rot[0] = 0.0;
+            if((ent->m_moveType == MOVE_MONKEYSWING) || (ent->m_moveType == MOVE_WALLS_CLIMB))
+            {
+                if(cmd->action == 0)
+                {
+                    ent->setAnimation(TR_ANIMATION_LARA_START_FREE_FALL, 0);
+                    ent->m_dirFlag = ENT_STAY;
+                    ent->m_moveType = MOVE_FREE_FALLING;
+                }
+            }
+            break;
+    };
+
+    /*
+     * additional animations control
+     */
+    switch(ss_anim->current_animation)
+    {
+        case TR_ANIMATION_LARA_STAY_JUMP_SIDES:
+            ent->m_bt.no_fix_body_parts |= BODY_PART_HEAD;
+            break;
+
+        case TR_ANIMATION_LARA_TRY_HANG_SOLID:
+        case TR_ANIMATION_LARA_FLY_FORWARD_TRY_HANG:
+            if((ent->m_moveType == MOVE_FREE_FALLING) && (ent->m_character->m_command.action) &&
+               (ent->m_speed[0] * ent->m_transform.getBasis()[1][0] + ent->m_speed[1] * ent->m_transform.getBasis()[1][1] < 0.0))
+            {
+                ent->m_speed[0] = -ent->m_speed[0];
+                ent->m_speed[1] = -ent->m_speed[1];
+            }
+            break;
+    };
+
+    return 0;
+}
+
+/*
+ * 187: wall climb up 2 hand
+ * 188: wall climb down 2 hand
+ * 189: stand mr. Poher
+ * 194: 4 point climb to 2 hand climb
+ * 201, 202 - right-left wall climb 4 point to 2 point
+ * 395 4 point climb down to 2 hand climb // 2 ID
+ * 421 - crawl to jump forward-down
+ */