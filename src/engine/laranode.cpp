#include "laranode.h"

#include "cameracontroller.h"
#include "level/level.h"
#include "render/textureanimator.h"

#include "items/block.h"
#include "items/tallblock.h"

#include <boost/range/adaptors.hpp>
#include <chrono>


namespace
{
    bool roomsAreSwapped = false;
<<<<<<< HEAD
    std::array<engine::floordata::ActivationState, 10> mapFlipActivationStates{};
=======
    std::array<loader::ActivationState, 10> flipFlags;
>>>>>>> 20d0e959


    void swapWithAlternate(loader::Room& orig, loader::Room& alternate)
    {
        // find any blocks in the original room and un-patch the floor heights
        for( const auto& child : orig.node->getChildren() )
        {
            if( auto tmp = std::dynamic_pointer_cast<engine::items::Block>(child) )
            {
                loader::Room::patchHeightsForBlock(*tmp, loader::SectorSize);
            }
            else if( auto tmp = std::dynamic_pointer_cast<engine::items::TallBlock>(child) )
            {
                loader::Room::patchHeightsForBlock(*tmp, loader::SectorSize * 2);
            }
        }

        // now swap the rooms and patch the alternate room ids
        std::swap(orig, alternate);
        orig.alternateRoom = alternate.alternateRoom;
        alternate.alternateRoom = -1;

        // move all items over
        orig.node->swapChildren(alternate.node);

        // patch heights in the new room.
        // note that this is exactly the same code as above,
        // except for the heights.
        for( const auto& child : orig.node->getChildren() )
        {
            if( auto tmp = std::dynamic_pointer_cast<engine::items::Block>(child) )
            {
                loader::Room::patchHeightsForBlock(*tmp, -loader::SectorSize);
            }
            else if( auto tmp = std::dynamic_pointer_cast<engine::items::TallBlock>(child) )
            {
                loader::Room::patchHeightsForBlock(*tmp, -loader::SectorSize * 2);
            }
        }
    }


    void swapAllRooms(level::Level& level)
    {
        for( auto& room : level.m_rooms )
        {
            if( room.alternateRoom < 0 )
                continue;

            BOOST_ASSERT(room.alternateRoom < level.m_rooms.size());
            swapWithAlternate(room, level.m_rooms[room.alternateRoom]);
        }

        roomsAreSwapped = !roomsAreSwapped;
    }
}


namespace engine
{
    void LaraNode::setTargetState(LaraStateId st)
    {
        ItemNode::setTargetState(static_cast<uint16_t>(st));
    }


    loader::LaraStateId LaraNode::getTargetState() const
    {
        return static_cast<LaraStateId>(ItemNode::getTargetState());
    }


    void LaraNode::setAnimIdGlobal(loader::AnimationId anim, const boost::optional<uint16_t>& firstFrame)
    {
        ItemNode::setAnimIdGlobal(static_cast<uint16_t>(anim), firstFrame.get_value_or(0));
    }


    void LaraNode::handleLaraStateOnLand(const std::chrono::microseconds& deltaTime, const boost::optional<FrameChangeType>& frameChangeType)
    {
        CollisionInfo collisionInfo;
        collisionInfo.position = getPosition();
        collisionInfo.collisionRadius = 100; //!< @todo MAGICK 100
        collisionInfo.frobbelFlags = CollisionInfo::FrobbelFlag10 | CollisionInfo::FrobbelFlag08;

        BOOST_ASSERT( m_currentStateHandler != nullptr );

        auto animStateOverride = m_currentStateHandler->handleInput(collisionInfo);

        m_currentStateHandler->animate(collisionInfo, deltaTime);

        if( animStateOverride.is_initialized() && animStateOverride != m_currentStateHandler->getId() )
        {
            m_currentStateHandler = lara::AbstractStateHandler::create(*animStateOverride, *this);
            BOOST_LOG_TRIVIAL( debug ) << "New input anim state override: "
                                      << loader::toString(m_currentStateHandler->getId());
        }

        // "slowly" revert rotations to zero
        if( getRotation().Z < 0_deg )
        {
            addZRotation(core::makeInterpolatedValue(+1_deg).getScaled(deltaTime));
            if( getRotation().Z >= 0_deg )
                setZRotation(0_deg);
        }
        else if( getRotation().Z > 0_deg )
        {
            addZRotation(-core::makeInterpolatedValue(+1_deg).getScaled(deltaTime));
            if( getRotation().Z <= 0_deg )
                setZRotation(0_deg);
        }

        if( getYRotationSpeed() < 0_deg )
        {
            m_yRotationSpeed.add(2_deg, deltaTime).limitMax(0_deg);
        }
        else if( getYRotationSpeed() > 0_deg )
        {
            m_yRotationSpeed.sub(2_deg, deltaTime).limitMin(0_deg);
        }
        else
        {
            setYRotationSpeed(0_deg);
        }

        addYRotation(m_yRotationSpeed.getScaled(deltaTime));

        applyTransform();

        if( getLevel().m_cameraController->getCamOverrideType() != CamOverrideType::FreeLook )
        {
            auto x = makeInterpolatedValue(getLevel().m_cameraController->getHeadRotation().X * 0.125f)
                .getScaled(deltaTime);
            auto y = makeInterpolatedValue(getLevel().m_cameraController->getHeadRotation().Y * 0.125f)
                .getScaled(deltaTime);
            getLevel().m_cameraController->addHeadRotationXY(-x, -y);
            getLevel().m_cameraController->setTorsoRotation(getLevel().m_cameraController->getHeadRotation());
        }

        //BOOST_LOG_TRIVIAL(debug) << "Post-processing state: " << loader::toString(m_currentStateHandler->getId());

        if( !frameChangeType.is_initialized() )
            return;

        testInteractions();

        animStateOverride = m_currentStateHandler->postprocessFrame(collisionInfo);
        if( animStateOverride.is_initialized() && *animStateOverride != m_currentStateHandler->getId() )
        {
            m_currentStateHandler = lara::AbstractStateHandler::create(*animStateOverride, *this);
            BOOST_LOG_TRIVIAL(debug) << "New post-processing state override: "
                                    << loader::toString(m_currentStateHandler->getId());
        }

        updateFloorHeight(-381);
        handleCommandSequence(collisionInfo.current.floor.lastCommandSequenceOrDeath, false);

#ifndef NDEBUG
        lastUsedCollisionInfo = collisionInfo;
#endif
    }


    void LaraNode::handleLaraStateDiving(const std::chrono::microseconds& deltaTime, const boost::optional<FrameChangeType>& frameChangeType)
    {
        CollisionInfo collisionInfo;
        collisionInfo.position = getPosition();
        collisionInfo.collisionRadius = 300; //!< @todo MAGICK 300
        collisionInfo.frobbelFlags &= ~(CollisionInfo::FrobbelFlag10 | CollisionInfo::FrobbelFlag08
                                        | CollisionInfo::FrobbelFlag_UnwalkableDeadlyFloor
                                        | CollisionInfo::FrobbelFlag_UnwalkableSteepFloor
                                        | CollisionInfo::FrobbelFlag_UnpassableSteepUpslant);
        collisionInfo.neededCeilingDistance = 400;
        collisionInfo.passableFloorDistanceBottom = loader::HeightLimit;
        collisionInfo.passableFloorDistanceTop = -400;

        BOOST_ASSERT( m_currentStateHandler != nullptr );

        auto nextHandler = m_currentStateHandler->handleInput(collisionInfo);

        m_currentStateHandler->animate(collisionInfo, deltaTime);

        if( nextHandler.is_initialized() && *nextHandler != m_currentStateHandler->getId() )
        {
            m_currentStateHandler = lara::AbstractStateHandler::create(*nextHandler, *this);
            BOOST_LOG_TRIVIAL( debug ) << "New input state override: "
                                      << loader::toString(m_currentStateHandler->getId());
        }

        // "slowly" revert rotations to zero
        if( getRotation().Z < 0_deg )
        {
            addZRotation(core::makeInterpolatedValue(+2_deg).getScaled(deltaTime));
            if( getRotation().Z >= 0_deg )
                setZRotation(0_deg);
        }
        else if( getRotation().Z > 0_deg )
        {
            addZRotation(-core::makeInterpolatedValue(+2_deg).getScaled(deltaTime));
            if( getRotation().Z <= 0_deg )
                setZRotation(0_deg);
        }
        setXRotation(util::clamp(getRotation().X, -100_deg, +100_deg));
        setZRotation(util::clamp(getRotation().Z, -22_deg, +22_deg));
        {
            auto pos = getPosition();
            pos.X += getRotation().Y.sin() * getRotation().X.cos() * getFallSpeed().getScaled(deltaTime) / 4;
            pos.Y -= getRotation().X.sin() * getFallSpeed().getScaled(deltaTime) / 4;
            pos.Z += getRotation().Y.cos() * getRotation().X.cos() * getFallSpeed().getScaled(deltaTime) / 4;
            setPosition(pos);
        }

        /*
                if( getCurrentFrameChangeType() == FrameChangeType::SameFrame )
                {
        #ifndef NDEBUG
                    lastUsedCollisionInfo = collisionInfo;
        #endif
                    return;
                }
                */

        testInteractions();

        if( frameChangeType.is_initialized() )
        {
            nextHandler = m_currentStateHandler->postprocessFrame(collisionInfo);
            if( nextHandler.is_initialized() && *nextHandler != m_currentStateHandler->getId() )
            {
                m_currentStateHandler = lara::AbstractStateHandler::create(*nextHandler, *this);
                BOOST_LOG_TRIVIAL(debug) << "New post-processing state override: "
                                        << loader::toString(m_currentStateHandler->getId());
            }
        }

        updateFloorHeight(0);
        handleCommandSequence(collisionInfo.current.floor.lastCommandSequenceOrDeath, false);
#ifndef NDEBUG
        lastUsedCollisionInfo = collisionInfo;
#endif
    }


    void LaraNode::handleLaraStateSwimming(const std::chrono::microseconds& deltaTime, const boost::optional<FrameChangeType>& frameChangeType)
    {
        CollisionInfo collisionInfo;
        collisionInfo.position = getPosition();
        collisionInfo.collisionRadius = 100; //!< @todo MAGICK 100
        collisionInfo.frobbelFlags &= ~(CollisionInfo::FrobbelFlag10 | CollisionInfo::FrobbelFlag08
                                        | CollisionInfo::FrobbelFlag_UnwalkableDeadlyFloor
                                        | CollisionInfo::FrobbelFlag_UnwalkableSteepFloor
                                        | CollisionInfo::FrobbelFlag_UnpassableSteepUpslant);
        collisionInfo.neededCeilingDistance = 100;
        collisionInfo.passableFloorDistanceBottom = loader::HeightLimit;
        collisionInfo.passableFloorDistanceTop = -100;

        setCameraRotationX(-22_deg);

        BOOST_ASSERT( m_currentStateHandler != nullptr );

        auto nextHandler = m_currentStateHandler->handleInput(collisionInfo);

        m_currentStateHandler->animate(collisionInfo, deltaTime);

        if( nextHandler.is_initialized() && *nextHandler != m_currentStateHandler->getId() )
        {
            m_currentStateHandler = lara::AbstractStateHandler::create(*nextHandler, *this);
            BOOST_LOG_TRIVIAL( debug ) << "New input state override: "
                                      << loader::toString(m_currentStateHandler->getId());
        }

        // "slowly" revert rotations to zero
        if( getRotation().Z < 0_deg )
        {
            addZRotation(core::makeInterpolatedValue(+2_deg).getScaled(deltaTime));
            if( getRotation().Z >= 0_deg )
                setZRotation(0_deg);
        }
        else if( getRotation().Z > 0_deg )
        {
            addZRotation(-core::makeInterpolatedValue(+2_deg).getScaled(deltaTime));
            if( getRotation().Z <= 0_deg )
                setZRotation(0_deg);
        }

        setPosition(getPosition() + core::ExactTRCoordinates(
                        getMovementAngle().sin() * getFallSpeed().getScaled(deltaTime) / 4,
                        0,
                        getMovementAngle().cos() * getFallSpeed().getScaled(deltaTime) / 4
                    ));

        if( getLevel().m_cameraController->getCamOverrideType() != CamOverrideType::FreeLook )
        {
            auto x = makeInterpolatedValue(getLevel().m_cameraController->getHeadRotation().X * 0.125f)
                .getScaled(deltaTime);
            auto y = makeInterpolatedValue(getLevel().m_cameraController->getHeadRotation().Y * 0.125f)
                .getScaled(deltaTime);
            getLevel().m_cameraController->addHeadRotationXY(-x, -y);
            auto r = getLevel().m_cameraController->getHeadRotation();
            r.X = 0_deg;
            r.Y *= 0.5f;
            getLevel().m_cameraController->setTorsoRotation(r);
        }

        /*
                if( getCurrentFrameChangeType() == FrameChangeType::SameFrame )
                {
                    updateFloorHeight(100);
        #ifndef NDEBUG
                    lastUsedCollisionInfo = collisionInfo;
        #endif
                    return;
                }
                */

        testInteractions();

        if( frameChangeType.is_initialized() )
        {
            nextHandler = m_currentStateHandler->postprocessFrame(collisionInfo);
            if( nextHandler.is_initialized() && *nextHandler != m_currentStateHandler->getId() )
            {
                m_currentStateHandler = lara::AbstractStateHandler::create(*nextHandler, *this);
                BOOST_LOG_TRIVIAL(debug) << "New post-processing state override: "
                                        << loader::toString(m_currentStateHandler->getId());
            }
        }

        updateFloorHeight(100);
        handleCommandSequence(collisionInfo.current.floor.lastCommandSequenceOrDeath, false);
#ifndef NDEBUG
        lastUsedCollisionInfo = collisionInfo;
#endif
    }


    void LaraNode::placeOnFloor(const CollisionInfo& collisionInfo)
    {
        auto pos = getPosition();
        pos.Y += collisionInfo.current.floor.distance;
        setPosition(pos);
    }


    loader::LaraStateId LaraNode::getCurrentState() const
    {
        return m_currentStateHandler->getId();
    }


    loader::LaraStateId LaraNode::getCurrentAnimState() const
    {
        return static_cast<loader::LaraStateId>(ItemNode::getCurrentState());
    }


    LaraNode::~LaraNode() = default;


    void LaraNode::updateImpl(const std::chrono::microseconds& deltaTime, const boost::optional<FrameChangeType>& frameChangeType)
    {
        static constexpr auto UVAnimTime = 10_frame;

        m_uvAnimTime += deltaTime;
        if( m_uvAnimTime >= UVAnimTime )
        {
            getLevel().m_textureAnimator->updateCoordinates(getLevel().m_textureProxies);
            m_uvAnimTime -= UVAnimTime;
        }

        if( m_currentStateHandler == nullptr || frameChangeType.is_initialized() )
        {
            m_currentStateHandler = lara::AbstractStateHandler::create(getCurrentAnimState(), *this);
        }

        if( m_underwaterState == UnderwaterState::OnLand && getCurrentRoom()->isWaterRoom() )
        {
            m_air = 1800;
            m_underwaterState = UnderwaterState::Diving;
            setFalling(false);
            setPosition(getPosition() + core::ExactTRCoordinates(0, 100, 0));
            updateFloorHeight(0);
            getLevel().stopSoundEffect(30);
            if( getCurrentAnimState() == LaraStateId::SwandiveBegin )
            {
                setXRotation(-45_deg);
                setTargetState(LaraStateId::UnderwaterDiving);
                setFallSpeed(getFallSpeed() * 2);
            }
            else if( getCurrentAnimState() == LaraStateId::SwandiveEnd )
            {
                setXRotation(-85_deg);
                setTargetState(LaraStateId::UnderwaterDiving);
                setFallSpeed(getFallSpeed() * 2);
            }
            else
            {
                setXRotation(-45_deg);
                setAnimIdGlobal(loader::AnimationId::FREE_FALL_TO_UNDERWATER, 1895);
                setTargetState(LaraStateId::UnderwaterForward);
                m_currentStateHandler = lara::AbstractStateHandler::create(LaraStateId::UnderwaterDiving, *this);
                setFallSpeed(getFallSpeed() * 1.5f);
            }

            getLevel().m_cameraController->resetHeadTorsoRotation();

            //! @todo Show water splash effect
        }
        else if( m_underwaterState == UnderwaterState::Diving && !getCurrentRoom()->isWaterRoom() )
        {
            auto waterSurfaceHeight = getWaterSurfaceHeight();
            setFallSpeed(core::makeInterpolatedValue(0.0f));
            setXRotation(0_deg);
            setZRotation(0_deg);
            getLevel().m_cameraController->resetHeadTorsoRotation();
            m_handStatus = 0;

            if( !waterSurfaceHeight || std::abs(*waterSurfaceHeight - getPosition().Y) >= loader::QuarterSectorSize )
            {
                m_underwaterState = UnderwaterState::OnLand;
                setAnimIdGlobal(loader::AnimationId::FREE_FALL_FORWARD, 492);
                setTargetState(LaraStateId::JumpForward);
                m_currentStateHandler = lara::AbstractStateHandler::create(LaraStateId::JumpForward, *this);
                //! @todo Check formula
                setHorizontalSpeed(getHorizontalSpeed() / 4);
                setFalling(true);
            }
            else
            {
                m_underwaterState = UnderwaterState::Swimming;
                setAnimIdGlobal(loader::AnimationId::UNDERWATER_TO_ONWATER, 1937);
                setTargetState(LaraStateId::OnWaterStop);
                m_currentStateHandler = lara::AbstractStateHandler::create(LaraStateId::OnWaterStop, *this);
                {
                    auto pos = getPosition();
                    pos.Y = *waterSurfaceHeight + 1;
                    setPosition(pos);
                }
                m_swimToDiveKeypressDuration = boost::none;
                updateFloorHeight(-381);
                playSoundEffect(36);
            }
        }
        else if( m_underwaterState == UnderwaterState::Swimming && !getCurrentRoom()->isWaterRoom() )
        {
            m_underwaterState = UnderwaterState::OnLand;
            setAnimIdGlobal(loader::AnimationId::FREE_FALL_FORWARD, 492);
            setTargetState(LaraStateId::JumpForward);
            m_currentStateHandler = lara::AbstractStateHandler::create(LaraStateId::JumpForward, *this);
            setFallSpeed(core::makeInterpolatedValue(0.0f));
            //! @todo Check formula
            setHorizontalSpeed(getHorizontalSpeed() * 0.2f);
            setFalling(true);
            m_handStatus = 0;
            setXRotation(0_deg);
            setZRotation(0_deg);
            getLevel().m_cameraController->resetHeadTorsoRotation();
        }

        m_handlingFrame = true;

        if( m_underwaterState == UnderwaterState::OnLand )
        {
            m_air = 1800;
            handleLaraStateOnLand(deltaTime, frameChangeType);
        }
        else if( m_underwaterState == UnderwaterState::Diving )
        {
            if( m_health >= 0 )
            {
                m_air.sub(1, deltaTime);
                if( m_air < 0 )
                {
                    m_air = -1;
                    m_health.sub(5, deltaTime);
                }
            }
            handleLaraStateDiving(deltaTime, frameChangeType);
        }
        else if( m_underwaterState == UnderwaterState::Swimming )
        {
            if( m_health >= 0 )
            {
                m_air.add(10, deltaTime).limitMax(1800);
            }
            handleLaraStateSwimming(deltaTime, frameChangeType);
        }

        m_handlingFrame = false;

        resetPose();
        patchBone(7, getLevel().m_cameraController->getTorsoRotation().toMatrix());
        patchBone(14, getLevel().m_cameraController->getHeadRotation().toMatrix());
    }


    void LaraNode::onFrameChanged(FrameChangeType frameChangeType)
    {
        const loader::Animation& animation = getLevel().m_animations[getAnimId()];
        if( animation.animCommandCount > 0 )
        {
            BOOST_ASSERT( animation.animCommandIndex < getLevel().m_animCommands.size() );
            const auto* cmd = &getLevel().m_animCommands[animation.animCommandIndex];
            for( uint16_t i = 0; i < animation.animCommandCount; ++i )
            {
                BOOST_ASSERT( cmd < &getLevel().m_animCommands.back() );
                const auto opcode = static_cast<AnimCommandOpcode>(*cmd);
                ++cmd;
                switch( opcode )
                {
                    case AnimCommandOpcode::SetPosition:
                        if( frameChangeType == FrameChangeType::EndOfAnim )
                        {
                            moveLocal(
                                cmd[0],
                                cmd[1],
                                cmd[2]
                            );
                        }
                        cmd += 3;
                        break;
                    case AnimCommandOpcode::SetVelocity:
                        if( frameChangeType == FrameChangeType::EndOfAnim )
                        {
                            BOOST_LOG_TRIVIAL( debug ) << "End of animation velocity: override " << m_fallSpeedOverride
                                                      << ", anim fall speed " << cmd[0] << ", anim horizontal speed " << cmd[1];
                            setFallSpeed(core::makeInterpolatedValue<float>(
                                m_fallSpeedOverride == 0 ? cmd[0] : m_fallSpeedOverride));
                            m_fallSpeedOverride = 0;
                            setHorizontalSpeed(core::makeInterpolatedValue<float>(cmd[1]));
                            setFalling(true);
                        }
                        cmd += 2;
                        break;
                    case AnimCommandOpcode::EmptyHands:
                        if( frameChangeType == FrameChangeType::EndOfAnim )
                        {
                            setHandStatus(0);
                        }
                        break;
                    case AnimCommandOpcode::PlaySound:
                        if( core::toFrame(getCurrentTime()) == cmd[0] )
                        {
                            playSoundEffect(cmd[1]);
                        }
                        cmd += 2;
                        break;
                    case AnimCommandOpcode::PlayEffect:
                        if( core::toFrame(getCurrentTime()) == cmd[0] )
                        {
                            BOOST_LOG_TRIVIAL( debug ) << "Anim effect: " << int(cmd[1]);
                            if( cmd[1] == 0 )
                                addYRotation(180_deg);
                            else if( cmd[1] == 12 )
                                setHandStatus(0);
                            //! @todo Execute anim effect cmd[1]
                        }
                        cmd += 2;
                        break;
                    default:
                        break;
                }
            }
        }

        if( !m_handlingFrame )
            m_currentStateHandler = lara::AbstractStateHandler::create(getCurrentAnimState(), *this);
    }


    void LaraNode::updateFloorHeight(int dy)
    {
        auto pos = getPosition();
        pos.Y += dy;
        gsl::not_null<const loader::Room*> room = getCurrentRoom();
        auto sector = getLevel().findFloorSectorWithClampedPosition(pos.toInexact(), &room);
        setCurrentRoom(room);
        HeightInfo hi = HeightInfo::fromFloor(sector, pos.toInexact(), getLevel().m_cameraController);
        setFloorHeight(hi.distance);
    }


    void LaraNode::handleCommandSequence(const uint16_t* floorData, bool isNotLara)
    {
        if( floorData == nullptr )
            return;

        floordata::FloorDataChunk chunkHeader{*floorData};

        if( chunkHeader.type == floordata::FloorDataChunkType::Death )
        {
            if( !isNotLara )
            {
                if( util::fuzzyEqual(std::lround(getPosition().Y), getFloorHeight(), 1L) )
                {
                    //! @todo kill Lara
                }
            }

            if( chunkHeader.isLast )
                return;

            ++floorData;
        }

        chunkHeader = floordata::FloorDataChunk{*floorData++};
        BOOST_ASSERT(chunkHeader.type == floordata::FloorDataChunkType::CommandSequence);
        const floordata::ActivationState activationRequest{*floorData++};

        getLevel().m_cameraController->findCameraTarget(floorData);

        bool conditionFulfilled = false, switchIsOn = false;
        if( !isNotLara )
        {
            switch( chunkHeader.sequenceCondition )
            {
                case floordata::SequenceCondition::LaraIsHere:
                    conditionFulfilled = true;
                    break;
                case floordata::SequenceCondition::LaraOnGround:
                case floordata::SequenceCondition::LaraOnGroundInverted:
                    conditionFulfilled = util::fuzzyEqual(std::lround(getPosition().Y), getFloorHeight(), 1L);
                    break;
                case floordata::SequenceCondition::ItemActivated:
                {
                    const floordata::Command command{*floorData++};
                    Expects( getLevel().m_itemNodes.find(command.parameter) != getLevel().m_itemNodes.end() );
                    ItemNode& swtch = *getLevel().m_itemNodes[command.parameter];
                    if( !swtch.triggerSwitch(activationRequest) )
                        return;

                    switchIsOn = (swtch.getCurrentState() == 1);
                    conditionFulfilled = true;
                }
                    break;
                case floordata::SequenceCondition::KeyUsed:
                {
                    const floordata::Command command{*floorData++};
                    Expects( getLevel().m_itemNodes.find(command.parameter) != getLevel().m_itemNodes.end() );
                    ItemNode& key = *getLevel().m_itemNodes[command.parameter];
                    if( key.triggerKey() )
                        conditionFulfilled = true;
                }
                    return;
                case floordata::SequenceCondition::ItemPickedUp:
                {
                    const floordata::Command command{*floorData++};
                    Expects( getLevel().m_itemNodes.find(command.parameter) != getLevel().m_itemNodes.end() );
                    ItemNode& pickup = *getLevel().m_itemNodes[command.parameter];
                    if( pickup.triggerPickUp() )
                        conditionFulfilled = true;
                }
                    return;
                case floordata::SequenceCondition::LaraInCombatMode:
                    conditionFulfilled = getHandStatus() == 4;
                    break;
                case floordata::SequenceCondition::ItemIsHere:
                case floordata::SequenceCondition::Dummy:
                    return;
                default:
                    conditionFulfilled = true;
                    break;
            }
        }
        else
        {
            conditionFulfilled = chunkHeader.sequenceCondition == floordata::SequenceCondition::ItemIsHere;
        }

        if( !conditionFulfilled )
            return;

        ItemNode* lookAtItem = nullptr;

        bool swapRooms = false;
        while( true )
        {
            const floordata::Command command{*floorData++};
            switch( command.opcode )
            {
                case floordata::CommandOpcode::Activate:
                {
                    Expects( getLevel().m_itemNodes.find(command.parameter) != getLevel().m_itemNodes.end() );
                    ItemNode& item = *getLevel().m_itemNodes[command.parameter];
                    if( item.m_activationState.isOneshot() )
                        break;

                    item.m_activationState.setTimeout(activationRequest.getTimeout());

                    //BOOST_LOG_TRIVIAL(trace) << "Setting trigger timeout of " << item.getName() << " to " << item.m_triggerTimeout << "ms";

                    if( chunkHeader.sequenceCondition == floordata::SequenceCondition::ItemActivated )
                        item.m_activationState ^= activationRequest.getActivationSet();
                    else if( chunkHeader.sequenceCondition == floordata::SequenceCondition::LaraOnGroundInverted )
                        item.m_activationState &= ~activationRequest.getActivationSet();
                    else
                        item.m_activationState |= activationRequest.getActivationSet();

                    if( !item.m_activationState.isFullyActivated() )
                        break;

                    if( activationRequest.isOneshot() )
                        item.m_activationState.setOneshot(true);

                    if( item.m_isActive )
                        break;

                    if( (item.m_characteristics & 0x02) == 0 )
                    {
                        item.m_flags2_02_toggledOn = true;
                        item.m_flags2_04_ready = false;
                        item.activate();
                        break;
                    }

                    if( !item.m_flags2_02_toggledOn && !item.m_flags2_04_ready )
                    {
                        //! @todo Implement baddie
                        item.m_flags2_02_toggledOn = true;
                        item.m_flags2_04_ready = false;
                        item.activate();
                        break;
                    }

                    if( !item.m_flags2_02_toggledOn || !item.m_flags2_04_ready )
                        break;

                    //! @todo Implement baddie
                    if( false ) //!< @todo unpauseBaddie
                    {
                        item.m_flags2_02_toggledOn = true;
                        item.m_flags2_04_ready = false;
                    }
                    else
                    {
                        item.m_flags2_02_toggledOn = true;
                        item.m_flags2_04_ready = true;
                    }
                    item.activate();
                }
                    break;
                case floordata::CommandOpcode::SwitchCamera:
                {
                    const floordata::CameraParameters camParams{*floorData++};
                    getLevel().m_cameraController->setCamOverride(camParams, command.parameter, chunkHeader.sequenceCondition,
                                                                  isNotLara, activationRequest, switchIsOn);
                    command.isLast = camParams.isLast;
                }
                    break;
                case floordata::CommandOpcode::LookAt:
                    lookAtItem = getLevel().getItemController(command.parameter);
                    break;
                case floordata::CommandOpcode::UnderwaterCurrent:
                    //! @todo handle underwater current
                    break;
                case floordata::CommandOpcode::FlipMap:
                    BOOST_ASSERT(command.parameter < mapFlipActivationStates.size());
                    if( !mapFlipActivationStates[command.parameter].isOneshot() )
                    {
                        if( chunkHeader.sequenceCondition == floordata::SequenceCondition::ItemActivated )
                        {
                            mapFlipActivationStates[command.parameter] ^= activationRequest.getActivationSet();
                        }
                        else
                        {
                            mapFlipActivationStates[command.parameter] |= activationRequest.getActivationSet();
                        }

                        if( mapFlipActivationStates[command.parameter].isFullyActivated() )
                        {
                            if( activationRequest.isOneshot() )
                                mapFlipActivationStates[command.parameter].setOneshot(true);

                            if( !roomsAreSwapped )
                                swapRooms = true;
                        }
                        else if( roomsAreSwapped )
                        {
                            swapRooms = true;
                        }
                    }
                    break;
                case floordata::CommandOpcode::FlipOn:
                    BOOST_ASSERT(command.parameter < mapFlipActivationStates.size());
                    if( !roomsAreSwapped && mapFlipActivationStates[command.parameter].isFullyActivated() )
                        swapRooms = true;
                    break;
                case floordata::CommandOpcode::FlipOff:
                    if( roomsAreSwapped && mapFlipActivationStates[command.parameter].isFullyActivated() )
                        swapRooms = true;
                    break;
                case floordata::CommandOpcode::FlipEffect:
                    //! @todo handle flip effect
                    break;
                case floordata::CommandOpcode::EndLevel:
                    //! @todo handle level end
                    break;
                case floordata::CommandOpcode::PlayTrack:
                    getLevel().triggerCdTrack(command.parameter, activationRequest, chunkHeader.sequenceCondition);
                    break;
                case floordata::CommandOpcode::Secret:
                {
                    BOOST_ASSERT(command.parameter < 16 );
                    const uint16_t mask = 1u << command.parameter;
                    if( (m_secretsFoundBitmask & mask) == 0 )
                    {
                        m_secretsFoundBitmask |= mask;
                        getLevel().playCdTrack(13);
                    }
                }
                    break;
                default:
                    break;
            }

            if( command.isLast )
                break;
        }

        getLevel().m_cameraController->setLookAtItem(lookAtItem);

        if( swapRooms )
            swapAllRooms(getLevel());
    }


    boost::optional<int> LaraNode::getWaterSurfaceHeight() const
    {
        gsl::not_null<const loader::Sector*> sector = getCurrentRoom()
            ->getSectorByAbsolutePosition(getPosition().toInexact());

        if( getCurrentRoom()->isWaterRoom() )
        {
            while( true )
            {
                if( sector->roomAbove == 0xff )
                    break;

                BOOST_ASSERT( sector->roomAbove < getLevel().m_rooms.size() );
                const auto& room = getLevel().m_rooms[sector->roomAbove];
                if( !room.isWaterRoom() )
                    break;

                sector = room.getSectorByAbsolutePosition(getPosition().toInexact());
            }

            return sector->ceilingHeight * loader::QuarterSectorSize;
        }

        while( true )
        {
            if( sector->roomBelow == 0xff )
                break;

            BOOST_ASSERT( sector->roomBelow < getLevel().m_rooms.size() );
            const auto& room = getLevel().m_rooms[sector->roomBelow];
            if( room.isWaterRoom() )
            {
                return sector->floorHeight * loader::QuarterSectorSize;
            }

            sector = room.getSectorByAbsolutePosition(getPosition().toInexact());
        }

        return sector->ceilingHeight * loader::QuarterSectorSize;
    }


    void LaraNode::setCameraRotation(core::Angle x, core::Angle y)
    {
        getLevel().m_cameraController->setLocalRotation(x, y);
    }


    void LaraNode::setCameraRotationY(core::Angle y)
    {
        getLevel().m_cameraController->setLocalRotationY(y);
    }


    void LaraNode::setCameraRotationX(core::Angle x)
    {
        getLevel().m_cameraController->setLocalRotationX(x);
    }


    void LaraNode::setCameraDistance(int d)
    {
        getLevel().m_cameraController->setLocalDistance(d);
    }


    void LaraNode::setCameraUnknown1(int k)
    {
        getLevel().m_cameraController->setUnknown1(k);
    }


    void LaraNode::testInteractions()
    {
        m_flags2_10 = false;

        if( m_health < 0 )
            return;

        std::set<const loader::Room*> rooms;
        rooms.insert(getCurrentRoom());
        for( const loader::Portal& p : getCurrentRoom()->portals )
            rooms.insert(&getLevel().m_rooms[p.adjoining_room]);

        for( const std::shared_ptr<ItemNode>& item : getLevel().m_itemNodes | boost::adaptors::map_values )
        {
            if( rooms.find(item->getCurrentRoom()) == rooms.end() )
                continue;

            if( !item->m_flags2_20 )
                continue;

            if( item->m_flags2_04_ready && item->m_flags2_02_toggledOn )
                continue;

            const auto d = getPosition() - item->getPosition();
            if( std::abs(d.X) >= 4096 || std::abs(d.Y) >= 4096 || std::abs(d.Z) >= 4096 )
                continue;

            item->onInteract(*this);
        }
    }
}<|MERGE_RESOLUTION|>--- conflicted
+++ resolved
@@ -14,11 +14,7 @@
 namespace
 {
     bool roomsAreSwapped = false;
-<<<<<<< HEAD
-    std::array<engine::floordata::ActivationState, 10> mapFlipActivationStates{};
-=======
-    std::array<loader::ActivationState, 10> flipFlags;
->>>>>>> 20d0e959
+    std::array<engine::floordata::ActivationState, 10> mapFlipActivationStates;
 
 
     void swapWithAlternate(loader::Room& orig, loader::Room& alternate)
