#include "engine.h"

#include <cctype>
#include <cstdio>
#include <cstdlib>
#include <cstring>

#include <AL/al.h>
#include <AL/alc.h>
#include <AL/alext.h>

#include <btBulletCollisionCommon.h>
#include <btBulletDynamicsCommon.h>
#include <BulletCollision/CollisionDispatch/btGhostObject.h>

#include <SDL2/SDL.h>
#include <SDL2/SDL_video.h>
#include <SDL2/SDL_events.h>
#include <SDL2/SDL_haptic.h>

#if !defined(__MACOSX__)
#include <SDL2/SDL_image.h>
#endif

#if defined(__MACOSX__)
#include "mac/FindConfigFile.h"
#endif

#include "LuaState.h"
#include "loader/level.h"

#include "gl_util.h"
#include "polygon.h"
#include "vmath.h"
#include "controls.h"
#include "console.h"
#include "system.h"
#include "common.h"
#include "script.h"
#include "render.h"
#include "game.h"
#include "world.h"
#include "camera.h"
#include "mesh.h"
#include "entity.h"
#include "resource.h"
#include "gui.h"
#include "audio.h"
#include "character_controller.h"
#include "gameflow.h"
#include "strings.h"


SDL_Window             *sdl_window = nullptr;
SDL_Joystick           *sdl_joystick = nullptr;
SDL_GameController     *sdl_controller = nullptr;
SDL_Haptic             *sdl_haptic = nullptr;
SDL_GLContext           sdl_gl_context = nullptr;
ALCdevice              *al_device = nullptr;
ALCcontext             *al_context = nullptr;

EngineControlState control_states{};
ControlSettings    control_mapper{};
AudioSettings      audio_settings{};

btScalar           engine_frame_time = 0.0;

Camera             engine_camera;
World              engine_world;

static btScalar   *frame_vertex_buffer = nullptr;
static size_t      frame_vertex_buffer_size = 0;
static size_t      frame_vertex_buffer_size_left = 0;

script::MainEngine engine_lua;

btDefaultCollisionConfiguration     *bt_engine_collisionConfiguration = nullptr;
btCollisionDispatcher               *bt_engine_dispatcher = nullptr;
btGhostPairCallback                 *bt_engine_ghostPairCallback = nullptr;
btBroadphaseInterface               *bt_engine_overlappingPairCache = nullptr;
btSequentialImpulseConstraintSolver *bt_engine_solver = nullptr;
btDiscreteDynamicsWorld             *bt_engine_dynamicsWorld = nullptr;
btOverlapFilterCallback             *bt_engine_filterCallback = nullptr;

RenderDebugDrawer                    debugDrawer;

// Debug globals.

btVector3 light_position = { 255.0, 255.0, 8.0 };
GLfloat cast_ray[6] = { 0.0, 0.0, 0.0, 0.0, 0.0, 0.0 };

EngineContainer* last_cont = nullptr;

void Engine_InitGL()
{
    glewExperimental = GL_TRUE;
    glewInit();

    // GLEW sometimes causes an OpenGL error for no apparent reason. Retrieve and
    // discard it so it doesn't clog up later logging.

    glGetError();

    glClearColor(0.0, 0.0, 0.0, 1.0);

    glEnable(GL_DEPTH_TEST);
    glDepthFunc(GL_LEQUAL);

    if(renderer.settings().antialias)
    {
        glEnable(GL_MULTISAMPLE);
    }
    else
    {
        glDisable(GL_MULTISAMPLE);
    }
}

void Engine_InitSDLControls()
{
    Uint32 init_flags = SDL_INIT_VIDEO | SDL_INIT_EVENTS; // These flags are used in any case.

    if(control_mapper.use_joy == 1)
    {
        init_flags |= SDL_INIT_GAMECONTROLLER;  // Update init flags for joystick.

        if(control_mapper.joy_rumble)
        {
            init_flags |= SDL_INIT_HAPTIC;      // Update init flags for force feedback.
        }

        SDL_Init(init_flags);

        int NumJoysticks = SDL_NumJoysticks();

        if((NumJoysticks < 1) || ((NumJoysticks - 1) < control_mapper.joy_number))
        {
            Sys_DebugLog(LOG_FILENAME, "Error: there is no joystick #%d present.", control_mapper.joy_number);
            return;
        }

        if(SDL_IsGameController(control_mapper.joy_number))                     // If joystick has mapping (e.g. X360 controller)
        {
            SDL_GameControllerEventState(SDL_ENABLE);                           // Use GameController API
            sdl_controller = SDL_GameControllerOpen(control_mapper.joy_number);

            if(!sdl_controller)
            {
                Sys_DebugLog(LOG_FILENAME, "Error: can't open game controller #%d.", control_mapper.joy_number);
                SDL_GameControllerEventState(SDL_DISABLE);                      // If controller init failed, close state.
                control_mapper.use_joy = 0;
            }
            else if(control_mapper.joy_rumble)                                  // Create force feedback interface.
            {
                sdl_haptic = SDL_HapticOpenFromJoystick(SDL_GameControllerGetJoystick(sdl_controller));
                if(!sdl_haptic)
                {
                    Sys_DebugLog(LOG_FILENAME, "Error: can't initialize haptic from game controller #%d.", control_mapper.joy_number);
                }
            }
        }
        else
        {
            SDL_JoystickEventState(SDL_ENABLE);                                 // If joystick isn't mapped, use generic API.
            sdl_joystick = SDL_JoystickOpen(control_mapper.joy_number);

            if(!sdl_joystick)
            {
                Sys_DebugLog(LOG_FILENAME, "Error: can't open joystick #%d.", control_mapper.joy_number);
                SDL_JoystickEventState(SDL_DISABLE);                            // If joystick init failed, close state.
                control_mapper.use_joy = 0;
            }
            else if(control_mapper.joy_rumble)                                  // Create force feedback interface.
            {
                sdl_haptic = SDL_HapticOpenFromJoystick(sdl_joystick);
                if(!sdl_haptic)
                {
                    Sys_DebugLog(LOG_FILENAME, "Error: can't initialize haptic from joystick #%d.", control_mapper.joy_number);
                }
            }
        }

        if(sdl_haptic)                                                          // To check if force feedback is working or not.
        {
            SDL_HapticRumbleInit(sdl_haptic);
            SDL_HapticRumblePlay(sdl_haptic, 1.0, 300);
        }
    }
    else
    {
        SDL_Init(init_flags);
    }
}

void Engine_InitSDLVideo()
{
    Uint32 video_flags = SDL_WINDOW_OPENGL | SDL_WINDOW_MOUSE_FOCUS | SDL_WINDOW_INPUT_FOCUS;

    if(screen_info.FS_flag)
    {
        video_flags |= SDL_WINDOW_FULLSCREEN;
    }
    else
    {
        video_flags |= (SDL_WINDOW_RESIZABLE | SDL_WINDOW_SHOWN);
    }

    ///@TODO: is it really needed for correct work?

    if(SDL_GL_LoadLibrary(nullptr) < 0)
    {
        Sys_Error("Could not init OpenGL driver");
    }

    if(renderer.settings().use_gl3)
    {
        /* Request opengl 3.2 context. */
        SDL_GL_SetAttribute(SDL_GL_CONTEXT_PROFILE_MASK, SDL_GL_CONTEXT_PROFILE_CORE);
        SDL_GL_SetAttribute(SDL_GL_ACCELERATED_VISUAL, 1);
        SDL_GL_SetAttribute(SDL_GL_CONTEXT_MAJOR_VERSION, 3);
        SDL_GL_SetAttribute(SDL_GL_CONTEXT_MINOR_VERSION, 2);
    }

    // Create temporary SDL window and GL context for checking capabilities.

    sdl_window = SDL_CreateWindow(nullptr, screen_info.x, screen_info.y, screen_info.w, screen_info.h, SDL_WINDOW_OPENGL | SDL_WINDOW_HIDDEN);
    sdl_gl_context = SDL_GL_CreateContext(sdl_window);

    if(!sdl_gl_context)
        Sys_Error("Can't create OpenGL context - shutting down. Try to disable use_gl3 option in config.");


    assert(sdl_gl_context);
    SDL_GL_MakeCurrent(sdl_window, sdl_gl_context);

    // Check for correct number of antialias samples.

    if(renderer.settings().antialias)
    {
        GLint maxSamples = 0;
        glGetIntegerv(GL_MAX_SAMPLES, &maxSamples);
        maxSamples = (maxSamples > 16) ? (16) : (maxSamples);   // Fix for faulty GL max. sample number.

        if(renderer.settings().antialias_samples > maxSamples)
        {
            if(maxSamples == 0)
            {
                renderer.settings().antialias = 0;
                renderer.settings().antialias_samples = 0;
                Sys_DebugLog(LOG_FILENAME, "InitSDLVideo: can't use antialiasing");
            }
            else
            {
                renderer.settings().antialias_samples = maxSamples;   // Limit to max.
                Sys_DebugLog(LOG_FILENAME, "InitSDLVideo: wrong AA sample number, using %d", maxSamples);
            }
        }

        SDL_GL_SetAttribute(SDL_GL_MULTISAMPLEBUFFERS, renderer.settings().antialias);
        SDL_GL_SetAttribute(SDL_GL_MULTISAMPLESAMPLES, renderer.settings().antialias_samples);
    }
    else
    {
        SDL_GL_SetAttribute(SDL_GL_MULTISAMPLEBUFFERS, 0);
        SDL_GL_SetAttribute(SDL_GL_MULTISAMPLESAMPLES, 0);
    }

    // Remove temporary GL context and SDL window.

    SDL_GL_DeleteContext(sdl_gl_context);
    SDL_DestroyWindow(sdl_window);

    SDL_GL_SetAttribute(SDL_GL_DOUBLEBUFFER, 1);
    SDL_GL_SetAttribute(SDL_GL_DEPTH_SIZE, renderer.settings().z_depth);

#if STENCIL_FRUSTUM
    SDL_GL_SetAttribute(SDL_GL_STENCIL_SIZE, 8);
#endif

    sdl_window = SDL_CreateWindow("OpenTomb", screen_info.x, screen_info.y, screen_info.w, screen_info.h, video_flags);
    sdl_gl_context = SDL_GL_CreateContext(sdl_window);
    SDL_GL_MakeCurrent(sdl_window, sdl_gl_context);

    ConsoleInfo::instance().addLine(reinterpret_cast<const char*>(glGetString(GL_VENDOR)), FONTSTYLE_CONSOLE_INFO);
    ConsoleInfo::instance().addLine(reinterpret_cast<const char*>(glGetString(GL_RENDERER)), FONTSTYLE_CONSOLE_INFO);
    std::string version = "OpenGL version ";
    version += reinterpret_cast<const char*>(glGetString(GL_VERSION));
    ConsoleInfo::instance().addLine(version, FONTSTYLE_CONSOLE_INFO);
    ConsoleInfo::instance().addLine(reinterpret_cast<const char*>(glGetString(GL_SHADING_LANGUAGE_VERSION)), FONTSTYLE_CONSOLE_INFO);
}

#if !defined(__MACOSX__)
void Engine_InitSDLImage()
{
    int flags = IMG_INIT_JPG | IMG_INIT_PNG;
    int init = IMG_Init(flags);

    if((init & flags) != flags)
    {
        Sys_DebugLog(LOG_FILENAME, "SDL_Image error: failed to initialize JPG and/or PNG support.");
    }
}
#endif

void Engine_InitAL()
{
#if !NO_AUDIO

    ALCint paramList[] = {
        ALC_STEREO_SOURCES,  TR_AUDIO_STREAM_NUMSOURCES,
        ALC_MONO_SOURCES,   (TR_AUDIO_MAX_CHANNELS - TR_AUDIO_STREAM_NUMSOURCES),
        ALC_FREQUENCY,       44100, 0 };

    Sys_DebugLog(LOG_FILENAME, "Probing OpenAL devices...");

    const char *devlist = alcGetString(nullptr, ALC_DEVICE_SPECIFIER);

    if(!devlist)
    {
        Sys_DebugLog(LOG_FILENAME, "InitAL: No AL audio devices!");
        return;
    }

    while(*devlist)
    {
        Sys_DebugLog(LOG_FILENAME, " Device: %s", devlist);
        ALCdevice* dev = alcOpenDevice(devlist);

        if(audio_settings.use_effects)
        {
            if(alcIsExtensionPresent(dev, ALC_EXT_EFX_NAME) == ALC_TRUE)
            {
                Sys_DebugLog(LOG_FILENAME, " EFX supported!");
                al_device = dev;
                al_context = alcCreateContext(al_device, paramList);
                // fails e.g. with Rapture3D, where EFX is supported
                if(al_context)
                {
                    break;
                }
            }
            alcCloseDevice(dev);
            devlist += std::strlen(devlist) + 1;
        }
        else
        {
            al_device = dev;
            al_context = alcCreateContext(al_device, paramList);
            break;
        }
    }

    if(!al_context)
    {
        Sys_DebugLog(LOG_FILENAME, " Failed to create OpenAL context.");
        alcCloseDevice(al_device);
        al_device = nullptr;
        return;
    }

    alcMakeContextCurrent(al_context);

    Audio_LoadALExtFunctions(al_device);

    std::string driver = "OpenAL library: ";
    driver += alcGetString(al_device, ALC_DEVICE_SPECIFIER);
    ConsoleInfo::instance().addLine(driver, FONTSTYLE_CONSOLE_INFO);

    alSpeedOfSound(330.0 * 512.0);
    alDopplerVelocity(330.0 * 510.0);
    alDistanceModel(AL_LINEAR_DISTANCE_CLAMPED);
#endif
}

void Engine_Start()
{
#if defined(__MACOSX__)
    FindConfigFile();
#endif

    // Set defaults parameters and load config file.
    Engine_InitConfig("config.lua");

    // Primary initialization.
    Engine_Init_Pre();

    // Init generic SDL interfaces.
    Engine_InitSDLControls();
    Engine_InitSDLVideo();

#if !defined(__MACOSX__)
    Engine_InitSDLImage();
#endif

    // Additional OpenGL initialization.
    Engine_InitGL();
    renderer.doShaders();

    // Secondary (deferred) initialization.
    Engine_Init_Post();

    // Initial window resize.
    Engine_Resize(screen_info.w, screen_info.h, screen_info.w, screen_info.h);

    // OpenAL initialization.
    Engine_InitAL();

    ConsoleInfo::instance().notify(SYSNOTE_ENGINE_INITED);

    // Clearing up memory for initial level loading.
    engine_world.prepare();

#ifdef NDEBUG
    // Setting up mouse.
    SDL_SetRelativeMouseMode(SDL_TRUE);
    SDL_WarpMouseInWindow(sdl_window, screen_info.w / 2, screen_info.h / 2);
    SDL_ShowCursor(0);
#endif

    // Make splash screen.
    Gui_FadeAssignPic(FADER_LOADSCREEN, "resource/graphics/legal.png");
    Gui_FadeStart(FADER_LOADSCREEN, GUI_FADER_DIR_OUT);

    engine_lua.doFile("autoexec.lua");
}

void Engine_Display()
{
    glClear(GL_COLOR_BUFFER_BIT | GL_DEPTH_BUFFER_BIT);//| GL_ACCUM_BUFFER_BIT);

    engine_camera.apply();
    engine_camera.recalcClipPlanes();
    // GL_VERTEX_ARRAY | GL_COLOR_ARRAY
    if(screen_info.show_debuginfo)
    {
        Engine_ShowDebugInfo();
    }

    glFrontFace(GL_CW);

    renderer.genWorldList();
    renderer.drawList();

    //glDisable(GL_CULL_FACE);
    //Render_DrawAxis(10000.0);
    /*if(engine_world.character)
    {
        glPushMatrix();
        glTranslatef(engine_world.character->transform[12], engine_world.character->transform[13], engine_world.character->transform[14]);
        Render_DrawAxis(1000.0);
        glPopMatrix();
    }*/

    Gui_SwitchGLMode(1);
    {
        Gui_DrawNotifier();
        if(engine_world.character && main_inventory_manager)
        {
            Gui_DrawInventory();
        }
    }

    Gui_Render();
    Gui_SwitchGLMode(0);

    renderer.drawListDebugLines();

    SDL_GL_SwapWindow(sdl_window);
}

void Engine_Resize(int nominalW, int nominalH, int pixelsW, int pixelsH)
{
    screen_info.w = nominalW;
    screen_info.h = nominalH;

    screen_info.w_unit = static_cast<float>(nominalW) / GUI_SCREEN_METERING_RESOLUTION;
    screen_info.h_unit = static_cast<float>(nominalH) / GUI_SCREEN_METERING_RESOLUTION;
    screen_info.scale_factor = (screen_info.w < screen_info.h) ? (screen_info.h_unit) : (screen_info.w_unit);

    Gui_Resize();

    engine_camera.setFovAspect(screen_info.fov, static_cast<btScalar>(nominalW) / static_cast<btScalar>(nominalH));
    engine_camera.recalcClipPlanes();

    glViewport(0, 0, pixelsW, pixelsH);
}

extern gui_text_line_t system_fps;

namespace
{
    int fpsCycles = 0;
    btScalar fpsTime = 0;

    void fpsCycle(btScalar time)
    {
        if(fpsCycles < 20)
        {
            fpsCycles++;
            fpsTime += time;
        }
        else
        {
            screen_info.fps = (20.0f / fpsTime);
            snprintf(system_fps.text, system_fps.text_size, "%.1f", screen_info.fps);
            fpsCycles = 0;
            fpsTime = 0.0;
        }
    }
}

void Engine_Frame(btScalar time)
{
    if(time > 0.1)
    {
        time = 0.1f;
    }

    engine_frame_time = time;
    fpsCycle(time);

    Game_Frame(time);
    Gameflow_Do();
}

void Engine_ShowDebugInfo()
{
    GLfloat color_array[] = { 1.0, 0.0, 0.0, 1.0, 0.0, 0.0 };

    light_position = engine_camera.getPosition();

    glBindBuffer(GL_ARRAY_BUFFER, 0);
    glBindTexture(GL_TEXTURE_2D, 0);
    glLineWidth(2.0);
    glVertexPointer(3, GL_FLOAT, 0, cast_ray);
    glColorPointer(3, GL_FLOAT, 0, color_array);
    glDrawArrays(GL_LINES, 0, 2);

    if(std::shared_ptr<Character> ent = engine_world.character)
    {
        /*height_info_p fc = &ent->character->height_info
        txt = Gui_OutTextXY(20.0 / screen_info.w, 80.0 / screen_info.w, "Z_min = %d, Z_max = %d, W = %d", (int)fc->floor_point[2], (int)fc->ceiling_point[2], (int)fc->water_level);
        */
        Gui_OutTextXY(30.0, 30.0, "last_anim = %03d, curr_anim = %03d, next_anim = %03d, last_st = %03d, next_st = %03d, speed=%f frame=%d",
                      ent->m_bf.animations.last_animation,
                      ent->m_bf.animations.current_animation,
                      ent->m_bf.animations.next_animation,
                      ent->m_bf.animations.last_state,
                      ent->m_bf.animations.next_state,
                      engine_world.character->m_currentSpeed,
                      ent->m_bf.animations.current_frame
                      );
        //Gui_OutTextXY(30.0, 30.0, "curr_anim = %03d, next_anim = %03d, curr_frame = %03d, next_frame = %03d", ent->bf.animations.current_animation, ent->bf.animations.next_animation, ent->bf.animations.current_frame, ent->bf.animations.next_frame);
        Gui_OutTextXY(20, 8, "posX = %f, posY = %f, posZ = %f", ent->m_transform.getOrigin()[0], ent->m_transform.getOrigin()[1], ent->m_transform.getOrigin()[2]);
    }

    if(last_cont != nullptr)
    {
        switch(last_cont->object_type)
        {
            case OBJECT_ENTITY:
                Gui_OutTextXY(30.0, 60.0, "cont_entity: id = %d, model = %d", static_cast<Entity*>(last_cont->object)->id(), static_cast<Entity*>(last_cont->object)->m_bf.animations.model->id);
                break;

            case OBJECT_STATIC_MESH:
                Gui_OutTextXY(30.0, 60.0, "cont_static: id = %d", static_cast<StaticMesh*>(last_cont->object)->object_id);
                break;

            case OBJECT_ROOM_BASE:
                Gui_OutTextXY(30.0, 60.0, "cont_room: id = %d", static_cast<Room*>(last_cont->object)->id);
                break;
        }
    }

    if(engine_camera.m_currentRoom != nullptr)
    {
        RoomSector* rs = engine_camera.m_currentRoom->getSectorRaw(engine_camera.getPosition());
        if(rs != nullptr)
        {
            Gui_OutTextXY(30.0, 90.0, "room = (id = %d, sx = %d, sy = %d)", engine_camera.m_currentRoom->id, rs->index_x, rs->index_y);
            Gui_OutTextXY(30.0, 120.0, "room_below = %d, room_above = %d", (rs->sector_below != nullptr) ? (rs->sector_below->owner_room->id) : (-1), (rs->sector_above != nullptr) ? (rs->sector_above->owner_room->id) : (-1));
        }
    }
    Gui_OutTextXY(30.0, 150.0, "cam_pos = (%.1f, %.1f, %.1f)", engine_camera.getPosition()[0], engine_camera.getPosition()[1], engine_camera.getPosition()[2]);
}

/**
 * overlapping room collision filter
 */
void Engine_RoomNearCallback(btBroadphasePair& collisionPair, btCollisionDispatcher& dispatcher, const btDispatcherInfo& dispatchInfo)
{
    EngineContainer* c0, *c1;

    c0 = static_cast<EngineContainer*>(static_cast<btCollisionObject*>(collisionPair.m_pProxy0->m_clientObject)->getUserPointer());
    Room* r0 = c0 ? c0->room : nullptr;
    c1 = static_cast<EngineContainer*>(static_cast<btCollisionObject*>(collisionPair.m_pProxy1->m_clientObject)->getUserPointer());
    Room* r1 = c1 ? c1->room : nullptr;

    if(c1 && c1 == c0)
    {
        if(static_cast<btCollisionObject*>(collisionPair.m_pProxy0->m_clientObject)->isStaticOrKinematicObject() ||
           static_cast<btCollisionObject*>(collisionPair.m_pProxy1->m_clientObject)->isStaticOrKinematicObject())
        {
            return;                                                             // No self interaction
        }
        dispatcher.defaultNearCallback(collisionPair, dispatcher, dispatchInfo);
        return;
    }

    if(!r0 && !r1)
    {
        dispatcher.defaultNearCallback(collisionPair, dispatcher, dispatchInfo);// Both are out of rooms
        return;
    }

    if(r0 && r1)
    {
        if(r0->isInNearRoomsList(*r1))
        {
            dispatcher.defaultNearCallback(collisionPair, dispatcher, dispatchInfo);
            return;
        }
        else
        {
            return;
        }
    }
}

/**
 * update current room of bullet object
 */
void Engine_InternalTickCallback(btDynamicsWorld *world, btScalar /*timeStep*/)
{
    for(int i = world->getNumCollisionObjects() - 1; i >= 0; i--)
    {
        assert(i >= 0 && i < bt_engine_dynamicsWorld->getCollisionObjectArray().size());
        btCollisionObject* obj = bt_engine_dynamicsWorld->getCollisionObjectArray()[i];
        btRigidBody* body = btRigidBody::upcast(obj);
        if(body && !body->isStaticObject() && body->getMotionState())
        {
            btTransform trans;
            body->getMotionState()->getWorldTransform(trans);
            EngineContainer* cont = static_cast<EngineContainer*>(body->getUserPointer());
            if(cont && (cont->object_type == OBJECT_BULLET_MISC))
            {
                cont->room = Room_FindPosCogerrence(trans.getOrigin(), cont->room);
            }
        }
    }
}

void Engine_InitDefaultGlobals()
{
    ConsoleInfo::instance().initGlobals();
    Controls_InitGlobals();
    Game_InitGlobals();
    renderer.initGlobals();
    Audio_InitGlobals();
}

// First stage of initialization.

void Engine_Init_Pre()
{
    /* Console must be initialized previously! some functions uses ConsoleInfo::instance().addLine before GL initialization!
     * Rendering activation may be done later. */

    Gui_InitFontManager();
    ConsoleInfo::instance().init();

    engine_lua["loadscript_pre"]();

    Gameflow_Init();

    frame_vertex_buffer = static_cast<btScalar*>(malloc(sizeof(btScalar) * INIT_FRAME_VERTEX_BUFFER_SIZE));
    frame_vertex_buffer_size = INIT_FRAME_VERTEX_BUFFER_SIZE;
    frame_vertex_buffer_size_left = frame_vertex_buffer_size;

    ConsoleInfo::instance().setCompletionItems(engine_lua.getGlobals());

    Com_Init();
    renderer.init();
    renderer.setCamera(&engine_camera);

    Engine_InitBullet();
}

// Second stage of initialization.

void Engine_Init_Post()
{
    engine_lua["loadscript_post"]();

    ConsoleInfo::instance().initFonts();

    Gui_Init();
    Sys_Init();
}

// Bullet Physics initialization.

void Engine_InitBullet()
{
    ///collision configuration contains default setup for memory, collision setup. Advanced users can create their own configuration.
    bt_engine_collisionConfiguration = new btDefaultCollisionConfiguration();

    ///use the default collision dispatcher. For parallel processing you can use a diffent dispatcher (see Extras/BulletMultiThreaded)
    bt_engine_dispatcher = new btCollisionDispatcher(bt_engine_collisionConfiguration);
    bt_engine_dispatcher->setNearCallback(Engine_RoomNearCallback);

    ///btDbvtBroadphase is a good general purpose broadphase. You can also try out btAxis3Sweep.
    bt_engine_overlappingPairCache = new btDbvtBroadphase();
    bt_engine_ghostPairCallback = new btGhostPairCallback();
    bt_engine_overlappingPairCache->getOverlappingPairCache()->setInternalGhostPairCallback(bt_engine_ghostPairCallback);

    ///the default constraint solver. For parallel processing you can use a different solver (see Extras/BulletMultiThreaded)
    bt_engine_solver = new btSequentialImpulseConstraintSolver;

    bt_engine_dynamicsWorld = new btDiscreteDynamicsWorld(bt_engine_dispatcher, bt_engine_overlappingPairCache, bt_engine_solver, bt_engine_collisionConfiguration);
    bt_engine_dynamicsWorld->setInternalTickCallback(Engine_InternalTickCallback);
    bt_engine_dynamicsWorld->setGravity(btVector3(0, 0, -4500.0));

    debugDrawer.setDebugMode(btIDebugDraw::DBG_DrawWireframe | btIDebugDraw::DBG_DrawConstraints);
    bt_engine_dynamicsWorld->setDebugDrawer(&debugDrawer);
    //bt_engine_dynamicsWorld->getPairCache()->setInternalGhostPairCallback(bt_engine_filterCallback);
}

void Engine_DumpRoom(Room* r)
{
    if(r != nullptr)
    {
        Sys_DebugLog("room_dump.txt", "ROOM = %d, (%d x %d), bottom = %g, top = %g, pos(%g, %g)", r->id, r->sectors_x, r->sectors_y, r->bb_min[2], r->bb_max[2], r->transform.getOrigin()[0], r->transform.getOrigin()[1]);
        Sys_DebugLog("room_dump.txt", "flag = 0x%X, alt_room = %d, base_room = %d", r->flags, (r->alternate_room != nullptr) ? (r->alternate_room->id) : (-1), (r->base_room != nullptr) ? (r->base_room->id) : (-1));
        for(const RoomSector& rs : r->sectors)
        {
            Sys_DebugLog("room_dump.txt", "(%d,%d)\tfloor = %d, ceiling = %d, portal = %d", rs.index_x, rs.index_y, rs.floor, rs.ceiling, rs.portal_to_room);
        }
        for(auto sm : r->static_mesh)
        {
            Sys_DebugLog("room_dump.txt", "static_mesh = %d", sm->object_id);
        }
        for(const std::shared_ptr<EngineContainer>& cont : r->containers)
        {
            if(cont->object_type == OBJECT_ENTITY)
            {
                Entity* ent = static_cast<Entity*>(cont->object);
                Sys_DebugLog("room_dump.txt", "entity: id = %d, model = %d", ent->id(), ent->m_bf.animations.model->id);
            }
        }
    }
}

void Engine_Destroy()
{
    renderer.empty();
    //ConsoleInfo::instance().destroy();
    Com_Destroy();
    Sys_Destroy();

    //delete dynamics world
    delete bt_engine_dynamicsWorld;

    //delete solver
    delete bt_engine_solver;

    //delete broadphase
    delete bt_engine_overlappingPairCache;

    //delete dispatcher
    delete bt_engine_dispatcher;

    delete bt_engine_collisionConfiguration;

    delete bt_engine_ghostPairCallback;

    Gui_Destroy();
}

void Engine_Shutdown(int val)
{
    engine_lua.clearTasks();
    renderer.empty();
    engine_world.empty();
    Engine_Destroy();

    /* no more renderings */
    SDL_GL_DeleteContext(sdl_gl_context);
    SDL_DestroyWindow(sdl_window);

    if(sdl_joystick)
    {
        SDL_JoystickClose(sdl_joystick);
    }

    if(sdl_controller)
    {
        SDL_GameControllerClose(sdl_controller);
    }

    if(sdl_haptic)
    {
        SDL_HapticClose(sdl_haptic);
    }

    if(al_context)  // T4Larson <t4larson@gmail.com>: fixed
    {
        alcMakeContextCurrent(nullptr);
        alcDestroyContext(al_context);
    }

    if(al_device)
    {
        alcCloseDevice(al_device);
    }

    /* free temporary memory */
    if(frame_vertex_buffer)
    {
        free(frame_vertex_buffer);
    }
    frame_vertex_buffer = nullptr;
    frame_vertex_buffer_size = 0;
    frame_vertex_buffer_size_left = 0;

#if !defined(__MACOSX__)
    IMG_Quit();
#endif
    SDL_Quit();

    exit(val);
}

bool Engine_FileFound(const std::string& name, bool Write)
{
    FILE *ff;

    if(Write)
    {
        ff = fopen(name.c_str(), "ab");
    }
    else
    {
        ff = fopen(name.c_str(), "rb");
    }

    if(!ff)
    {
        return false;
    }
    else
    {
        fclose(ff);
        return true;
    }
}

int Engine_GetLevelFormat(const std::string& /*name*/)
{
    // PLACEHOLDER: Currently, only PC levels are supported.

    return LEVEL_FORMAT_PC;
}

std::string Engine_GetLevelName(const std::string& path)
{
    if(path.empty())
    {
        return{};
    }

    size_t ext = path.find_last_of(".");
    assert(ext != std::string::npos);

    size_t start = path.find_last_of("\\/");
    if(start == std::string::npos)
        start = 0;
    else
        ++start;

    return path.substr(start, ext - start);
}

<<<<<<< HEAD
std::string Engine_GetLevelScriptName(loader::Game game_version, const std::string& postfix)
=======
std::string Engine_GetAutoexecName(int game_version, const std::string& postfix)
>>>>>>> 12bd89ec
{
    std::string level_name = Engine_GetLevelName(gameflow_manager.CurrentLevelPath);

    std::string name = "scripts/autoexec/";

    if(game_version < loader::Game::TR2)
    {
        name += "tr1/";
    }
    else if(game_version < loader::Game::TR3)
    {
        name += "tr2/";
    }
    else if(game_version < loader::Game::TR4)
    {
        name += "tr3/";
    }
    else if(game_version < loader::Game::TR5)
    {
        name += "tr4/";
    }
    else
    {
        name += "tr5/";
    }

    for(char& c : level_name)
    {
        c = std::toupper(c);
    }

    name += level_name;
    name += postfix;
    name += ".lua";
    return name;
}

bool Engine_LoadPCLevel(const std::string& name)
{
    std::unique_ptr<loader::Level> loader = loader::Level::createLoader(name, loader::Game::Unknown);
    if(!loader)
        return false;

    loader->load();

    TR_GenWorld(&engine_world, loader);

    std::string buf = Engine_GetLevelName(name);

    ConsoleInfo::instance().notify(SYSNOTE_LOADED_PC_LEVEL);
    ConsoleInfo::instance().notify(SYSNOTE_ENGINE_VERSION, static_cast<int>(loader->m_gameVersion), buf.c_str());
    ConsoleInfo::instance().notify(SYSNOTE_NUM_ROOMS, engine_world.rooms.size());

    return true;
}

int Engine_LoadMap(const std::string& name)
{
    if(!Engine_FileFound(name))
    {
        ConsoleInfo::instance().warning(SYSWARN_FILE_NOT_FOUND, name.c_str());
        return 0;
    }

    Gui_DrawLoadScreen(0);

    renderer.hideSkyBox();
    renderer.resetWorld();

    gameflow_manager.CurrentLevelPath = name;          // it is needed for "not in the game" levels or correct saves loading.

    Gui_DrawLoadScreen(50);

    engine_world.empty();
    engine_world.prepare();

    engine_lua.clean();

    Audio_Init();

    Gui_DrawLoadScreen(100);

    // Here we can place different platform-specific level loading routines.

    switch(Engine_GetLevelFormat(name))
    {
        case LEVEL_FORMAT_PC:
            if(Engine_LoadPCLevel(name) == false) return 0;
            break;

        case LEVEL_FORMAT_PSX:
            break;

        case LEVEL_FORMAT_DC:
            break;

        case LEVEL_FORMAT_OPENTOMB:
            break;

        default:
            break;
    }

    engine_world.id = 0;
    engine_world.name = nullptr;
    engine_world.type = 0;

    Game_Prepare();

    engine_lua.prepare();

    renderer.setWorld(&engine_world);

    Gui_DrawLoadScreen(1000);

    Gui_FadeStart(FADER_LOADSCREEN, GUI_FADER_DIR_IN);
    Gui_NotifierStop();

    return 1;
}

int Engine_ExecCmd(const char *ch)
{
    std::vector<char> token(ConsoleInfo::instance().lineSize());
    RoomSector* sect;
    FILE *f;

    while(ch != nullptr)
    {
        const char *pch = ch;

        ch = script::MainEngine::parse_token(ch, token.data());
        if(!strcmp(token.data(), "help"))
        {
            for(size_t i = SYSNOTE_COMMAND_HELP1; i <= SYSNOTE_COMMAND_HELP15; i++)
            {
                ConsoleInfo::instance().notify(i);
            }
        }
        else if(!strcmp(token.data(), "goto"))
        {
            control_states.free_look = true;
            const auto x = script::MainEngine::parseFloat(&ch);
            const auto y = script::MainEngine::parseFloat(&ch);
            const auto z = script::MainEngine::parseFloat(&ch);
            renderer.camera()->setPosition({ x, y, z });
            return 1;
        }
        else if(!strcmp(token.data(), "save"))
        {
            ch = script::MainEngine::parse_token(ch, token.data());
            if(NULL != ch)
            {
                Game_Save(token.data());
            }
            return 1;
        }
        else if(!strcmp(token.data(), "load"))
        {
            ch = script::MainEngine::parse_token(ch, token.data());
            if(NULL != ch)
            {
                Game_Load(token.data());
            }
            return 1;
        }
        else if(!strcmp(token.data(), "exit"))
        {
            Engine_Shutdown(0);
            return 1;
        }
        else if(!strcmp(token.data(), "cls"))
        {
            ConsoleInfo::instance().clean();
            return 1;
        }
        else if(!strcmp(token.data(), "spacing"))
        {
            ch = script::MainEngine::parse_token(ch, token.data());
            if(NULL == ch)
            {
                ConsoleInfo::instance().notify(SYSNOTE_CONSOLE_SPACING, ConsoleInfo::instance().spacing());
                return 1;
            }
            ConsoleInfo::instance().setLineInterval(atof(token.data()));
            return 1;
        }
        else if(!strcmp(token.data(), "showing_lines"))
        {
            ch = script::MainEngine::parse_token(ch, token.data());
            if(NULL == ch)
            {
                ConsoleInfo::instance().notify(SYSNOTE_CONSOLE_LINECOUNT, ConsoleInfo::instance().visibleLines());
                return 1;
            }
            else
            {
                const auto val = atoi(token.data());
                if((val >=2 ) && (val <= screen_info.h/ConsoleInfo::instance().lineHeight()))
                {
                    ConsoleInfo::instance().setVisibleLines(val);
                    ConsoleInfo::instance().setCursorY(screen_info.h - ConsoleInfo::instance().lineHeight() * ConsoleInfo::instance().visibleLines());
                }
                else
                {
                    ConsoleInfo::instance().warning(SYSWARN_INVALID_LINECOUNT);
                }
            }
            return 1;
        }
        else if(!strcmp(token.data(), "r_wireframe"))
        {
            renderer.toggleWireframe();
            return 1;
        }
        else if(!strcmp(token.data(), "r_points"))
        {
            renderer.toggleDrawPoints();
            return 1;
        }
        else if(!strcmp(token.data(), "r_coll"))
        {
            renderer.toggleDrawColl();
            return 1;
        }
        else if(!strcmp(token.data(), "r_normals"))
        {
            renderer.toggleDrawNormals();
            return 1;
        }
        else if(!strcmp(token.data(), "r_portals"))
        {
            renderer.toggleDrawPortals();
            return 1;
        }
        else if(!strcmp(token.data(), "r_frustums"))
        {
            renderer.toggleDrawFrustums();
            return 1;
        }
        else if(!strcmp(token.data(), "r_room_boxes"))
        {
            renderer.toggleDrawRoomBoxes();
            return 1;
        }
        else if(!strcmp(token.data(), "r_boxes"))
        {
            renderer.toggleDrawBoxes();
            return 1;
        }
        else if(!strcmp(token.data(), "r_axis"))
        {
            renderer.toggleDrawAxis();
            return 1;
        }
        else if(!strcmp(token.data(), "r_allmodels"))
        {
            renderer.toggleDrawAllModels();
            return 1;
        }
        else if(!strcmp(token.data(), "r_dummy_statics"))
        {
            renderer.toggleDrawDummyStatics();
            return 1;
        }
        else if(!strcmp(token.data(), "r_skip_room"))
        {
            renderer.toggleSkipRoom();
            return 1;
        }
        else if(!strcmp(token.data(), "room_info"))
        {
            if(Room* r = renderer.camera()->m_currentRoom)
            {
                sect = r->getSectorXYZ(renderer.camera()->getPosition());
                ConsoleInfo::instance().printf("ID = %d, x_sect = %d, y_sect = %d", r->id, r->sectors_x, r->sectors_y);
                if(sect)
                {
                    ConsoleInfo::instance().printf("sect(%d, %d), inpenitrable = %d, r_up = %d, r_down = %d", sect->index_x, sect->index_y,
                                                   static_cast<int>(sect->ceiling == TR_METERING_WALLHEIGHT || sect->floor == TR_METERING_WALLHEIGHT), static_cast<int>(sect->sector_above != nullptr), static_cast<int>(sect->sector_below != nullptr));
                    for(uint32_t i = 0; i < sect->owner_room->static_mesh.size(); i++)
                    {
                        ConsoleInfo::instance().printf("static[%d].object_id = %d", i, sect->owner_room->static_mesh[i]->object_id);
                    }
                    for(const std::shared_ptr<EngineContainer>& cont : sect->owner_room->containers)
                    {
                        if(cont->object_type == OBJECT_ENTITY)
                        {
                            Entity* e = static_cast<Entity*>(cont->object);
                            ConsoleInfo::instance().printf("cont[entity](%d, %d, %d).object_id = %d", static_cast<int>(e->m_transform.getOrigin()[0]), static_cast<int>(e->m_transform.getOrigin()[1]), static_cast<int>(e->m_transform.getOrigin()[2]), e->id());
                        }
                    }
                }
            }
            return 1;
        }
        else if(!strcmp(token.data(), "xxx"))
        {
            f = fopen("ascII.txt", "r");
            if(f)
            {
                long int size;
                char *buf;
                fseek(f, 0, SEEK_END);
                size = ftell(f);
                buf = static_cast<char*>(malloc((size + 1)*sizeof(char)));

                fseek(f, 0, SEEK_SET);
                fread(buf, size, sizeof(char), f);
                buf[size] = 0;
                fclose(f);
                ConsoleInfo::instance().clean();
                ConsoleInfo::instance().addText(buf, FONTSTYLE_CONSOLE_INFO);
                free(buf);
            }
            else
            {
                ConsoleInfo::instance().addText("Not avaliable =(", FONTSTYLE_CONSOLE_WARNING);
            }
            return 1;
        }
        else if(token[0])
        {
            ConsoleInfo::instance().addLine(pch, FONTSTYLE_CONSOLE_EVENT);
            try
            {
                engine_lua.doString(pch);
            }
            catch(lua::RuntimeError& error)
            {
                ConsoleInfo::instance().addLine(error.what(), FONTSTYLE_CONSOLE_WARNING);
            }
            catch(lua::LoadError& error)
            {
                ConsoleInfo::instance().addLine(error.what(), FONTSTYLE_CONSOLE_WARNING);
            }
            return 0;
        }
    }

    return 0;
}

void Engine_InitConfig(const char *filename)
{
    Engine_InitDefaultGlobals();

    if((filename != nullptr) && Engine_FileFound(filename))
    {
        script::ScriptEngine state;
        state.registerC("bind", &script::MainEngine::bindKey);                             // get and set key bindings
        try
        {
            state.doFile(filename);
        }
        catch(lua::RuntimeError& error)
        {
            Sys_DebugLog(LUA_LOG_FILENAME, "%s", error.what());
            return;
        }
        catch(lua::LoadError& error)
        {
            Sys_DebugLog(LUA_LOG_FILENAME, "%s", error.what());
            return;
        }

        state.parseScreen(&screen_info);
        state.parseRender(&renderer.settings());
        state.parseAudio(&audio_settings);
        state.parseConsole(&ConsoleInfo::instance());
        state.parseControls(&control_mapper);
        state.parseSystem(&system_settings);
    }
    else
    {
        Sys_Warn("Could not find \"%s\"", filename);
    }
}

int engine_lua_fputs(const char *str, FILE* /*f*/)
{
    ConsoleInfo::instance().addText(str, FONTSTYLE_CONSOLE_NOTIFY);
    return static_cast<int>(strlen(str));
}

int engine_lua_fprintf(FILE *f, const char *fmt, ...)
{
    va_list argptr;
    char buf[4096];
    int ret;

    // Create string
    va_start(argptr, fmt);
    ret = vsnprintf(buf, 4096, fmt, argptr);
    va_end(argptr);

    // Write it to target file
    fwrite(buf, 1, ret, f);

    // Write it to console, too (if it helps) und
    ConsoleInfo::instance().addText(buf, FONTSTYLE_CONSOLE_NOTIFY);

    return ret;
}

int engine_lua_printf(const char *fmt, ...)
{
    va_list argptr;
    char buf[4096];
    int ret;

    va_start(argptr, fmt);
    ret = vsnprintf(buf, 4096, fmt, argptr);
    va_end(argptr);

    ConsoleInfo::instance().addText(buf, FONTSTYLE_CONSOLE_NOTIFY);

    return ret;
}
<|MERGE_RESOLUTION|>--- conflicted
+++ resolved
@@ -1,1307 +1,1303 @@
-#include "engine.h"
-
-#include <cctype>
-#include <cstdio>
-#include <cstdlib>
-#include <cstring>
-
-#include <AL/al.h>
-#include <AL/alc.h>
-#include <AL/alext.h>
-
-#include <btBulletCollisionCommon.h>
-#include <btBulletDynamicsCommon.h>
-#include <BulletCollision/CollisionDispatch/btGhostObject.h>
-
-#include <SDL2/SDL.h>
-#include <SDL2/SDL_video.h>
-#include <SDL2/SDL_events.h>
-#include <SDL2/SDL_haptic.h>
-
-#if !defined(__MACOSX__)
-#include <SDL2/SDL_image.h>
-#endif
-
-#if defined(__MACOSX__)
-#include "mac/FindConfigFile.h"
-#endif
-
-#include "LuaState.h"
-#include "loader/level.h"
-
-#include "gl_util.h"
-#include "polygon.h"
-#include "vmath.h"
-#include "controls.h"
-#include "console.h"
-#include "system.h"
-#include "common.h"
-#include "script.h"
-#include "render.h"
-#include "game.h"
-#include "world.h"
-#include "camera.h"
-#include "mesh.h"
-#include "entity.h"
-#include "resource.h"
-#include "gui.h"
-#include "audio.h"
-#include "character_controller.h"
-#include "gameflow.h"
-#include "strings.h"
-
-
-SDL_Window             *sdl_window = nullptr;
-SDL_Joystick           *sdl_joystick = nullptr;
-SDL_GameController     *sdl_controller = nullptr;
-SDL_Haptic             *sdl_haptic = nullptr;
-SDL_GLContext           sdl_gl_context = nullptr;
-ALCdevice              *al_device = nullptr;
-ALCcontext             *al_context = nullptr;
-
-EngineControlState control_states{};
-ControlSettings    control_mapper{};
-AudioSettings      audio_settings{};
-
-btScalar           engine_frame_time = 0.0;
-
-Camera             engine_camera;
-World              engine_world;
-
-static btScalar   *frame_vertex_buffer = nullptr;
-static size_t      frame_vertex_buffer_size = 0;
-static size_t      frame_vertex_buffer_size_left = 0;
-
-script::MainEngine engine_lua;
-
-btDefaultCollisionConfiguration     *bt_engine_collisionConfiguration = nullptr;
-btCollisionDispatcher               *bt_engine_dispatcher = nullptr;
-btGhostPairCallback                 *bt_engine_ghostPairCallback = nullptr;
-btBroadphaseInterface               *bt_engine_overlappingPairCache = nullptr;
-btSequentialImpulseConstraintSolver *bt_engine_solver = nullptr;
-btDiscreteDynamicsWorld             *bt_engine_dynamicsWorld = nullptr;
-btOverlapFilterCallback             *bt_engine_filterCallback = nullptr;
-
-RenderDebugDrawer                    debugDrawer;
-
-// Debug globals.
-
-btVector3 light_position = { 255.0, 255.0, 8.0 };
-GLfloat cast_ray[6] = { 0.0, 0.0, 0.0, 0.0, 0.0, 0.0 };
-
-EngineContainer* last_cont = nullptr;
-
-void Engine_InitGL()
-{
-    glewExperimental = GL_TRUE;
-    glewInit();
-
-    // GLEW sometimes causes an OpenGL error for no apparent reason. Retrieve and
-    // discard it so it doesn't clog up later logging.
-
-    glGetError();
-
-    glClearColor(0.0, 0.0, 0.0, 1.0);
-
-    glEnable(GL_DEPTH_TEST);
-    glDepthFunc(GL_LEQUAL);
-
-    if(renderer.settings().antialias)
-    {
-        glEnable(GL_MULTISAMPLE);
-    }
-    else
-    {
-        glDisable(GL_MULTISAMPLE);
-    }
-}
-
-void Engine_InitSDLControls()
-{
-    Uint32 init_flags = SDL_INIT_VIDEO | SDL_INIT_EVENTS; // These flags are used in any case.
-
-    if(control_mapper.use_joy == 1)
-    {
-        init_flags |= SDL_INIT_GAMECONTROLLER;  // Update init flags for joystick.
-
-        if(control_mapper.joy_rumble)
-        {
-            init_flags |= SDL_INIT_HAPTIC;      // Update init flags for force feedback.
-        }
-
-        SDL_Init(init_flags);
-
-        int NumJoysticks = SDL_NumJoysticks();
-
-        if((NumJoysticks < 1) || ((NumJoysticks - 1) < control_mapper.joy_number))
-        {
-            Sys_DebugLog(LOG_FILENAME, "Error: there is no joystick #%d present.", control_mapper.joy_number);
-            return;
-        }
-
-        if(SDL_IsGameController(control_mapper.joy_number))                     // If joystick has mapping (e.g. X360 controller)
-        {
-            SDL_GameControllerEventState(SDL_ENABLE);                           // Use GameController API
-            sdl_controller = SDL_GameControllerOpen(control_mapper.joy_number);
-
-            if(!sdl_controller)
-            {
-                Sys_DebugLog(LOG_FILENAME, "Error: can't open game controller #%d.", control_mapper.joy_number);
-                SDL_GameControllerEventState(SDL_DISABLE);                      // If controller init failed, close state.
-                control_mapper.use_joy = 0;
-            }
-            else if(control_mapper.joy_rumble)                                  // Create force feedback interface.
-            {
-                sdl_haptic = SDL_HapticOpenFromJoystick(SDL_GameControllerGetJoystick(sdl_controller));
-                if(!sdl_haptic)
-                {
-                    Sys_DebugLog(LOG_FILENAME, "Error: can't initialize haptic from game controller #%d.", control_mapper.joy_number);
-                }
-            }
-        }
-        else
-        {
-            SDL_JoystickEventState(SDL_ENABLE);                                 // If joystick isn't mapped, use generic API.
-            sdl_joystick = SDL_JoystickOpen(control_mapper.joy_number);
-
-            if(!sdl_joystick)
-            {
-                Sys_DebugLog(LOG_FILENAME, "Error: can't open joystick #%d.", control_mapper.joy_number);
-                SDL_JoystickEventState(SDL_DISABLE);                            // If joystick init failed, close state.
-                control_mapper.use_joy = 0;
-            }
-            else if(control_mapper.joy_rumble)                                  // Create force feedback interface.
-            {
-                sdl_haptic = SDL_HapticOpenFromJoystick(sdl_joystick);
-                if(!sdl_haptic)
-                {
-                    Sys_DebugLog(LOG_FILENAME, "Error: can't initialize haptic from joystick #%d.", control_mapper.joy_number);
-                }
-            }
-        }
-
-        if(sdl_haptic)                                                          // To check if force feedback is working or not.
-        {
-            SDL_HapticRumbleInit(sdl_haptic);
-            SDL_HapticRumblePlay(sdl_haptic, 1.0, 300);
-        }
-    }
-    else
-    {
-        SDL_Init(init_flags);
-    }
-}
-
-void Engine_InitSDLVideo()
-{
-    Uint32 video_flags = SDL_WINDOW_OPENGL | SDL_WINDOW_MOUSE_FOCUS | SDL_WINDOW_INPUT_FOCUS;
-
-    if(screen_info.FS_flag)
-    {
-        video_flags |= SDL_WINDOW_FULLSCREEN;
-    }
-    else
-    {
-        video_flags |= (SDL_WINDOW_RESIZABLE | SDL_WINDOW_SHOWN);
-    }
-
-    ///@TODO: is it really needed for correct work?
-
-    if(SDL_GL_LoadLibrary(nullptr) < 0)
-    {
-        Sys_Error("Could not init OpenGL driver");
-    }
-
-    if(renderer.settings().use_gl3)
-    {
-        /* Request opengl 3.2 context. */
-        SDL_GL_SetAttribute(SDL_GL_CONTEXT_PROFILE_MASK, SDL_GL_CONTEXT_PROFILE_CORE);
-        SDL_GL_SetAttribute(SDL_GL_ACCELERATED_VISUAL, 1);
-        SDL_GL_SetAttribute(SDL_GL_CONTEXT_MAJOR_VERSION, 3);
-        SDL_GL_SetAttribute(SDL_GL_CONTEXT_MINOR_VERSION, 2);
-    }
-
-    // Create temporary SDL window and GL context for checking capabilities.
-
-    sdl_window = SDL_CreateWindow(nullptr, screen_info.x, screen_info.y, screen_info.w, screen_info.h, SDL_WINDOW_OPENGL | SDL_WINDOW_HIDDEN);
-    sdl_gl_context = SDL_GL_CreateContext(sdl_window);
-
-    if(!sdl_gl_context)
-        Sys_Error("Can't create OpenGL context - shutting down. Try to disable use_gl3 option in config.");
-
-
-    assert(sdl_gl_context);
-    SDL_GL_MakeCurrent(sdl_window, sdl_gl_context);
-
-    // Check for correct number of antialias samples.
-
-    if(renderer.settings().antialias)
-    {
-        GLint maxSamples = 0;
-        glGetIntegerv(GL_MAX_SAMPLES, &maxSamples);
-        maxSamples = (maxSamples > 16) ? (16) : (maxSamples);   // Fix for faulty GL max. sample number.
-
-        if(renderer.settings().antialias_samples > maxSamples)
-        {
-            if(maxSamples == 0)
-            {
-                renderer.settings().antialias = 0;
-                renderer.settings().antialias_samples = 0;
-                Sys_DebugLog(LOG_FILENAME, "InitSDLVideo: can't use antialiasing");
-            }
-            else
-            {
-                renderer.settings().antialias_samples = maxSamples;   // Limit to max.
-                Sys_DebugLog(LOG_FILENAME, "InitSDLVideo: wrong AA sample number, using %d", maxSamples);
-            }
-        }
-
-        SDL_GL_SetAttribute(SDL_GL_MULTISAMPLEBUFFERS, renderer.settings().antialias);
-        SDL_GL_SetAttribute(SDL_GL_MULTISAMPLESAMPLES, renderer.settings().antialias_samples);
-    }
-    else
-    {
-        SDL_GL_SetAttribute(SDL_GL_MULTISAMPLEBUFFERS, 0);
-        SDL_GL_SetAttribute(SDL_GL_MULTISAMPLESAMPLES, 0);
-    }
-
-    // Remove temporary GL context and SDL window.
-
-    SDL_GL_DeleteContext(sdl_gl_context);
-    SDL_DestroyWindow(sdl_window);
-
-    SDL_GL_SetAttribute(SDL_GL_DOUBLEBUFFER, 1);
-    SDL_GL_SetAttribute(SDL_GL_DEPTH_SIZE, renderer.settings().z_depth);
-
-#if STENCIL_FRUSTUM
-    SDL_GL_SetAttribute(SDL_GL_STENCIL_SIZE, 8);
-#endif
-
-    sdl_window = SDL_CreateWindow("OpenTomb", screen_info.x, screen_info.y, screen_info.w, screen_info.h, video_flags);
-    sdl_gl_context = SDL_GL_CreateContext(sdl_window);
-    SDL_GL_MakeCurrent(sdl_window, sdl_gl_context);
-
-    ConsoleInfo::instance().addLine(reinterpret_cast<const char*>(glGetString(GL_VENDOR)), FONTSTYLE_CONSOLE_INFO);
-    ConsoleInfo::instance().addLine(reinterpret_cast<const char*>(glGetString(GL_RENDERER)), FONTSTYLE_CONSOLE_INFO);
-    std::string version = "OpenGL version ";
-    version += reinterpret_cast<const char*>(glGetString(GL_VERSION));
-    ConsoleInfo::instance().addLine(version, FONTSTYLE_CONSOLE_INFO);
-    ConsoleInfo::instance().addLine(reinterpret_cast<const char*>(glGetString(GL_SHADING_LANGUAGE_VERSION)), FONTSTYLE_CONSOLE_INFO);
-}
-
-#if !defined(__MACOSX__)
-void Engine_InitSDLImage()
-{
-    int flags = IMG_INIT_JPG | IMG_INIT_PNG;
-    int init = IMG_Init(flags);
-
-    if((init & flags) != flags)
-    {
-        Sys_DebugLog(LOG_FILENAME, "SDL_Image error: failed to initialize JPG and/or PNG support.");
-    }
-}
-#endif
-
-void Engine_InitAL()
-{
-#if !NO_AUDIO
-
-    ALCint paramList[] = {
-        ALC_STEREO_SOURCES,  TR_AUDIO_STREAM_NUMSOURCES,
-        ALC_MONO_SOURCES,   (TR_AUDIO_MAX_CHANNELS - TR_AUDIO_STREAM_NUMSOURCES),
-        ALC_FREQUENCY,       44100, 0 };
-
-    Sys_DebugLog(LOG_FILENAME, "Probing OpenAL devices...");
-
-    const char *devlist = alcGetString(nullptr, ALC_DEVICE_SPECIFIER);
-
-    if(!devlist)
-    {
-        Sys_DebugLog(LOG_FILENAME, "InitAL: No AL audio devices!");
-        return;
-    }
-
-    while(*devlist)
-    {
-        Sys_DebugLog(LOG_FILENAME, " Device: %s", devlist);
-        ALCdevice* dev = alcOpenDevice(devlist);
-
-        if(audio_settings.use_effects)
-        {
-            if(alcIsExtensionPresent(dev, ALC_EXT_EFX_NAME) == ALC_TRUE)
-            {
-                Sys_DebugLog(LOG_FILENAME, " EFX supported!");
-                al_device = dev;
-                al_context = alcCreateContext(al_device, paramList);
-                // fails e.g. with Rapture3D, where EFX is supported
-                if(al_context)
-                {
-                    break;
-                }
-            }
-            alcCloseDevice(dev);
-            devlist += std::strlen(devlist) + 1;
-        }
-        else
-        {
-            al_device = dev;
-            al_context = alcCreateContext(al_device, paramList);
-            break;
-        }
-    }
-
-    if(!al_context)
-    {
-        Sys_DebugLog(LOG_FILENAME, " Failed to create OpenAL context.");
-        alcCloseDevice(al_device);
-        al_device = nullptr;
-        return;
-    }
-
-    alcMakeContextCurrent(al_context);
-
-    Audio_LoadALExtFunctions(al_device);
-
-    std::string driver = "OpenAL library: ";
-    driver += alcGetString(al_device, ALC_DEVICE_SPECIFIER);
-    ConsoleInfo::instance().addLine(driver, FONTSTYLE_CONSOLE_INFO);
-
-    alSpeedOfSound(330.0 * 512.0);
-    alDopplerVelocity(330.0 * 510.0);
-    alDistanceModel(AL_LINEAR_DISTANCE_CLAMPED);
-#endif
-}
-
-void Engine_Start()
-{
-#if defined(__MACOSX__)
-    FindConfigFile();
-#endif
-
-    // Set defaults parameters and load config file.
-    Engine_InitConfig("config.lua");
-
-    // Primary initialization.
-    Engine_Init_Pre();
-
-    // Init generic SDL interfaces.
-    Engine_InitSDLControls();
-    Engine_InitSDLVideo();
-
-#if !defined(__MACOSX__)
-    Engine_InitSDLImage();
-#endif
-
-    // Additional OpenGL initialization.
-    Engine_InitGL();
-    renderer.doShaders();
-
-    // Secondary (deferred) initialization.
-    Engine_Init_Post();
-
-    // Initial window resize.
-    Engine_Resize(screen_info.w, screen_info.h, screen_info.w, screen_info.h);
-
-    // OpenAL initialization.
-    Engine_InitAL();
-
-    ConsoleInfo::instance().notify(SYSNOTE_ENGINE_INITED);
-
-    // Clearing up memory for initial level loading.
-    engine_world.prepare();
-
-#ifdef NDEBUG
-    // Setting up mouse.
-    SDL_SetRelativeMouseMode(SDL_TRUE);
-    SDL_WarpMouseInWindow(sdl_window, screen_info.w / 2, screen_info.h / 2);
-    SDL_ShowCursor(0);
-#endif
-
-    // Make splash screen.
-    Gui_FadeAssignPic(FADER_LOADSCREEN, "resource/graphics/legal.png");
-    Gui_FadeStart(FADER_LOADSCREEN, GUI_FADER_DIR_OUT);
-
-    engine_lua.doFile("autoexec.lua");
-}
-
-void Engine_Display()
-{
-    glClear(GL_COLOR_BUFFER_BIT | GL_DEPTH_BUFFER_BIT);//| GL_ACCUM_BUFFER_BIT);
-
-    engine_camera.apply();
-    engine_camera.recalcClipPlanes();
-    // GL_VERTEX_ARRAY | GL_COLOR_ARRAY
-    if(screen_info.show_debuginfo)
-    {
-        Engine_ShowDebugInfo();
-    }
-
-    glFrontFace(GL_CW);
-
-    renderer.genWorldList();
-    renderer.drawList();
-
-    //glDisable(GL_CULL_FACE);
-    //Render_DrawAxis(10000.0);
-    /*if(engine_world.character)
-    {
-        glPushMatrix();
-        glTranslatef(engine_world.character->transform[12], engine_world.character->transform[13], engine_world.character->transform[14]);
-        Render_DrawAxis(1000.0);
-        glPopMatrix();
-    }*/
-
-    Gui_SwitchGLMode(1);
-    {
-        Gui_DrawNotifier();
-        if(engine_world.character && main_inventory_manager)
-        {
-            Gui_DrawInventory();
-        }
-    }
-
-    Gui_Render();
-    Gui_SwitchGLMode(0);
-
-    renderer.drawListDebugLines();
-
-    SDL_GL_SwapWindow(sdl_window);
-}
-
-void Engine_Resize(int nominalW, int nominalH, int pixelsW, int pixelsH)
-{
-    screen_info.w = nominalW;
-    screen_info.h = nominalH;
-
-    screen_info.w_unit = static_cast<float>(nominalW) / GUI_SCREEN_METERING_RESOLUTION;
-    screen_info.h_unit = static_cast<float>(nominalH) / GUI_SCREEN_METERING_RESOLUTION;
-    screen_info.scale_factor = (screen_info.w < screen_info.h) ? (screen_info.h_unit) : (screen_info.w_unit);
-
-    Gui_Resize();
-
-    engine_camera.setFovAspect(screen_info.fov, static_cast<btScalar>(nominalW) / static_cast<btScalar>(nominalH));
-    engine_camera.recalcClipPlanes();
-
-    glViewport(0, 0, pixelsW, pixelsH);
-}
-
-extern gui_text_line_t system_fps;
-
-namespace
-{
-    int fpsCycles = 0;
-    btScalar fpsTime = 0;
-
-    void fpsCycle(btScalar time)
-    {
-        if(fpsCycles < 20)
-        {
-            fpsCycles++;
-            fpsTime += time;
-        }
-        else
-        {
-            screen_info.fps = (20.0f / fpsTime);
-            snprintf(system_fps.text, system_fps.text_size, "%.1f", screen_info.fps);
-            fpsCycles = 0;
-            fpsTime = 0.0;
-        }
-    }
-}
-
-void Engine_Frame(btScalar time)
-{
-    if(time > 0.1)
-    {
-        time = 0.1f;
-    }
-
-    engine_frame_time = time;
-    fpsCycle(time);
-
-    Game_Frame(time);
-    Gameflow_Do();
-}
-
-void Engine_ShowDebugInfo()
-{
-    GLfloat color_array[] = { 1.0, 0.0, 0.0, 1.0, 0.0, 0.0 };
-
-    light_position = engine_camera.getPosition();
-
-    glBindBuffer(GL_ARRAY_BUFFER, 0);
-    glBindTexture(GL_TEXTURE_2D, 0);
-    glLineWidth(2.0);
-    glVertexPointer(3, GL_FLOAT, 0, cast_ray);
-    glColorPointer(3, GL_FLOAT, 0, color_array);
-    glDrawArrays(GL_LINES, 0, 2);
-
-    if(std::shared_ptr<Character> ent = engine_world.character)
-    {
-        /*height_info_p fc = &ent->character->height_info
-        txt = Gui_OutTextXY(20.0 / screen_info.w, 80.0 / screen_info.w, "Z_min = %d, Z_max = %d, W = %d", (int)fc->floor_point[2], (int)fc->ceiling_point[2], (int)fc->water_level);
-        */
-        Gui_OutTextXY(30.0, 30.0, "last_anim = %03d, curr_anim = %03d, next_anim = %03d, last_st = %03d, next_st = %03d, speed=%f frame=%d",
-                      ent->m_bf.animations.last_animation,
-                      ent->m_bf.animations.current_animation,
-                      ent->m_bf.animations.next_animation,
-                      ent->m_bf.animations.last_state,
-                      ent->m_bf.animations.next_state,
-                      engine_world.character->m_currentSpeed,
-                      ent->m_bf.animations.current_frame
-                      );
-        //Gui_OutTextXY(30.0, 30.0, "curr_anim = %03d, next_anim = %03d, curr_frame = %03d, next_frame = %03d", ent->bf.animations.current_animation, ent->bf.animations.next_animation, ent->bf.animations.current_frame, ent->bf.animations.next_frame);
-        Gui_OutTextXY(20, 8, "posX = %f, posY = %f, posZ = %f", ent->m_transform.getOrigin()[0], ent->m_transform.getOrigin()[1], ent->m_transform.getOrigin()[2]);
-    }
-
-    if(last_cont != nullptr)
-    {
-        switch(last_cont->object_type)
-        {
-            case OBJECT_ENTITY:
-                Gui_OutTextXY(30.0, 60.0, "cont_entity: id = %d, model = %d", static_cast<Entity*>(last_cont->object)->id(), static_cast<Entity*>(last_cont->object)->m_bf.animations.model->id);
-                break;
-
-            case OBJECT_STATIC_MESH:
-                Gui_OutTextXY(30.0, 60.0, "cont_static: id = %d", static_cast<StaticMesh*>(last_cont->object)->object_id);
-                break;
-
-            case OBJECT_ROOM_BASE:
-                Gui_OutTextXY(30.0, 60.0, "cont_room: id = %d", static_cast<Room*>(last_cont->object)->id);
-                break;
-        }
-    }
-
-    if(engine_camera.m_currentRoom != nullptr)
-    {
-        RoomSector* rs = engine_camera.m_currentRoom->getSectorRaw(engine_camera.getPosition());
-        if(rs != nullptr)
-        {
-            Gui_OutTextXY(30.0, 90.0, "room = (id = %d, sx = %d, sy = %d)", engine_camera.m_currentRoom->id, rs->index_x, rs->index_y);
-            Gui_OutTextXY(30.0, 120.0, "room_below = %d, room_above = %d", (rs->sector_below != nullptr) ? (rs->sector_below->owner_room->id) : (-1), (rs->sector_above != nullptr) ? (rs->sector_above->owner_room->id) : (-1));
-        }
-    }
-    Gui_OutTextXY(30.0, 150.0, "cam_pos = (%.1f, %.1f, %.1f)", engine_camera.getPosition()[0], engine_camera.getPosition()[1], engine_camera.getPosition()[2]);
-}
-
-/**
- * overlapping room collision filter
- */
-void Engine_RoomNearCallback(btBroadphasePair& collisionPair, btCollisionDispatcher& dispatcher, const btDispatcherInfo& dispatchInfo)
-{
-    EngineContainer* c0, *c1;
-
-    c0 = static_cast<EngineContainer*>(static_cast<btCollisionObject*>(collisionPair.m_pProxy0->m_clientObject)->getUserPointer());
-    Room* r0 = c0 ? c0->room : nullptr;
-    c1 = static_cast<EngineContainer*>(static_cast<btCollisionObject*>(collisionPair.m_pProxy1->m_clientObject)->getUserPointer());
-    Room* r1 = c1 ? c1->room : nullptr;
-
-    if(c1 && c1 == c0)
-    {
-        if(static_cast<btCollisionObject*>(collisionPair.m_pProxy0->m_clientObject)->isStaticOrKinematicObject() ||
-           static_cast<btCollisionObject*>(collisionPair.m_pProxy1->m_clientObject)->isStaticOrKinematicObject())
-        {
-            return;                                                             // No self interaction
-        }
-        dispatcher.defaultNearCallback(collisionPair, dispatcher, dispatchInfo);
-        return;
-    }
-
-    if(!r0 && !r1)
-    {
-        dispatcher.defaultNearCallback(collisionPair, dispatcher, dispatchInfo);// Both are out of rooms
-        return;
-    }
-
-    if(r0 && r1)
-    {
-        if(r0->isInNearRoomsList(*r1))
-        {
-            dispatcher.defaultNearCallback(collisionPair, dispatcher, dispatchInfo);
-            return;
-        }
-        else
-        {
-            return;
-        }
-    }
-}
-
-/**
- * update current room of bullet object
- */
-void Engine_InternalTickCallback(btDynamicsWorld *world, btScalar /*timeStep*/)
-{
-    for(int i = world->getNumCollisionObjects() - 1; i >= 0; i--)
-    {
-        assert(i >= 0 && i < bt_engine_dynamicsWorld->getCollisionObjectArray().size());
-        btCollisionObject* obj = bt_engine_dynamicsWorld->getCollisionObjectArray()[i];
-        btRigidBody* body = btRigidBody::upcast(obj);
-        if(body && !body->isStaticObject() && body->getMotionState())
-        {
-            btTransform trans;
-            body->getMotionState()->getWorldTransform(trans);
-            EngineContainer* cont = static_cast<EngineContainer*>(body->getUserPointer());
-            if(cont && (cont->object_type == OBJECT_BULLET_MISC))
-            {
-                cont->room = Room_FindPosCogerrence(trans.getOrigin(), cont->room);
-            }
-        }
-    }
-}
-
-void Engine_InitDefaultGlobals()
-{
-    ConsoleInfo::instance().initGlobals();
-    Controls_InitGlobals();
-    Game_InitGlobals();
-    renderer.initGlobals();
-    Audio_InitGlobals();
-}
-
-// First stage of initialization.
-
-void Engine_Init_Pre()
-{
-    /* Console must be initialized previously! some functions uses ConsoleInfo::instance().addLine before GL initialization!
-     * Rendering activation may be done later. */
-
-    Gui_InitFontManager();
-    ConsoleInfo::instance().init();
-
-    engine_lua["loadscript_pre"]();
-
-    Gameflow_Init();
-
-    frame_vertex_buffer = static_cast<btScalar*>(malloc(sizeof(btScalar) * INIT_FRAME_VERTEX_BUFFER_SIZE));
-    frame_vertex_buffer_size = INIT_FRAME_VERTEX_BUFFER_SIZE;
-    frame_vertex_buffer_size_left = frame_vertex_buffer_size;
-
-    ConsoleInfo::instance().setCompletionItems(engine_lua.getGlobals());
-
-    Com_Init();
-    renderer.init();
-    renderer.setCamera(&engine_camera);
-
-    Engine_InitBullet();
-}
-
-// Second stage of initialization.
-
-void Engine_Init_Post()
-{
-    engine_lua["loadscript_post"]();
-
-    ConsoleInfo::instance().initFonts();
-
-    Gui_Init();
-    Sys_Init();
-}
-
-// Bullet Physics initialization.
-
-void Engine_InitBullet()
-{
-    ///collision configuration contains default setup for memory, collision setup. Advanced users can create their own configuration.
-    bt_engine_collisionConfiguration = new btDefaultCollisionConfiguration();
-
-    ///use the default collision dispatcher. For parallel processing you can use a diffent dispatcher (see Extras/BulletMultiThreaded)
-    bt_engine_dispatcher = new btCollisionDispatcher(bt_engine_collisionConfiguration);
-    bt_engine_dispatcher->setNearCallback(Engine_RoomNearCallback);
-
-    ///btDbvtBroadphase is a good general purpose broadphase. You can also try out btAxis3Sweep.
-    bt_engine_overlappingPairCache = new btDbvtBroadphase();
-    bt_engine_ghostPairCallback = new btGhostPairCallback();
-    bt_engine_overlappingPairCache->getOverlappingPairCache()->setInternalGhostPairCallback(bt_engine_ghostPairCallback);
-
-    ///the default constraint solver. For parallel processing you can use a different solver (see Extras/BulletMultiThreaded)
-    bt_engine_solver = new btSequentialImpulseConstraintSolver;
-
-    bt_engine_dynamicsWorld = new btDiscreteDynamicsWorld(bt_engine_dispatcher, bt_engine_overlappingPairCache, bt_engine_solver, bt_engine_collisionConfiguration);
-    bt_engine_dynamicsWorld->setInternalTickCallback(Engine_InternalTickCallback);
-    bt_engine_dynamicsWorld->setGravity(btVector3(0, 0, -4500.0));
-
-    debugDrawer.setDebugMode(btIDebugDraw::DBG_DrawWireframe | btIDebugDraw::DBG_DrawConstraints);
-    bt_engine_dynamicsWorld->setDebugDrawer(&debugDrawer);
-    //bt_engine_dynamicsWorld->getPairCache()->setInternalGhostPairCallback(bt_engine_filterCallback);
-}
-
-void Engine_DumpRoom(Room* r)
-{
-    if(r != nullptr)
-    {
-        Sys_DebugLog("room_dump.txt", "ROOM = %d, (%d x %d), bottom = %g, top = %g, pos(%g, %g)", r->id, r->sectors_x, r->sectors_y, r->bb_min[2], r->bb_max[2], r->transform.getOrigin()[0], r->transform.getOrigin()[1]);
-        Sys_DebugLog("room_dump.txt", "flag = 0x%X, alt_room = %d, base_room = %d", r->flags, (r->alternate_room != nullptr) ? (r->alternate_room->id) : (-1), (r->base_room != nullptr) ? (r->base_room->id) : (-1));
-        for(const RoomSector& rs : r->sectors)
-        {
-            Sys_DebugLog("room_dump.txt", "(%d,%d)\tfloor = %d, ceiling = %d, portal = %d", rs.index_x, rs.index_y, rs.floor, rs.ceiling, rs.portal_to_room);
-        }
-        for(auto sm : r->static_mesh)
-        {
-            Sys_DebugLog("room_dump.txt", "static_mesh = %d", sm->object_id);
-        }
-        for(const std::shared_ptr<EngineContainer>& cont : r->containers)
-        {
-            if(cont->object_type == OBJECT_ENTITY)
-            {
-                Entity* ent = static_cast<Entity*>(cont->object);
-                Sys_DebugLog("room_dump.txt", "entity: id = %d, model = %d", ent->id(), ent->m_bf.animations.model->id);
-            }
-        }
-    }
-}
-
-void Engine_Destroy()
-{
-    renderer.empty();
-    //ConsoleInfo::instance().destroy();
-    Com_Destroy();
-    Sys_Destroy();
-
-    //delete dynamics world
-    delete bt_engine_dynamicsWorld;
-
-    //delete solver
-    delete bt_engine_solver;
-
-    //delete broadphase
-    delete bt_engine_overlappingPairCache;
-
-    //delete dispatcher
-    delete bt_engine_dispatcher;
-
-    delete bt_engine_collisionConfiguration;
-
-    delete bt_engine_ghostPairCallback;
-
-    Gui_Destroy();
-}
-
-void Engine_Shutdown(int val)
-{
-    engine_lua.clearTasks();
-    renderer.empty();
-    engine_world.empty();
-    Engine_Destroy();
-
-    /* no more renderings */
-    SDL_GL_DeleteContext(sdl_gl_context);
-    SDL_DestroyWindow(sdl_window);
-
-    if(sdl_joystick)
-    {
-        SDL_JoystickClose(sdl_joystick);
-    }
-
-    if(sdl_controller)
-    {
-        SDL_GameControllerClose(sdl_controller);
-    }
-
-    if(sdl_haptic)
-    {
-        SDL_HapticClose(sdl_haptic);
-    }
-
-    if(al_context)  // T4Larson <t4larson@gmail.com>: fixed
-    {
-        alcMakeContextCurrent(nullptr);
-        alcDestroyContext(al_context);
-    }
-
-    if(al_device)
-    {
-        alcCloseDevice(al_device);
-    }
-
-    /* free temporary memory */
-    if(frame_vertex_buffer)
-    {
-        free(frame_vertex_buffer);
-    }
-    frame_vertex_buffer = nullptr;
-    frame_vertex_buffer_size = 0;
-    frame_vertex_buffer_size_left = 0;
-
-#if !defined(__MACOSX__)
-    IMG_Quit();
-#endif
-    SDL_Quit();
-
-    exit(val);
-}
-
-bool Engine_FileFound(const std::string& name, bool Write)
-{
-    FILE *ff;
-
-    if(Write)
-    {
-        ff = fopen(name.c_str(), "ab");
-    }
-    else
-    {
-        ff = fopen(name.c_str(), "rb");
-    }
-
-    if(!ff)
-    {
-        return false;
-    }
-    else
-    {
-        fclose(ff);
-        return true;
-    }
-}
-
-int Engine_GetLevelFormat(const std::string& /*name*/)
-{
-    // PLACEHOLDER: Currently, only PC levels are supported.
-
-    return LEVEL_FORMAT_PC;
-}
-
-std::string Engine_GetLevelName(const std::string& path)
-{
-    if(path.empty())
-    {
-        return{};
-    }
-
-    size_t ext = path.find_last_of(".");
-    assert(ext != std::string::npos);
-
-    size_t start = path.find_last_of("\\/");
-    if(start == std::string::npos)
-        start = 0;
-    else
-        ++start;
-
-    return path.substr(start, ext - start);
-}
-
-<<<<<<< HEAD
-std::string Engine_GetLevelScriptName(loader::Game game_version, const std::string& postfix)
-=======
-std::string Engine_GetAutoexecName(int game_version, const std::string& postfix)
->>>>>>> 12bd89ec
-{
-    std::string level_name = Engine_GetLevelName(gameflow_manager.CurrentLevelPath);
-
-    std::string name = "scripts/autoexec/";
-
-    if(game_version < loader::Game::TR2)
-    {
-        name += "tr1/";
-    }
-    else if(game_version < loader::Game::TR3)
-    {
-        name += "tr2/";
-    }
-    else if(game_version < loader::Game::TR4)
-    {
-        name += "tr3/";
-    }
-    else if(game_version < loader::Game::TR5)
-    {
-        name += "tr4/";
-    }
-    else
-    {
-        name += "tr5/";
-    }
-
-    for(char& c : level_name)
-    {
-        c = std::toupper(c);
-    }
-
-    name += level_name;
-    name += postfix;
-    name += ".lua";
-    return name;
-}
-
-bool Engine_LoadPCLevel(const std::string& name)
-{
-    std::unique_ptr<loader::Level> loader = loader::Level::createLoader(name, loader::Game::Unknown);
-    if(!loader)
-        return false;
-
-    loader->load();
-
-    TR_GenWorld(&engine_world, loader);
-
-    std::string buf = Engine_GetLevelName(name);
-
-    ConsoleInfo::instance().notify(SYSNOTE_LOADED_PC_LEVEL);
-    ConsoleInfo::instance().notify(SYSNOTE_ENGINE_VERSION, static_cast<int>(loader->m_gameVersion), buf.c_str());
-    ConsoleInfo::instance().notify(SYSNOTE_NUM_ROOMS, engine_world.rooms.size());
-
-    return true;
-}
-
-int Engine_LoadMap(const std::string& name)
-{
-    if(!Engine_FileFound(name))
-    {
-        ConsoleInfo::instance().warning(SYSWARN_FILE_NOT_FOUND, name.c_str());
-        return 0;
-    }
-
-    Gui_DrawLoadScreen(0);
-
-    renderer.hideSkyBox();
-    renderer.resetWorld();
-
-    gameflow_manager.CurrentLevelPath = name;          // it is needed for "not in the game" levels or correct saves loading.
-
-    Gui_DrawLoadScreen(50);
-
-    engine_world.empty();
-    engine_world.prepare();
-
-    engine_lua.clean();
-
-    Audio_Init();
-
-    Gui_DrawLoadScreen(100);
-
-    // Here we can place different platform-specific level loading routines.
-
-    switch(Engine_GetLevelFormat(name))
-    {
-        case LEVEL_FORMAT_PC:
-            if(Engine_LoadPCLevel(name) == false) return 0;
-            break;
-
-        case LEVEL_FORMAT_PSX:
-            break;
-
-        case LEVEL_FORMAT_DC:
-            break;
-
-        case LEVEL_FORMAT_OPENTOMB:
-            break;
-
-        default:
-            break;
-    }
-
-    engine_world.id = 0;
-    engine_world.name = nullptr;
-    engine_world.type = 0;
-
-    Game_Prepare();
-
-    engine_lua.prepare();
-
-    renderer.setWorld(&engine_world);
-
-    Gui_DrawLoadScreen(1000);
-
-    Gui_FadeStart(FADER_LOADSCREEN, GUI_FADER_DIR_IN);
-    Gui_NotifierStop();
-
-    return 1;
-}
-
-int Engine_ExecCmd(const char *ch)
-{
-    std::vector<char> token(ConsoleInfo::instance().lineSize());
-    RoomSector* sect;
-    FILE *f;
-
-    while(ch != nullptr)
-    {
-        const char *pch = ch;
-
-        ch = script::MainEngine::parse_token(ch, token.data());
-        if(!strcmp(token.data(), "help"))
-        {
-            for(size_t i = SYSNOTE_COMMAND_HELP1; i <= SYSNOTE_COMMAND_HELP15; i++)
-            {
-                ConsoleInfo::instance().notify(i);
-            }
-        }
-        else if(!strcmp(token.data(), "goto"))
-        {
-            control_states.free_look = true;
-            const auto x = script::MainEngine::parseFloat(&ch);
-            const auto y = script::MainEngine::parseFloat(&ch);
-            const auto z = script::MainEngine::parseFloat(&ch);
-            renderer.camera()->setPosition({ x, y, z });
-            return 1;
-        }
-        else if(!strcmp(token.data(), "save"))
-        {
-            ch = script::MainEngine::parse_token(ch, token.data());
-            if(NULL != ch)
-            {
-                Game_Save(token.data());
-            }
-            return 1;
-        }
-        else if(!strcmp(token.data(), "load"))
-        {
-            ch = script::MainEngine::parse_token(ch, token.data());
-            if(NULL != ch)
-            {
-                Game_Load(token.data());
-            }
-            return 1;
-        }
-        else if(!strcmp(token.data(), "exit"))
-        {
-            Engine_Shutdown(0);
-            return 1;
-        }
-        else if(!strcmp(token.data(), "cls"))
-        {
-            ConsoleInfo::instance().clean();
-            return 1;
-        }
-        else if(!strcmp(token.data(), "spacing"))
-        {
-            ch = script::MainEngine::parse_token(ch, token.data());
-            if(NULL == ch)
-            {
-                ConsoleInfo::instance().notify(SYSNOTE_CONSOLE_SPACING, ConsoleInfo::instance().spacing());
-                return 1;
-            }
-            ConsoleInfo::instance().setLineInterval(atof(token.data()));
-            return 1;
-        }
-        else if(!strcmp(token.data(), "showing_lines"))
-        {
-            ch = script::MainEngine::parse_token(ch, token.data());
-            if(NULL == ch)
-            {
-                ConsoleInfo::instance().notify(SYSNOTE_CONSOLE_LINECOUNT, ConsoleInfo::instance().visibleLines());
-                return 1;
-            }
-            else
-            {
-                const auto val = atoi(token.data());
-                if((val >=2 ) && (val <= screen_info.h/ConsoleInfo::instance().lineHeight()))
-                {
-                    ConsoleInfo::instance().setVisibleLines(val);
-                    ConsoleInfo::instance().setCursorY(screen_info.h - ConsoleInfo::instance().lineHeight() * ConsoleInfo::instance().visibleLines());
-                }
-                else
-                {
-                    ConsoleInfo::instance().warning(SYSWARN_INVALID_LINECOUNT);
-                }
-            }
-            return 1;
-        }
-        else if(!strcmp(token.data(), "r_wireframe"))
-        {
-            renderer.toggleWireframe();
-            return 1;
-        }
-        else if(!strcmp(token.data(), "r_points"))
-        {
-            renderer.toggleDrawPoints();
-            return 1;
-        }
-        else if(!strcmp(token.data(), "r_coll"))
-        {
-            renderer.toggleDrawColl();
-            return 1;
-        }
-        else if(!strcmp(token.data(), "r_normals"))
-        {
-            renderer.toggleDrawNormals();
-            return 1;
-        }
-        else if(!strcmp(token.data(), "r_portals"))
-        {
-            renderer.toggleDrawPortals();
-            return 1;
-        }
-        else if(!strcmp(token.data(), "r_frustums"))
-        {
-            renderer.toggleDrawFrustums();
-            return 1;
-        }
-        else if(!strcmp(token.data(), "r_room_boxes"))
-        {
-            renderer.toggleDrawRoomBoxes();
-            return 1;
-        }
-        else if(!strcmp(token.data(), "r_boxes"))
-        {
-            renderer.toggleDrawBoxes();
-            return 1;
-        }
-        else if(!strcmp(token.data(), "r_axis"))
-        {
-            renderer.toggleDrawAxis();
-            return 1;
-        }
-        else if(!strcmp(token.data(), "r_allmodels"))
-        {
-            renderer.toggleDrawAllModels();
-            return 1;
-        }
-        else if(!strcmp(token.data(), "r_dummy_statics"))
-        {
-            renderer.toggleDrawDummyStatics();
-            return 1;
-        }
-        else if(!strcmp(token.data(), "r_skip_room"))
-        {
-            renderer.toggleSkipRoom();
-            return 1;
-        }
-        else if(!strcmp(token.data(), "room_info"))
-        {
-            if(Room* r = renderer.camera()->m_currentRoom)
-            {
-                sect = r->getSectorXYZ(renderer.camera()->getPosition());
-                ConsoleInfo::instance().printf("ID = %d, x_sect = %d, y_sect = %d", r->id, r->sectors_x, r->sectors_y);
-                if(sect)
-                {
-                    ConsoleInfo::instance().printf("sect(%d, %d), inpenitrable = %d, r_up = %d, r_down = %d", sect->index_x, sect->index_y,
-                                                   static_cast<int>(sect->ceiling == TR_METERING_WALLHEIGHT || sect->floor == TR_METERING_WALLHEIGHT), static_cast<int>(sect->sector_above != nullptr), static_cast<int>(sect->sector_below != nullptr));
-                    for(uint32_t i = 0; i < sect->owner_room->static_mesh.size(); i++)
-                    {
-                        ConsoleInfo::instance().printf("static[%d].object_id = %d", i, sect->owner_room->static_mesh[i]->object_id);
-                    }
-                    for(const std::shared_ptr<EngineContainer>& cont : sect->owner_room->containers)
-                    {
-                        if(cont->object_type == OBJECT_ENTITY)
-                        {
-                            Entity* e = static_cast<Entity*>(cont->object);
-                            ConsoleInfo::instance().printf("cont[entity](%d, %d, %d).object_id = %d", static_cast<int>(e->m_transform.getOrigin()[0]), static_cast<int>(e->m_transform.getOrigin()[1]), static_cast<int>(e->m_transform.getOrigin()[2]), e->id());
-                        }
-                    }
-                }
-            }
-            return 1;
-        }
-        else if(!strcmp(token.data(), "xxx"))
-        {
-            f = fopen("ascII.txt", "r");
-            if(f)
-            {
-                long int size;
-                char *buf;
-                fseek(f, 0, SEEK_END);
-                size = ftell(f);
-                buf = static_cast<char*>(malloc((size + 1)*sizeof(char)));
-
-                fseek(f, 0, SEEK_SET);
-                fread(buf, size, sizeof(char), f);
-                buf[size] = 0;
-                fclose(f);
-                ConsoleInfo::instance().clean();
-                ConsoleInfo::instance().addText(buf, FONTSTYLE_CONSOLE_INFO);
-                free(buf);
-            }
-            else
-            {
-                ConsoleInfo::instance().addText("Not avaliable =(", FONTSTYLE_CONSOLE_WARNING);
-            }
-            return 1;
-        }
-        else if(token[0])
-        {
-            ConsoleInfo::instance().addLine(pch, FONTSTYLE_CONSOLE_EVENT);
-            try
-            {
-                engine_lua.doString(pch);
-            }
-            catch(lua::RuntimeError& error)
-            {
-                ConsoleInfo::instance().addLine(error.what(), FONTSTYLE_CONSOLE_WARNING);
-            }
-            catch(lua::LoadError& error)
-            {
-                ConsoleInfo::instance().addLine(error.what(), FONTSTYLE_CONSOLE_WARNING);
-            }
-            return 0;
-        }
-    }
-
-    return 0;
-}
-
-void Engine_InitConfig(const char *filename)
-{
-    Engine_InitDefaultGlobals();
-
-    if((filename != nullptr) && Engine_FileFound(filename))
-    {
-        script::ScriptEngine state;
-        state.registerC("bind", &script::MainEngine::bindKey);                             // get and set key bindings
-        try
-        {
-            state.doFile(filename);
-        }
-        catch(lua::RuntimeError& error)
-        {
-            Sys_DebugLog(LUA_LOG_FILENAME, "%s", error.what());
-            return;
-        }
-        catch(lua::LoadError& error)
-        {
-            Sys_DebugLog(LUA_LOG_FILENAME, "%s", error.what());
-            return;
-        }
-
-        state.parseScreen(&screen_info);
-        state.parseRender(&renderer.settings());
-        state.parseAudio(&audio_settings);
-        state.parseConsole(&ConsoleInfo::instance());
-        state.parseControls(&control_mapper);
-        state.parseSystem(&system_settings);
-    }
-    else
-    {
-        Sys_Warn("Could not find \"%s\"", filename);
-    }
-}
-
-int engine_lua_fputs(const char *str, FILE* /*f*/)
-{
-    ConsoleInfo::instance().addText(str, FONTSTYLE_CONSOLE_NOTIFY);
-    return static_cast<int>(strlen(str));
-}
-
-int engine_lua_fprintf(FILE *f, const char *fmt, ...)
-{
-    va_list argptr;
-    char buf[4096];
-    int ret;
-
-    // Create string
-    va_start(argptr, fmt);
-    ret = vsnprintf(buf, 4096, fmt, argptr);
-    va_end(argptr);
-
-    // Write it to target file
-    fwrite(buf, 1, ret, f);
-
-    // Write it to console, too (if it helps) und
-    ConsoleInfo::instance().addText(buf, FONTSTYLE_CONSOLE_NOTIFY);
-
-    return ret;
-}
-
-int engine_lua_printf(const char *fmt, ...)
-{
-    va_list argptr;
-    char buf[4096];
-    int ret;
-
-    va_start(argptr, fmt);
-    ret = vsnprintf(buf, 4096, fmt, argptr);
-    va_end(argptr);
-
-    ConsoleInfo::instance().addText(buf, FONTSTYLE_CONSOLE_NOTIFY);
-
-    return ret;
-}
+#include "engine.h"
+
+#include <cctype>
+#include <cstdio>
+#include <cstdlib>
+#include <cstring>
+
+#include <AL/al.h>
+#include <AL/alc.h>
+#include <AL/alext.h>
+
+#include <btBulletCollisionCommon.h>
+#include <btBulletDynamicsCommon.h>
+#include <BulletCollision/CollisionDispatch/btGhostObject.h>
+
+#include <SDL2/SDL.h>
+#include <SDL2/SDL_video.h>
+#include <SDL2/SDL_events.h>
+#include <SDL2/SDL_haptic.h>
+
+#if !defined(__MACOSX__)
+#include <SDL2/SDL_image.h>
+#endif
+
+#if defined(__MACOSX__)
+#include "mac/FindConfigFile.h"
+#endif
+
+#include "LuaState.h"
+#include "loader/level.h"
+
+#include "gl_util.h"
+#include "polygon.h"
+#include "vmath.h"
+#include "controls.h"
+#include "console.h"
+#include "system.h"
+#include "common.h"
+#include "script.h"
+#include "render.h"
+#include "game.h"
+#include "world.h"
+#include "camera.h"
+#include "mesh.h"
+#include "entity.h"
+#include "resource.h"
+#include "gui.h"
+#include "audio.h"
+#include "character_controller.h"
+#include "gameflow.h"
+#include "strings.h"
+
+
+SDL_Window             *sdl_window = nullptr;
+SDL_Joystick           *sdl_joystick = nullptr;
+SDL_GameController     *sdl_controller = nullptr;
+SDL_Haptic             *sdl_haptic = nullptr;
+SDL_GLContext           sdl_gl_context = nullptr;
+ALCdevice              *al_device = nullptr;
+ALCcontext             *al_context = nullptr;
+
+EngineControlState control_states{};
+ControlSettings    control_mapper{};
+AudioSettings      audio_settings{};
+
+btScalar           engine_frame_time = 0.0;
+
+Camera             engine_camera;
+World              engine_world;
+
+static btScalar   *frame_vertex_buffer = nullptr;
+static size_t      frame_vertex_buffer_size = 0;
+static size_t      frame_vertex_buffer_size_left = 0;
+
+script::MainEngine engine_lua;
+
+btDefaultCollisionConfiguration     *bt_engine_collisionConfiguration = nullptr;
+btCollisionDispatcher               *bt_engine_dispatcher = nullptr;
+btGhostPairCallback                 *bt_engine_ghostPairCallback = nullptr;
+btBroadphaseInterface               *bt_engine_overlappingPairCache = nullptr;
+btSequentialImpulseConstraintSolver *bt_engine_solver = nullptr;
+btDiscreteDynamicsWorld             *bt_engine_dynamicsWorld = nullptr;
+btOverlapFilterCallback             *bt_engine_filterCallback = nullptr;
+
+RenderDebugDrawer                    debugDrawer;
+
+// Debug globals.
+
+btVector3 light_position = { 255.0, 255.0, 8.0 };
+GLfloat cast_ray[6] = { 0.0, 0.0, 0.0, 0.0, 0.0, 0.0 };
+
+EngineContainer* last_cont = nullptr;
+
+void Engine_InitGL()
+{
+    glewExperimental = GL_TRUE;
+    glewInit();
+
+    // GLEW sometimes causes an OpenGL error for no apparent reason. Retrieve and
+    // discard it so it doesn't clog up later logging.
+
+    glGetError();
+
+    glClearColor(0.0, 0.0, 0.0, 1.0);
+
+    glEnable(GL_DEPTH_TEST);
+    glDepthFunc(GL_LEQUAL);
+
+    if(renderer.settings().antialias)
+    {
+        glEnable(GL_MULTISAMPLE);
+    }
+    else
+    {
+        glDisable(GL_MULTISAMPLE);
+    }
+}
+
+void Engine_InitSDLControls()
+{
+    Uint32 init_flags = SDL_INIT_VIDEO | SDL_INIT_EVENTS; // These flags are used in any case.
+
+    if(control_mapper.use_joy == 1)
+    {
+        init_flags |= SDL_INIT_GAMECONTROLLER;  // Update init flags for joystick.
+
+        if(control_mapper.joy_rumble)
+        {
+            init_flags |= SDL_INIT_HAPTIC;      // Update init flags for force feedback.
+        }
+
+        SDL_Init(init_flags);
+
+        int NumJoysticks = SDL_NumJoysticks();
+
+        if((NumJoysticks < 1) || ((NumJoysticks - 1) < control_mapper.joy_number))
+        {
+            Sys_DebugLog(LOG_FILENAME, "Error: there is no joystick #%d present.", control_mapper.joy_number);
+            return;
+        }
+
+        if(SDL_IsGameController(control_mapper.joy_number))                     // If joystick has mapping (e.g. X360 controller)
+        {
+            SDL_GameControllerEventState(SDL_ENABLE);                           // Use GameController API
+            sdl_controller = SDL_GameControllerOpen(control_mapper.joy_number);
+
+            if(!sdl_controller)
+            {
+                Sys_DebugLog(LOG_FILENAME, "Error: can't open game controller #%d.", control_mapper.joy_number);
+                SDL_GameControllerEventState(SDL_DISABLE);                      // If controller init failed, close state.
+                control_mapper.use_joy = 0;
+            }
+            else if(control_mapper.joy_rumble)                                  // Create force feedback interface.
+            {
+                sdl_haptic = SDL_HapticOpenFromJoystick(SDL_GameControllerGetJoystick(sdl_controller));
+                if(!sdl_haptic)
+                {
+                    Sys_DebugLog(LOG_FILENAME, "Error: can't initialize haptic from game controller #%d.", control_mapper.joy_number);
+                }
+            }
+        }
+        else
+        {
+            SDL_JoystickEventState(SDL_ENABLE);                                 // If joystick isn't mapped, use generic API.
+            sdl_joystick = SDL_JoystickOpen(control_mapper.joy_number);
+
+            if(!sdl_joystick)
+            {
+                Sys_DebugLog(LOG_FILENAME, "Error: can't open joystick #%d.", control_mapper.joy_number);
+                SDL_JoystickEventState(SDL_DISABLE);                            // If joystick init failed, close state.
+                control_mapper.use_joy = 0;
+            }
+            else if(control_mapper.joy_rumble)                                  // Create force feedback interface.
+            {
+                sdl_haptic = SDL_HapticOpenFromJoystick(sdl_joystick);
+                if(!sdl_haptic)
+                {
+                    Sys_DebugLog(LOG_FILENAME, "Error: can't initialize haptic from joystick #%d.", control_mapper.joy_number);
+                }
+            }
+        }
+
+        if(sdl_haptic)                                                          // To check if force feedback is working or not.
+        {
+            SDL_HapticRumbleInit(sdl_haptic);
+            SDL_HapticRumblePlay(sdl_haptic, 1.0, 300);
+        }
+    }
+    else
+    {
+        SDL_Init(init_flags);
+    }
+}
+
+void Engine_InitSDLVideo()
+{
+    Uint32 video_flags = SDL_WINDOW_OPENGL | SDL_WINDOW_MOUSE_FOCUS | SDL_WINDOW_INPUT_FOCUS;
+
+    if(screen_info.FS_flag)
+    {
+        video_flags |= SDL_WINDOW_FULLSCREEN;
+    }
+    else
+    {
+        video_flags |= (SDL_WINDOW_RESIZABLE | SDL_WINDOW_SHOWN);
+    }
+
+    ///@TODO: is it really needed for correct work?
+
+    if(SDL_GL_LoadLibrary(nullptr) < 0)
+    {
+        Sys_Error("Could not init OpenGL driver");
+    }
+
+    if(renderer.settings().use_gl3)
+    {
+        /* Request opengl 3.2 context. */
+        SDL_GL_SetAttribute(SDL_GL_CONTEXT_PROFILE_MASK, SDL_GL_CONTEXT_PROFILE_CORE);
+        SDL_GL_SetAttribute(SDL_GL_ACCELERATED_VISUAL, 1);
+        SDL_GL_SetAttribute(SDL_GL_CONTEXT_MAJOR_VERSION, 3);
+        SDL_GL_SetAttribute(SDL_GL_CONTEXT_MINOR_VERSION, 2);
+    }
+
+    // Create temporary SDL window and GL context for checking capabilities.
+
+    sdl_window = SDL_CreateWindow(nullptr, screen_info.x, screen_info.y, screen_info.w, screen_info.h, SDL_WINDOW_OPENGL | SDL_WINDOW_HIDDEN);
+    sdl_gl_context = SDL_GL_CreateContext(sdl_window);
+
+    if(!sdl_gl_context)
+        Sys_Error("Can't create OpenGL context - shutting down. Try to disable use_gl3 option in config.");
+
+
+    assert(sdl_gl_context);
+    SDL_GL_MakeCurrent(sdl_window, sdl_gl_context);
+
+    // Check for correct number of antialias samples.
+
+    if(renderer.settings().antialias)
+    {
+        GLint maxSamples = 0;
+        glGetIntegerv(GL_MAX_SAMPLES, &maxSamples);
+        maxSamples = (maxSamples > 16) ? (16) : (maxSamples);   // Fix for faulty GL max. sample number.
+
+        if(renderer.settings().antialias_samples > maxSamples)
+        {
+            if(maxSamples == 0)
+            {
+                renderer.settings().antialias = 0;
+                renderer.settings().antialias_samples = 0;
+                Sys_DebugLog(LOG_FILENAME, "InitSDLVideo: can't use antialiasing");
+            }
+            else
+            {
+                renderer.settings().antialias_samples = maxSamples;   // Limit to max.
+                Sys_DebugLog(LOG_FILENAME, "InitSDLVideo: wrong AA sample number, using %d", maxSamples);
+            }
+        }
+
+        SDL_GL_SetAttribute(SDL_GL_MULTISAMPLEBUFFERS, renderer.settings().antialias);
+        SDL_GL_SetAttribute(SDL_GL_MULTISAMPLESAMPLES, renderer.settings().antialias_samples);
+    }
+    else
+    {
+        SDL_GL_SetAttribute(SDL_GL_MULTISAMPLEBUFFERS, 0);
+        SDL_GL_SetAttribute(SDL_GL_MULTISAMPLESAMPLES, 0);
+    }
+
+    // Remove temporary GL context and SDL window.
+
+    SDL_GL_DeleteContext(sdl_gl_context);
+    SDL_DestroyWindow(sdl_window);
+
+    SDL_GL_SetAttribute(SDL_GL_DOUBLEBUFFER, 1);
+    SDL_GL_SetAttribute(SDL_GL_DEPTH_SIZE, renderer.settings().z_depth);
+
+#if STENCIL_FRUSTUM
+    SDL_GL_SetAttribute(SDL_GL_STENCIL_SIZE, 8);
+#endif
+
+    sdl_window = SDL_CreateWindow("OpenTomb", screen_info.x, screen_info.y, screen_info.w, screen_info.h, video_flags);
+    sdl_gl_context = SDL_GL_CreateContext(sdl_window);
+    SDL_GL_MakeCurrent(sdl_window, sdl_gl_context);
+
+    ConsoleInfo::instance().addLine(reinterpret_cast<const char*>(glGetString(GL_VENDOR)), FONTSTYLE_CONSOLE_INFO);
+    ConsoleInfo::instance().addLine(reinterpret_cast<const char*>(glGetString(GL_RENDERER)), FONTSTYLE_CONSOLE_INFO);
+    std::string version = "OpenGL version ";
+    version += reinterpret_cast<const char*>(glGetString(GL_VERSION));
+    ConsoleInfo::instance().addLine(version, FONTSTYLE_CONSOLE_INFO);
+    ConsoleInfo::instance().addLine(reinterpret_cast<const char*>(glGetString(GL_SHADING_LANGUAGE_VERSION)), FONTSTYLE_CONSOLE_INFO);
+}
+
+#if !defined(__MACOSX__)
+void Engine_InitSDLImage()
+{
+    int flags = IMG_INIT_JPG | IMG_INIT_PNG;
+    int init = IMG_Init(flags);
+
+    if((init & flags) != flags)
+    {
+        Sys_DebugLog(LOG_FILENAME, "SDL_Image error: failed to initialize JPG and/or PNG support.");
+    }
+}
+#endif
+
+void Engine_InitAL()
+{
+#if !NO_AUDIO
+
+    ALCint paramList[] = {
+        ALC_STEREO_SOURCES,  TR_AUDIO_STREAM_NUMSOURCES,
+        ALC_MONO_SOURCES,   (TR_AUDIO_MAX_CHANNELS - TR_AUDIO_STREAM_NUMSOURCES),
+        ALC_FREQUENCY,       44100, 0 };
+
+    Sys_DebugLog(LOG_FILENAME, "Probing OpenAL devices...");
+
+    const char *devlist = alcGetString(nullptr, ALC_DEVICE_SPECIFIER);
+
+    if(!devlist)
+    {
+        Sys_DebugLog(LOG_FILENAME, "InitAL: No AL audio devices!");
+        return;
+    }
+
+    while(*devlist)
+    {
+        Sys_DebugLog(LOG_FILENAME, " Device: %s", devlist);
+        ALCdevice* dev = alcOpenDevice(devlist);
+
+        if(audio_settings.use_effects)
+        {
+            if(alcIsExtensionPresent(dev, ALC_EXT_EFX_NAME) == ALC_TRUE)
+            {
+                Sys_DebugLog(LOG_FILENAME, " EFX supported!");
+                al_device = dev;
+                al_context = alcCreateContext(al_device, paramList);
+                // fails e.g. with Rapture3D, where EFX is supported
+                if(al_context)
+                {
+                    break;
+                }
+            }
+            alcCloseDevice(dev);
+            devlist += std::strlen(devlist) + 1;
+        }
+        else
+        {
+            al_device = dev;
+            al_context = alcCreateContext(al_device, paramList);
+            break;
+        }
+    }
+
+    if(!al_context)
+    {
+        Sys_DebugLog(LOG_FILENAME, " Failed to create OpenAL context.");
+        alcCloseDevice(al_device);
+        al_device = nullptr;
+        return;
+    }
+
+    alcMakeContextCurrent(al_context);
+
+    Audio_LoadALExtFunctions(al_device);
+
+    std::string driver = "OpenAL library: ";
+    driver += alcGetString(al_device, ALC_DEVICE_SPECIFIER);
+    ConsoleInfo::instance().addLine(driver, FONTSTYLE_CONSOLE_INFO);
+
+    alSpeedOfSound(330.0 * 512.0);
+    alDopplerVelocity(330.0 * 510.0);
+    alDistanceModel(AL_LINEAR_DISTANCE_CLAMPED);
+#endif
+}
+
+void Engine_Start()
+{
+#if defined(__MACOSX__)
+    FindConfigFile();
+#endif
+
+    // Set defaults parameters and load config file.
+    Engine_InitConfig("config.lua");
+
+    // Primary initialization.
+    Engine_Init_Pre();
+
+    // Init generic SDL interfaces.
+    Engine_InitSDLControls();
+    Engine_InitSDLVideo();
+
+#if !defined(__MACOSX__)
+    Engine_InitSDLImage();
+#endif
+
+    // Additional OpenGL initialization.
+    Engine_InitGL();
+    renderer.doShaders();
+
+    // Secondary (deferred) initialization.
+    Engine_Init_Post();
+
+    // Initial window resize.
+    Engine_Resize(screen_info.w, screen_info.h, screen_info.w, screen_info.h);
+
+    // OpenAL initialization.
+    Engine_InitAL();
+
+    ConsoleInfo::instance().notify(SYSNOTE_ENGINE_INITED);
+
+    // Clearing up memory for initial level loading.
+    engine_world.prepare();
+
+#ifdef NDEBUG
+    // Setting up mouse.
+    SDL_SetRelativeMouseMode(SDL_TRUE);
+    SDL_WarpMouseInWindow(sdl_window, screen_info.w / 2, screen_info.h / 2);
+    SDL_ShowCursor(0);
+#endif
+
+    // Make splash screen.
+    Gui_FadeAssignPic(FADER_LOADSCREEN, "resource/graphics/legal.png");
+    Gui_FadeStart(FADER_LOADSCREEN, GUI_FADER_DIR_OUT);
+
+    engine_lua.doFile("autoexec.lua");
+}
+
+void Engine_Display()
+{
+    glClear(GL_COLOR_BUFFER_BIT | GL_DEPTH_BUFFER_BIT);//| GL_ACCUM_BUFFER_BIT);
+
+    engine_camera.apply();
+    engine_camera.recalcClipPlanes();
+    // GL_VERTEX_ARRAY | GL_COLOR_ARRAY
+    if(screen_info.show_debuginfo)
+    {
+        Engine_ShowDebugInfo();
+    }
+
+    glFrontFace(GL_CW);
+
+    renderer.genWorldList();
+    renderer.drawList();
+
+    //glDisable(GL_CULL_FACE);
+    //Render_DrawAxis(10000.0);
+    /*if(engine_world.character)
+    {
+        glPushMatrix();
+        glTranslatef(engine_world.character->transform[12], engine_world.character->transform[13], engine_world.character->transform[14]);
+        Render_DrawAxis(1000.0);
+        glPopMatrix();
+    }*/
+
+    Gui_SwitchGLMode(1);
+    {
+        Gui_DrawNotifier();
+        if(engine_world.character && main_inventory_manager)
+        {
+            Gui_DrawInventory();
+        }
+    }
+
+    Gui_Render();
+    Gui_SwitchGLMode(0);
+
+    renderer.drawListDebugLines();
+
+    SDL_GL_SwapWindow(sdl_window);
+}
+
+void Engine_Resize(int nominalW, int nominalH, int pixelsW, int pixelsH)
+{
+    screen_info.w = nominalW;
+    screen_info.h = nominalH;
+
+    screen_info.w_unit = static_cast<float>(nominalW) / GUI_SCREEN_METERING_RESOLUTION;
+    screen_info.h_unit = static_cast<float>(nominalH) / GUI_SCREEN_METERING_RESOLUTION;
+    screen_info.scale_factor = (screen_info.w < screen_info.h) ? (screen_info.h_unit) : (screen_info.w_unit);
+
+    Gui_Resize();
+
+    engine_camera.setFovAspect(screen_info.fov, static_cast<btScalar>(nominalW) / static_cast<btScalar>(nominalH));
+    engine_camera.recalcClipPlanes();
+
+    glViewport(0, 0, pixelsW, pixelsH);
+}
+
+extern gui_text_line_t system_fps;
+
+namespace
+{
+    int fpsCycles = 0;
+    btScalar fpsTime = 0;
+
+    void fpsCycle(btScalar time)
+    {
+        if(fpsCycles < 20)
+        {
+            fpsCycles++;
+            fpsTime += time;
+        }
+        else
+        {
+            screen_info.fps = (20.0f / fpsTime);
+            snprintf(system_fps.text, system_fps.text_size, "%.1f", screen_info.fps);
+            fpsCycles = 0;
+            fpsTime = 0.0;
+        }
+    }
+}
+
+void Engine_Frame(btScalar time)
+{
+    if(time > 0.1)
+    {
+        time = 0.1f;
+    }
+
+    engine_frame_time = time;
+    fpsCycle(time);
+
+    Game_Frame(time);
+    Gameflow_Do();
+}
+
+void Engine_ShowDebugInfo()
+{
+    GLfloat color_array[] = { 1.0, 0.0, 0.0, 1.0, 0.0, 0.0 };
+
+    light_position = engine_camera.getPosition();
+
+    glBindBuffer(GL_ARRAY_BUFFER, 0);
+    glBindTexture(GL_TEXTURE_2D, 0);
+    glLineWidth(2.0);
+    glVertexPointer(3, GL_FLOAT, 0, cast_ray);
+    glColorPointer(3, GL_FLOAT, 0, color_array);
+    glDrawArrays(GL_LINES, 0, 2);
+
+    if(std::shared_ptr<Character> ent = engine_world.character)
+    {
+        /*height_info_p fc = &ent->character->height_info
+        txt = Gui_OutTextXY(20.0 / screen_info.w, 80.0 / screen_info.w, "Z_min = %d, Z_max = %d, W = %d", (int)fc->floor_point[2], (int)fc->ceiling_point[2], (int)fc->water_level);
+        */
+        Gui_OutTextXY(30.0, 30.0, "last_anim = %03d, curr_anim = %03d, next_anim = %03d, last_st = %03d, next_st = %03d, speed=%f frame=%d",
+                      ent->m_bf.animations.last_animation,
+                      ent->m_bf.animations.current_animation,
+                      ent->m_bf.animations.next_animation,
+                      ent->m_bf.animations.last_state,
+                      ent->m_bf.animations.next_state,
+                      engine_world.character->m_currentSpeed,
+                      ent->m_bf.animations.current_frame
+                      );
+        //Gui_OutTextXY(30.0, 30.0, "curr_anim = %03d, next_anim = %03d, curr_frame = %03d, next_frame = %03d", ent->bf.animations.current_animation, ent->bf.animations.next_animation, ent->bf.animations.current_frame, ent->bf.animations.next_frame);
+        Gui_OutTextXY(20, 8, "posX = %f, posY = %f, posZ = %f", ent->m_transform.getOrigin()[0], ent->m_transform.getOrigin()[1], ent->m_transform.getOrigin()[2]);
+    }
+
+    if(last_cont != nullptr)
+    {
+        switch(last_cont->object_type)
+        {
+            case OBJECT_ENTITY:
+                Gui_OutTextXY(30.0, 60.0, "cont_entity: id = %d, model = %d", static_cast<Entity*>(last_cont->object)->id(), static_cast<Entity*>(last_cont->object)->m_bf.animations.model->id);
+                break;
+
+            case OBJECT_STATIC_MESH:
+                Gui_OutTextXY(30.0, 60.0, "cont_static: id = %d", static_cast<StaticMesh*>(last_cont->object)->object_id);
+                break;
+
+            case OBJECT_ROOM_BASE:
+                Gui_OutTextXY(30.0, 60.0, "cont_room: id = %d", static_cast<Room*>(last_cont->object)->id);
+                break;
+        }
+    }
+
+    if(engine_camera.m_currentRoom != nullptr)
+    {
+        RoomSector* rs = engine_camera.m_currentRoom->getSectorRaw(engine_camera.getPosition());
+        if(rs != nullptr)
+        {
+            Gui_OutTextXY(30.0, 90.0, "room = (id = %d, sx = %d, sy = %d)", engine_camera.m_currentRoom->id, rs->index_x, rs->index_y);
+            Gui_OutTextXY(30.0, 120.0, "room_below = %d, room_above = %d", (rs->sector_below != nullptr) ? (rs->sector_below->owner_room->id) : (-1), (rs->sector_above != nullptr) ? (rs->sector_above->owner_room->id) : (-1));
+        }
+    }
+    Gui_OutTextXY(30.0, 150.0, "cam_pos = (%.1f, %.1f, %.1f)", engine_camera.getPosition()[0], engine_camera.getPosition()[1], engine_camera.getPosition()[2]);
+}
+
+/**
+ * overlapping room collision filter
+ */
+void Engine_RoomNearCallback(btBroadphasePair& collisionPair, btCollisionDispatcher& dispatcher, const btDispatcherInfo& dispatchInfo)
+{
+    EngineContainer* c0, *c1;
+
+    c0 = static_cast<EngineContainer*>(static_cast<btCollisionObject*>(collisionPair.m_pProxy0->m_clientObject)->getUserPointer());
+    Room* r0 = c0 ? c0->room : nullptr;
+    c1 = static_cast<EngineContainer*>(static_cast<btCollisionObject*>(collisionPair.m_pProxy1->m_clientObject)->getUserPointer());
+    Room* r1 = c1 ? c1->room : nullptr;
+
+    if(c1 && c1 == c0)
+    {
+        if(static_cast<btCollisionObject*>(collisionPair.m_pProxy0->m_clientObject)->isStaticOrKinematicObject() ||
+           static_cast<btCollisionObject*>(collisionPair.m_pProxy1->m_clientObject)->isStaticOrKinematicObject())
+        {
+            return;                                                             // No self interaction
+        }
+        dispatcher.defaultNearCallback(collisionPair, dispatcher, dispatchInfo);
+        return;
+    }
+
+    if(!r0 && !r1)
+    {
+        dispatcher.defaultNearCallback(collisionPair, dispatcher, dispatchInfo);// Both are out of rooms
+        return;
+    }
+
+    if(r0 && r1)
+    {
+        if(r0->isInNearRoomsList(*r1))
+        {
+            dispatcher.defaultNearCallback(collisionPair, dispatcher, dispatchInfo);
+            return;
+        }
+        else
+        {
+            return;
+        }
+    }
+}
+
+/**
+ * update current room of bullet object
+ */
+void Engine_InternalTickCallback(btDynamicsWorld *world, btScalar /*timeStep*/)
+{
+    for(int i = world->getNumCollisionObjects() - 1; i >= 0; i--)
+    {
+        assert(i >= 0 && i < bt_engine_dynamicsWorld->getCollisionObjectArray().size());
+        btCollisionObject* obj = bt_engine_dynamicsWorld->getCollisionObjectArray()[i];
+        btRigidBody* body = btRigidBody::upcast(obj);
+        if(body && !body->isStaticObject() && body->getMotionState())
+        {
+            btTransform trans;
+            body->getMotionState()->getWorldTransform(trans);
+            EngineContainer* cont = static_cast<EngineContainer*>(body->getUserPointer());
+            if(cont && (cont->object_type == OBJECT_BULLET_MISC))
+            {
+                cont->room = Room_FindPosCogerrence(trans.getOrigin(), cont->room);
+            }
+        }
+    }
+}
+
+void Engine_InitDefaultGlobals()
+{
+    ConsoleInfo::instance().initGlobals();
+    Controls_InitGlobals();
+    Game_InitGlobals();
+    renderer.initGlobals();
+    Audio_InitGlobals();
+}
+
+// First stage of initialization.
+
+void Engine_Init_Pre()
+{
+    /* Console must be initialized previously! some functions uses ConsoleInfo::instance().addLine before GL initialization!
+     * Rendering activation may be done later. */
+
+    Gui_InitFontManager();
+    ConsoleInfo::instance().init();
+
+    engine_lua["loadscript_pre"]();
+
+    Gameflow_Init();
+
+    frame_vertex_buffer = static_cast<btScalar*>(malloc(sizeof(btScalar) * INIT_FRAME_VERTEX_BUFFER_SIZE));
+    frame_vertex_buffer_size = INIT_FRAME_VERTEX_BUFFER_SIZE;
+    frame_vertex_buffer_size_left = frame_vertex_buffer_size;
+
+    ConsoleInfo::instance().setCompletionItems(engine_lua.getGlobals());
+
+    Com_Init();
+    renderer.init();
+    renderer.setCamera(&engine_camera);
+
+    Engine_InitBullet();
+}
+
+// Second stage of initialization.
+
+void Engine_Init_Post()
+{
+    engine_lua["loadscript_post"]();
+
+    ConsoleInfo::instance().initFonts();
+
+    Gui_Init();
+    Sys_Init();
+}
+
+// Bullet Physics initialization.
+
+void Engine_InitBullet()
+{
+    ///collision configuration contains default setup for memory, collision setup. Advanced users can create their own configuration.
+    bt_engine_collisionConfiguration = new btDefaultCollisionConfiguration();
+
+    ///use the default collision dispatcher. For parallel processing you can use a diffent dispatcher (see Extras/BulletMultiThreaded)
+    bt_engine_dispatcher = new btCollisionDispatcher(bt_engine_collisionConfiguration);
+    bt_engine_dispatcher->setNearCallback(Engine_RoomNearCallback);
+
+    ///btDbvtBroadphase is a good general purpose broadphase. You can also try out btAxis3Sweep.
+    bt_engine_overlappingPairCache = new btDbvtBroadphase();
+    bt_engine_ghostPairCallback = new btGhostPairCallback();
+    bt_engine_overlappingPairCache->getOverlappingPairCache()->setInternalGhostPairCallback(bt_engine_ghostPairCallback);
+
+    ///the default constraint solver. For parallel processing you can use a different solver (see Extras/BulletMultiThreaded)
+    bt_engine_solver = new btSequentialImpulseConstraintSolver;
+
+    bt_engine_dynamicsWorld = new btDiscreteDynamicsWorld(bt_engine_dispatcher, bt_engine_overlappingPairCache, bt_engine_solver, bt_engine_collisionConfiguration);
+    bt_engine_dynamicsWorld->setInternalTickCallback(Engine_InternalTickCallback);
+    bt_engine_dynamicsWorld->setGravity(btVector3(0, 0, -4500.0));
+
+    debugDrawer.setDebugMode(btIDebugDraw::DBG_DrawWireframe | btIDebugDraw::DBG_DrawConstraints);
+    bt_engine_dynamicsWorld->setDebugDrawer(&debugDrawer);
+    //bt_engine_dynamicsWorld->getPairCache()->setInternalGhostPairCallback(bt_engine_filterCallback);
+}
+
+void Engine_DumpRoom(Room* r)
+{
+    if(r != nullptr)
+    {
+        Sys_DebugLog("room_dump.txt", "ROOM = %d, (%d x %d), bottom = %g, top = %g, pos(%g, %g)", r->id, r->sectors_x, r->sectors_y, r->bb_min[2], r->bb_max[2], r->transform.getOrigin()[0], r->transform.getOrigin()[1]);
+        Sys_DebugLog("room_dump.txt", "flag = 0x%X, alt_room = %d, base_room = %d", r->flags, (r->alternate_room != nullptr) ? (r->alternate_room->id) : (-1), (r->base_room != nullptr) ? (r->base_room->id) : (-1));
+        for(const RoomSector& rs : r->sectors)
+        {
+            Sys_DebugLog("room_dump.txt", "(%d,%d)\tfloor = %d, ceiling = %d, portal = %d", rs.index_x, rs.index_y, rs.floor, rs.ceiling, rs.portal_to_room);
+        }
+        for(auto sm : r->static_mesh)
+        {
+            Sys_DebugLog("room_dump.txt", "static_mesh = %d", sm->object_id);
+        }
+        for(const std::shared_ptr<EngineContainer>& cont : r->containers)
+        {
+            if(cont->object_type == OBJECT_ENTITY)
+            {
+                Entity* ent = static_cast<Entity*>(cont->object);
+                Sys_DebugLog("room_dump.txt", "entity: id = %d, model = %d", ent->id(), ent->m_bf.animations.model->id);
+            }
+        }
+    }
+}
+
+void Engine_Destroy()
+{
+    renderer.empty();
+    //ConsoleInfo::instance().destroy();
+    Com_Destroy();
+    Sys_Destroy();
+
+    //delete dynamics world
+    delete bt_engine_dynamicsWorld;
+
+    //delete solver
+    delete bt_engine_solver;
+
+    //delete broadphase
+    delete bt_engine_overlappingPairCache;
+
+    //delete dispatcher
+    delete bt_engine_dispatcher;
+
+    delete bt_engine_collisionConfiguration;
+
+    delete bt_engine_ghostPairCallback;
+
+    Gui_Destroy();
+}
+
+void Engine_Shutdown(int val)
+{
+    engine_lua.clearTasks();
+    renderer.empty();
+    engine_world.empty();
+    Engine_Destroy();
+
+    /* no more renderings */
+    SDL_GL_DeleteContext(sdl_gl_context);
+    SDL_DestroyWindow(sdl_window);
+
+    if(sdl_joystick)
+    {
+        SDL_JoystickClose(sdl_joystick);
+    }
+
+    if(sdl_controller)
+    {
+        SDL_GameControllerClose(sdl_controller);
+    }
+
+    if(sdl_haptic)
+    {
+        SDL_HapticClose(sdl_haptic);
+    }
+
+    if(al_context)  // T4Larson <t4larson@gmail.com>: fixed
+    {
+        alcMakeContextCurrent(nullptr);
+        alcDestroyContext(al_context);
+    }
+
+    if(al_device)
+    {
+        alcCloseDevice(al_device);
+    }
+
+    /* free temporary memory */
+    if(frame_vertex_buffer)
+    {
+        free(frame_vertex_buffer);
+    }
+    frame_vertex_buffer = nullptr;
+    frame_vertex_buffer_size = 0;
+    frame_vertex_buffer_size_left = 0;
+
+#if !defined(__MACOSX__)
+    IMG_Quit();
+#endif
+    SDL_Quit();
+
+    exit(val);
+}
+
+bool Engine_FileFound(const std::string& name, bool Write)
+{
+    FILE *ff;
+
+    if(Write)
+    {
+        ff = fopen(name.c_str(), "ab");
+    }
+    else
+    {
+        ff = fopen(name.c_str(), "rb");
+    }
+
+    if(!ff)
+    {
+        return false;
+    }
+    else
+    {
+        fclose(ff);
+        return true;
+    }
+}
+
+int Engine_GetLevelFormat(const std::string& /*name*/)
+{
+    // PLACEHOLDER: Currently, only PC levels are supported.
+
+    return LEVEL_FORMAT_PC;
+}
+
+std::string Engine_GetLevelName(const std::string& path)
+{
+    if(path.empty())
+    {
+        return{};
+    }
+
+    size_t ext = path.find_last_of(".");
+    assert(ext != std::string::npos);
+
+    size_t start = path.find_last_of("\\/");
+    if(start == std::string::npos)
+        start = 0;
+    else
+        ++start;
+
+    return path.substr(start, ext - start);
+}
+
+std::string Engine_GetAutoexecName(loader::Game game_version, const std::string& postfix)
+{
+    std::string level_name = Engine_GetLevelName(gameflow_manager.CurrentLevelPath);
+
+    std::string name = "scripts/autoexec/";
+
+    if(game_version < loader::Game::TR2)
+    {
+        name += "tr1/";
+    }
+    else if(game_version < loader::Game::TR3)
+    {
+        name += "tr2/";
+    }
+    else if(game_version < loader::Game::TR4)
+    {
+        name += "tr3/";
+    }
+    else if(game_version < loader::Game::TR5)
+    {
+        name += "tr4/";
+    }
+    else
+    {
+        name += "tr5/";
+    }
+
+    for(char& c : level_name)
+    {
+        c = std::toupper(c);
+    }
+
+    name += level_name;
+    name += postfix;
+    name += ".lua";
+    return name;
+}
+
+bool Engine_LoadPCLevel(const std::string& name)
+{
+    std::unique_ptr<loader::Level> loader = loader::Level::createLoader(name, loader::Game::Unknown);
+    if(!loader)
+        return false;
+
+    loader->load();
+
+    TR_GenWorld(&engine_world, loader);
+
+    std::string buf = Engine_GetLevelName(name);
+
+    ConsoleInfo::instance().notify(SYSNOTE_LOADED_PC_LEVEL);
+    ConsoleInfo::instance().notify(SYSNOTE_ENGINE_VERSION, static_cast<int>(loader->m_gameVersion), buf.c_str());
+    ConsoleInfo::instance().notify(SYSNOTE_NUM_ROOMS, engine_world.rooms.size());
+
+    return true;
+}
+
+int Engine_LoadMap(const std::string& name)
+{
+    if(!Engine_FileFound(name))
+    {
+        ConsoleInfo::instance().warning(SYSWARN_FILE_NOT_FOUND, name.c_str());
+        return 0;
+    }
+
+    Gui_DrawLoadScreen(0);
+
+    renderer.hideSkyBox();
+    renderer.resetWorld();
+
+    gameflow_manager.CurrentLevelPath = name;          // it is needed for "not in the game" levels or correct saves loading.
+
+    Gui_DrawLoadScreen(50);
+
+    engine_world.empty();
+    engine_world.prepare();
+
+    engine_lua.clean();
+
+    Audio_Init();
+
+    Gui_DrawLoadScreen(100);
+
+    // Here we can place different platform-specific level loading routines.
+
+    switch(Engine_GetLevelFormat(name))
+    {
+        case LEVEL_FORMAT_PC:
+            if(Engine_LoadPCLevel(name) == false) return 0;
+            break;
+
+        case LEVEL_FORMAT_PSX:
+            break;
+
+        case LEVEL_FORMAT_DC:
+            break;
+
+        case LEVEL_FORMAT_OPENTOMB:
+            break;
+
+        default:
+            break;
+    }
+
+    engine_world.id = 0;
+    engine_world.name = nullptr;
+    engine_world.type = 0;
+
+    Game_Prepare();
+
+    engine_lua.prepare();
+
+    renderer.setWorld(&engine_world);
+
+    Gui_DrawLoadScreen(1000);
+
+    Gui_FadeStart(FADER_LOADSCREEN, GUI_FADER_DIR_IN);
+    Gui_NotifierStop();
+
+    return 1;
+}
+
+int Engine_ExecCmd(const char *ch)
+{
+    std::vector<char> token(ConsoleInfo::instance().lineSize());
+    RoomSector* sect;
+    FILE *f;
+
+    while(ch != nullptr)
+    {
+        const char *pch = ch;
+
+        ch = script::MainEngine::parse_token(ch, token.data());
+        if(!strcmp(token.data(), "help"))
+        {
+            for(size_t i = SYSNOTE_COMMAND_HELP1; i <= SYSNOTE_COMMAND_HELP15; i++)
+            {
+                ConsoleInfo::instance().notify(i);
+            }
+        }
+        else if(!strcmp(token.data(), "goto"))
+        {
+            control_states.free_look = true;
+            const auto x = script::MainEngine::parseFloat(&ch);
+            const auto y = script::MainEngine::parseFloat(&ch);
+            const auto z = script::MainEngine::parseFloat(&ch);
+            renderer.camera()->setPosition({ x, y, z });
+            return 1;
+        }
+        else if(!strcmp(token.data(), "save"))
+        {
+            ch = script::MainEngine::parse_token(ch, token.data());
+            if(NULL != ch)
+            {
+                Game_Save(token.data());
+            }
+            return 1;
+        }
+        else if(!strcmp(token.data(), "load"))
+        {
+            ch = script::MainEngine::parse_token(ch, token.data());
+            if(NULL != ch)
+            {
+                Game_Load(token.data());
+            }
+            return 1;
+        }
+        else if(!strcmp(token.data(), "exit"))
+        {
+            Engine_Shutdown(0);
+            return 1;
+        }
+        else if(!strcmp(token.data(), "cls"))
+        {
+            ConsoleInfo::instance().clean();
+            return 1;
+        }
+        else if(!strcmp(token.data(), "spacing"))
+        {
+            ch = script::MainEngine::parse_token(ch, token.data());
+            if(NULL == ch)
+            {
+                ConsoleInfo::instance().notify(SYSNOTE_CONSOLE_SPACING, ConsoleInfo::instance().spacing());
+                return 1;
+            }
+            ConsoleInfo::instance().setLineInterval(atof(token.data()));
+            return 1;
+        }
+        else if(!strcmp(token.data(), "showing_lines"))
+        {
+            ch = script::MainEngine::parse_token(ch, token.data());
+            if(NULL == ch)
+            {
+                ConsoleInfo::instance().notify(SYSNOTE_CONSOLE_LINECOUNT, ConsoleInfo::instance().visibleLines());
+                return 1;
+            }
+            else
+            {
+                const auto val = atoi(token.data());
+                if((val >=2 ) && (val <= screen_info.h/ConsoleInfo::instance().lineHeight()))
+                {
+                    ConsoleInfo::instance().setVisibleLines(val);
+                    ConsoleInfo::instance().setCursorY(screen_info.h - ConsoleInfo::instance().lineHeight() * ConsoleInfo::instance().visibleLines());
+                }
+                else
+                {
+                    ConsoleInfo::instance().warning(SYSWARN_INVALID_LINECOUNT);
+                }
+            }
+            return 1;
+        }
+        else if(!strcmp(token.data(), "r_wireframe"))
+        {
+            renderer.toggleWireframe();
+            return 1;
+        }
+        else if(!strcmp(token.data(), "r_points"))
+        {
+            renderer.toggleDrawPoints();
+            return 1;
+        }
+        else if(!strcmp(token.data(), "r_coll"))
+        {
+            renderer.toggleDrawColl();
+            return 1;
+        }
+        else if(!strcmp(token.data(), "r_normals"))
+        {
+            renderer.toggleDrawNormals();
+            return 1;
+        }
+        else if(!strcmp(token.data(), "r_portals"))
+        {
+            renderer.toggleDrawPortals();
+            return 1;
+        }
+        else if(!strcmp(token.data(), "r_frustums"))
+        {
+            renderer.toggleDrawFrustums();
+            return 1;
+        }
+        else if(!strcmp(token.data(), "r_room_boxes"))
+        {
+            renderer.toggleDrawRoomBoxes();
+            return 1;
+        }
+        else if(!strcmp(token.data(), "r_boxes"))
+        {
+            renderer.toggleDrawBoxes();
+            return 1;
+        }
+        else if(!strcmp(token.data(), "r_axis"))
+        {
+            renderer.toggleDrawAxis();
+            return 1;
+        }
+        else if(!strcmp(token.data(), "r_allmodels"))
+        {
+            renderer.toggleDrawAllModels();
+            return 1;
+        }
+        else if(!strcmp(token.data(), "r_dummy_statics"))
+        {
+            renderer.toggleDrawDummyStatics();
+            return 1;
+        }
+        else if(!strcmp(token.data(), "r_skip_room"))
+        {
+            renderer.toggleSkipRoom();
+            return 1;
+        }
+        else if(!strcmp(token.data(), "room_info"))
+        {
+            if(Room* r = renderer.camera()->m_currentRoom)
+            {
+                sect = r->getSectorXYZ(renderer.camera()->getPosition());
+                ConsoleInfo::instance().printf("ID = %d, x_sect = %d, y_sect = %d", r->id, r->sectors_x, r->sectors_y);
+                if(sect)
+                {
+                    ConsoleInfo::instance().printf("sect(%d, %d), inpenitrable = %d, r_up = %d, r_down = %d", sect->index_x, sect->index_y,
+                                                   static_cast<int>(sect->ceiling == TR_METERING_WALLHEIGHT || sect->floor == TR_METERING_WALLHEIGHT), static_cast<int>(sect->sector_above != nullptr), static_cast<int>(sect->sector_below != nullptr));
+                    for(uint32_t i = 0; i < sect->owner_room->static_mesh.size(); i++)
+                    {
+                        ConsoleInfo::instance().printf("static[%d].object_id = %d", i, sect->owner_room->static_mesh[i]->object_id);
+                    }
+                    for(const std::shared_ptr<EngineContainer>& cont : sect->owner_room->containers)
+                    {
+                        if(cont->object_type == OBJECT_ENTITY)
+                        {
+                            Entity* e = static_cast<Entity*>(cont->object);
+                            ConsoleInfo::instance().printf("cont[entity](%d, %d, %d).object_id = %d", static_cast<int>(e->m_transform.getOrigin()[0]), static_cast<int>(e->m_transform.getOrigin()[1]), static_cast<int>(e->m_transform.getOrigin()[2]), e->id());
+                        }
+                    }
+                }
+            }
+            return 1;
+        }
+        else if(!strcmp(token.data(), "xxx"))
+        {
+            f = fopen("ascII.txt", "r");
+            if(f)
+            {
+                long int size;
+                char *buf;
+                fseek(f, 0, SEEK_END);
+                size = ftell(f);
+                buf = static_cast<char*>(malloc((size + 1)*sizeof(char)));
+
+                fseek(f, 0, SEEK_SET);
+                fread(buf, size, sizeof(char), f);
+                buf[size] = 0;
+                fclose(f);
+                ConsoleInfo::instance().clean();
+                ConsoleInfo::instance().addText(buf, FONTSTYLE_CONSOLE_INFO);
+                free(buf);
+            }
+            else
+            {
+                ConsoleInfo::instance().addText("Not avaliable =(", FONTSTYLE_CONSOLE_WARNING);
+            }
+            return 1;
+        }
+        else if(token[0])
+        {
+            ConsoleInfo::instance().addLine(pch, FONTSTYLE_CONSOLE_EVENT);
+            try
+            {
+                engine_lua.doString(pch);
+            }
+            catch(lua::RuntimeError& error)
+            {
+                ConsoleInfo::instance().addLine(error.what(), FONTSTYLE_CONSOLE_WARNING);
+            }
+            catch(lua::LoadError& error)
+            {
+                ConsoleInfo::instance().addLine(error.what(), FONTSTYLE_CONSOLE_WARNING);
+            }
+            return 0;
+        }
+    }
+
+    return 0;
+}
+
+void Engine_InitConfig(const char *filename)
+{
+    Engine_InitDefaultGlobals();
+
+    if((filename != nullptr) && Engine_FileFound(filename))
+    {
+        script::ScriptEngine state;
+        state.registerC("bind", &script::MainEngine::bindKey);                             // get and set key bindings
+        try
+        {
+            state.doFile(filename);
+        }
+        catch(lua::RuntimeError& error)
+        {
+            Sys_DebugLog(LUA_LOG_FILENAME, "%s", error.what());
+            return;
+        }
+        catch(lua::LoadError& error)
+        {
+            Sys_DebugLog(LUA_LOG_FILENAME, "%s", error.what());
+            return;
+        }
+
+        state.parseScreen(&screen_info);
+        state.parseRender(&renderer.settings());
+        state.parseAudio(&audio_settings);
+        state.parseConsole(&ConsoleInfo::instance());
+        state.parseControls(&control_mapper);
+        state.parseSystem(&system_settings);
+    }
+    else
+    {
+        Sys_Warn("Could not find \"%s\"", filename);
+    }
+}
+
+int engine_lua_fputs(const char *str, FILE* /*f*/)
+{
+    ConsoleInfo::instance().addText(str, FONTSTYLE_CONSOLE_NOTIFY);
+    return static_cast<int>(strlen(str));
+}
+
+int engine_lua_fprintf(FILE *f, const char *fmt, ...)
+{
+    va_list argptr;
+    char buf[4096];
+    int ret;
+
+    // Create string
+    va_start(argptr, fmt);
+    ret = vsnprintf(buf, 4096, fmt, argptr);
+    va_end(argptr);
+
+    // Write it to target file
+    fwrite(buf, 1, ret, f);
+
+    // Write it to console, too (if it helps) und
+    ConsoleInfo::instance().addText(buf, FONTSTYLE_CONSOLE_NOTIFY);
+
+    return ret;
+}
+
+int engine_lua_printf(const char *fmt, ...)
+{
+    va_list argptr;
+    char buf[4096];
+    int ret;
+
+    va_start(argptr, fmt);
+    ret = vsnprintf(buf, 4096, fmt, argptr);
+    va_end(argptr);
+
+    ConsoleInfo::instance().addText(buf, FONTSTYLE_CONSOLE_NOTIFY);
+
+    return ret;
+}