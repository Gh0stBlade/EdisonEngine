--- conflicted
+++ resolved
@@ -1,5059 +1,5010 @@
-
-#include <SDL2/SDL.h>
-#include <SDL2/SDL_platform.h>
-#if !defined(__MACOSX__)
-#include <SDL2/SDL_image.h>
-#endif
-#include <SDL2/SDL_opengl.h>
-#include <cstdio>
-#include <cstdlib>
-#include <cstring>
-#include <cctype>
-
-#include <bullet/btBulletCollisionCommon.h>
-#include <bullet/btBulletDynamicsCommon.h>
-#include <bullet/BulletCollision/CollisionDispatch/btGhostObject.h>
-
-#include <lua.hpp>
-
-#include <AL/al.h>
-#include <AL/alc.h>
-
-#include "vt/vt_level.h"
-
-#include "engine.h"
-#include "vmath.h"
-#include "controls.h"
-#include "console.h"
-#include "system.h"
-#include "common.h"
-#include "script.h"
-#include "frustum.h"
-#include "portal.h"
-#include "render.h"
-#include "game.h"
-#include "world.h"
-#include "camera.h"
-#include "mesh.h"
-#include "entity.h"
-#include "resource.h"
-#include "anim_state_control.h"
-#include "gui.h"
-#include "audio.h"
-#include "character_controller.h"
-#include "gameflow.h"
-#include "gl_font.h"
-#include "string.h"
-#include "hair.h"
-#include "ragdoll.h"
-
-extern SDL_Window             *sdl_window;
-extern SDL_GLContext           sdl_gl_context;
-extern SDL_GameController     *sdl_controller;
-extern SDL_Joystick           *sdl_joystick;
-extern SDL_Haptic             *sdl_haptic;
-extern ALCdevice              *al_device;
-extern ALCcontext             *al_context;
-
-EngineControlState           control_states = {0};
-ControlSettings               control_mapper = {0};
-AudioSettings                 audio_settings = {0};
-btScalar                                engine_frame_time = 0.0;
-
-Camera                         engine_camera;
-World                          engine_world;
-
-static btScalar                        *frame_vertex_buffer = NULL;
-static size_t                           frame_vertex_buffer_size = 0;
-static size_t                           frame_vertex_buffer_size_left = 0;
-
-lua_State                               *engine_lua = NULL;
-
-btDefaultCollisionConfiguration         *bt_engine_collisionConfiguration;
-btCollisionDispatcher                   *bt_engine_dispatcher;
-btGhostPairCallback                     *bt_engine_ghostPairCallback;
-btBroadphaseInterface                   *bt_engine_overlappingPairCache;
-btSequentialImpulseConstraintSolver     *bt_engine_solver;
-btDiscreteDynamicsWorld                 *bt_engine_dynamicsWorld;
-btOverlapFilterCallback                 *bt_engine_filterCallback;
-
-RenderDebugDrawer                       debugDrawer;
-
-/**
- * overlapping room collision filter
- */
-void Engine_RoomNearCallback(btBroadphasePair& collisionPair, btCollisionDispatcher& dispatcher, const btDispatcherInfo& dispatchInfo)
-{
-    EngineContainer* c0, *c1;
-
-    c0 = (EngineContainer*)((btCollisionObject*)collisionPair.m_pProxy0->m_clientObject)->getUserPointer();
-    std::shared_ptr<Room> r0 = (c0)?(c0->room):(NULL);
-    c1 = (EngineContainer*)((btCollisionObject*)collisionPair.m_pProxy1->m_clientObject)->getUserPointer();
-    std::shared_ptr<Room> r1 = (c1)?(c1->room):(NULL);
-
-    if(c1 && c1 == c0)
-    {
-        if(((btCollisionObject*)collisionPair.m_pProxy0->m_clientObject)->isStaticOrKinematicObject() ||
-                ((btCollisionObject*)collisionPair.m_pProxy1->m_clientObject)->isStaticOrKinematicObject())
-        {
-            return;                                                             // No self interaction
-        }
-        dispatcher.defaultNearCallback(collisionPair, dispatcher, dispatchInfo);
-        return;
-    }
-
-    if(!r0 && !r1)
-    {
-        dispatcher.defaultNearCallback(collisionPair, dispatcher, dispatchInfo);// Both are out of rooms
-        return;
-    }
-
-    if(r0 && r1)
-    {
-        if(r0->isInNearRoomsList(r1))
-        {
-            dispatcher.defaultNearCallback(collisionPair, dispatcher, dispatchInfo);
-            return;
-        }
-        else
-        {
-            return;
-        }
-    }
-}
-
-/**
- * update current room of bullet object
- */
-void Engine_InternalTickCallback(btDynamicsWorld *world, btScalar timeStep)
-{
-    for(int i=world->getNumCollisionObjects()-1;i>=0;i--)
-    {
-        btCollisionObject* obj = bt_engine_dynamicsWorld->getCollisionObjectArray()[i];
-        btRigidBody* body = btRigidBody::upcast(obj);
-        if (body && !body->isStaticObject() && body->getMotionState())
-        {
-            btTransform trans;
-            body->getMotionState()->getWorldTransform(trans);
-            EngineContainer* cont = (EngineContainer*)body->getUserPointer();
-            if(cont && (cont->object_type == OBJECT_BULLET_MISC))
-            {
-                cont->room = Room_FindPosCogerrence(trans.getOrigin(), cont->room);
-            }
-        }
-    }
-}
-
-void Engine_InitDefaultGlobals()
-{
-    ConsoleInfo::instance().initGlobals();
-    Controls_InitGlobals();
-    Game_InitGlobals();
-    renderer.initGlobals();
-    Audio_InitGlobals();
-}
-
-// First stage of initialization.
-
-void Engine_Init_Pre()
-{
-    /* Console must be initialized previously! some functions uses ConsoleInfo::instance().addLine before GL initialization!
-     * Rendering activation may be done later. */
-
-    Gui_InitFontManager();
-    ConsoleInfo::instance().init();
-    Engine_LuaInit();
-
-    lua_CallVoidFunc(engine_lua, "loadscript_pre", true);
-
-    Gameflow_Init();
-
-    frame_vertex_buffer = (btScalar*)malloc(sizeof(btScalar) * INIT_FRAME_VERTEX_BUFFER_SIZE);
-    frame_vertex_buffer_size = INIT_FRAME_VERTEX_BUFFER_SIZE;
-    frame_vertex_buffer_size_left = frame_vertex_buffer_size;
-
-    Com_Init();
-    renderer.init();
-    engine_camera = Camera();
-    renderer.setCamera( &engine_camera );
-
-    Engine_BTInit();
-}
-
-// Second stage of initialization.
-
-void Engine_Init_Post()
-{
-    lua_CallVoidFunc(engine_lua, "loadscript_post", true);
-
-    ConsoleInfo::instance().initFonts();
-
-    Gui_Init();
-    Sys_Init();
-
-    ConsoleInfo::instance().addLine("Engine inited!", FONTSTYLE_CONSOLE_EVENT);
-}
-
-// Bullet Physics initialization.
-
-void Engine_BTInit()
-{
-    ///collision configuration contains default setup for memory, collision setup. Advanced users can create their own configuration.
-    bt_engine_collisionConfiguration = new btDefaultCollisionConfiguration();
-
-    ///use the default collision dispatcher. For parallel processing you can use a diffent dispatcher (see Extras/BulletMultiThreaded)
-    bt_engine_dispatcher = new btCollisionDispatcher(bt_engine_collisionConfiguration);
-    bt_engine_dispatcher->setNearCallback(Engine_RoomNearCallback);
-
-    ///btDbvtBroadphase is a good general purpose broadphase. You can also try out btAxis3Sweep.
-    bt_engine_overlappingPairCache = new btDbvtBroadphase();
-    bt_engine_ghostPairCallback = new btGhostPairCallback();
-    bt_engine_overlappingPairCache->getOverlappingPairCache()->setInternalGhostPairCallback(bt_engine_ghostPairCallback);
-
-    ///the default constraint solver. For parallel processing you can use a different solver (see Extras/BulletMultiThreaded)
-    bt_engine_solver = new btSequentialImpulseConstraintSolver;
-
-    bt_engine_dynamicsWorld = new btDiscreteDynamicsWorld(bt_engine_dispatcher, bt_engine_overlappingPairCache, bt_engine_solver, bt_engine_collisionConfiguration);
-    bt_engine_dynamicsWorld->setInternalTickCallback(Engine_InternalTickCallback);
-    bt_engine_dynamicsWorld->setGravity(btVector3(0, 0, -4500.0));
-
-    debugDrawer.setDebugMode(btIDebugDraw::DBG_DrawWireframe | btIDebugDraw::DBG_DrawConstraints);
-    bt_engine_dynamicsWorld->setDebugDrawer(&debugDrawer);
-    //bt_engine_dynamicsWorld->getPairCache()->setInternalGhostPairCallback(bt_engine_filterCallback);
-}
-
-/*
- * debug functions
- */
-
-int lua_CheckStack(lua_State *lua)
-{
-    ConsoleInfo::instance().printf("Current Lua stack index: %d", lua_gettop(lua));
-    return 0;
-}
-
-int lua_print(lua_State * lua)
-{
-     int top = lua_gettop(lua);
-
-     if(top == 0)
-     {
-        ConsoleInfo::instance().addLine("nil", FONTSTYLE_CONSOLE_EVENT);
-     }
-
-     for(int i=1;i<=top;i++)
-     {
-         ConsoleInfo::instance().addLine(lua_tostring(lua, i), FONTSTYLE_CONSOLE_EVENT);
-     }
-
-     return 0;
-}
-
- int lua_DumpModel(lua_State * lua)
- {
-     int id = 0;
-     if(lua_gettop(lua) > 0)
-     {
-         id = lua_tointeger(lua, 1);
-     }
-
-    SkeletalModel* sm = engine_world.getModelByID(id);
-    if(sm == NULL)
-    {
-        ConsoleInfo::instance().printf("wrong model id = %d", id);
-        return 0;
-    }
-
-    for(int i=0;i<sm->mesh_count;i++)
-    {
-        ConsoleInfo::instance().printf("mesh[%d] = %d", i, sm->mesh_tree[i].mesh_base->m_id);
-    }
-
-    return 0;
-}
-
-int lua_DumpRoom(lua_State * lua)
-{
-    std::shared_ptr<Room> r;
-
-    if(lua_gettop(lua) == 0)
-    {
-        r = engine_camera.m_currentRoom;
-    }
-    else
-    {
-        uint32_t id = lua_tointeger(lua, 1);
-        if(id >= engine_world.rooms.size())
-        {
-            ConsoleInfo::instance().warning(SYSWARN_WRONG_ROOM, id);
-            return 0;
-        }
-        r = engine_world.rooms[id];
-    }
-
-    if(r != NULL)
-    {
-        Sys_DebugLog("room_dump.txt", "ROOM = %d, (%d x %d), bottom = %g, top = %g, pos(%g, %g)", r->id, r->sectors_x, r->sectors_y, r->bb_min[2], r->bb_max[2], r->transform.getOrigin()[0], r->transform.getOrigin()[1]);
-        Sys_DebugLog("room_dump.txt", "flag = 0x%X, alt_room = %d, base_room = %d", r->flags, (r->alternate_room != NULL)?(r->alternate_room->id):(-1), (r->base_room != NULL)?(r->base_room->id):(-1));
-        for(const RoomSector& rs : r->sectors)
-        {
-            Sys_DebugLog("room_dump.txt", "(%d,%d)\tfloor = %d, ceiling = %d, portal = %d", rs.index_x, rs.index_y, rs.floor, rs.ceiling, rs.portal_to_room);
-        }
-        for(auto sm : r->static_mesh)
-        {
-            Sys_DebugLog("room_dump.txt", "static_mesh = %d", sm->object_id);
-        }
-        for(const std::shared_ptr<EngineContainer>& cont : r->containers)
-        {
-            if(cont->object_type == OBJECT_ENTITY)
-            {
-                std::shared_ptr<Entity> ent = std::static_pointer_cast<Entity>(cont->object);
-                Sys_DebugLog("room_dump.txt", "entity: id = %d, model = %d", ent->m_id, ent->m_bf.animations.model->id);
-            }
-        }
-    }
-
-    return 0;
-}
-
-
-int lua_SetRoomEnabled(lua_State * lua)
-{
-    if(lua_gettop(lua) < 2)
-    {
-        ConsoleInfo::instance().warning(SYSWARN_WRONG_ARGS, "[id], [value]");
-        return 0;
-    }
-
-    uint32_t id = lua_tointeger(lua, 1);
-    if(id >= engine_world.rooms.size())
-    {
-        ConsoleInfo::instance().warning(SYSWARN_WRONG_ROOM, id);
-        return 0;
-    }
-
-    if(lua_tointeger(lua, 2) == 0)
-    {
-        engine_world.rooms[id]->disable();
-    }
-    else
-    {
-        engine_world.rooms[id]->enable();
-    }
-
-    return 0;
-}
-
-/*
- * Base engine functions
- */
-
-int lua_SetModelCollisionMapSize(lua_State * lua)
-{
-    if(lua_gettop(lua) < 2)
-    {
-        ConsoleInfo::instance().warning(SYSWARN_WRONG_ARGS, "[id], [value]");
-        return 0;
-    }
-
-    /// engine_world.skeletal_models[id] != engine_world.getModelByID(lua_tointeger(lua, 1));
-    SkeletalModel* model = engine_world.getModelByID(lua_tointeger(lua, 1));
-    if(model == NULL)
-    {
-        ConsoleInfo::instance().warning(SYSWARN_MODELID_OVERFLOW, lua_tointeger(lua, 1));
-        return 0;
-    }
-
-    int size = lua_tointeger(lua, 2);
-    if(size >= 0 && size < model->mesh_count)
-    {
-        model->collision_map.resize(size);
-    }
-
-    return 0;
-}
-
-
-int lua_SetModelCollisionMap(lua_State * lua)
-{
-    if(lua_gettop(lua) < 3)
-    {
-        ConsoleInfo::instance().warning(SYSWARN_WRONG_ARGS, "(id, map_index, value)");
-        return 0;
-    }
-
-    /// engine_world.skeletal_models[id] != engine_world.getModelByID(lua_tointeger(lua, 1));
-    SkeletalModel* model = engine_world.getModelByID(lua_tointeger(lua, 1));
-    if(model == NULL)
-    {
-        ConsoleInfo::instance().warning(SYSWARN_MODELID_OVERFLOW, lua_tointeger(lua, 1));
-        return 0;
-    }
-
-    int arg = lua_tointeger(lua, 2);
-    int val = lua_tointeger(lua, 3);
-    if((arg >= 0) && (arg < model->mesh_count) &&
-            (val >= 0) && (val < model->mesh_count))
-    {
-        model->collision_map[arg] = val;
-    }
-
-    return 0;
-}
-
-
-int lua_EnableEntity(lua_State * lua)
-{
-    if(lua_gettop(lua) < 1)
-    {
-        ConsoleInfo::instance().warning(SYSWARN_ENTER_ENTITY_ID);
-        return 0;
-    }
-
-    std::shared_ptr<Entity> ent = engine_world.getEntityByID(lua_tonumber(lua, 1));
-    if(ent)
-        ent->enable();
-
-    return 0;
-}
-
-
-int lua_DisableEntity(lua_State * lua)
-{
-    if(lua_gettop(lua) < 1)
-    {
-        ConsoleInfo::instance().warning(SYSWARN_ENTER_ENTITY_ID);
-        return 0;
-    }
-
-    std::shared_ptr<Entity> ent = engine_world.getEntityByID(lua_tonumber(lua, 1));
-    if(ent)
-        ent->disable();
-
-    return 0;
-}
-
-
-int lua_SetEntityCollision(lua_State * lua)
-{
-    int top = lua_gettop(lua);
-
-    if(top < 1)
-    {
-        ConsoleInfo::instance().warning(SYSWARN_ENTER_ENTITY_ID);
-        return 0;
-    }
-
-<<<<<<< HEAD
-    std::shared_ptr<Entity> ent = engine_world.getEntityByID(lua_tonumber(lua, 1));
-    if(ent) {
-        if(lua_tointeger(lua, 2) != 0)
-            ent->enableCollision();
-=======
-    entity_p ent = World_GetEntityByID(&engine_world, lua_tonumber(lua, 1));
-    if(ent != NULL)
-    {
-        if((top >= 2) && (lua_tointeger(lua, 2) == 1))
-        {
-            Entity_EnableCollision(ent);
-        }
->>>>>>> cc110bdd
-        else
-            ent->disableCollision();
-    }
-
-    return 0;
-}
-
-int lua_SetEntityCollisionFlags(lua_State * lua)
-{
-    int top = lua_gettop(lua);
-
-    if(top < 1)
-    {
-        ConsoleInfo::instance().warning(SYSWARN_ENTER_ENTITY_ID);
-        return 0;
-    }
-
-    std::shared_ptr<Entity> ent = engine_world.getEntityByID(lua_tonumber(lua, 1));
-    if(ent != NULL)
-    {
-        if((top >= 2) && !lua_isnil(lua, 2))
-        {
-            ent->m_self->collision_type = lua_tointeger(lua, 2);
-        }
-        if((top >= 3) && !lua_isnil(lua, 3))
-        {
-            ent->m_self->collision_type = lua_tointeger(lua, 3);
-        }
-
-        if(ent->m_self->collision_type & 0x0001)
-        {
-            ent->enableCollision();
-        }
-        else
-        {
-            ent->disableCollision();
-        }
-    }
-
-    return 0;
-}
-
-int lua_GetEntitySectorFlags(lua_State *lua)
-{
-    if(lua_gettop(lua) < 1) return 0;   // No entity specified - return.
-    std::shared_ptr<Entity> ent = engine_world.getEntityByID(lua_tonumber(lua, 1));
-
-    if((ent != NULL) && (ent->m_currentSector))
-    {
-        lua_pushinteger(lua, ent->m_currentSector->flags);
-        return 1;
-    }
-    return 0;
-}
-
-int lua_GetEntitySectorIndex(lua_State *lua)
-{
-    if(lua_gettop(lua) < 1) return 0;   // No entity specified - return.
-    std::shared_ptr<Entity> ent = engine_world.getEntityByID(lua_tonumber(lua, 1));
-
-    if((ent != NULL) && (ent->m_currentSector))
-    {
-        lua_pushinteger(lua, ent->m_currentSector->trig_index);
-        return 1;
-    }
-    return 0;
-}
-
-int lua_GetEntitySectorMaterial(lua_State *lua)
-{
-    if(lua_gettop(lua) < 1) return 0;   // No entity specified - return.
-    std::shared_ptr<Entity> ent = engine_world.getEntityByID(lua_tonumber(lua, 1));
-
-    if((ent != NULL) && (ent->m_currentSector))
-    {
-        lua_pushinteger(lua, ent->m_currentSector->material);
-        return 1;
-    }
-    return 0;
-}
-
-int lua_SameRoom(lua_State *lua)
-{
-    if(lua_gettop(lua) != 2)
-    {
-        ConsoleInfo::instance().warning(SYSWARN_WRONG_ARGS, "[ent_id1, ent_id2]");
-        return 0;
-    }
-
-    std::shared_ptr<Entity> ent1 = engine_world.getEntityByID(lua_tonumber(lua, 1));
-    std::shared_ptr<Entity> ent2 = engine_world.getEntityByID(lua_tonumber(lua, 1));
-
-    if((ent1 != NULL) && (ent2 != NULL))
-    {
-        if(ent1->m_self->room == ent2->m_self->room)
-        {
-            lua_pushboolean(lua, true);
-        }
-        else
-        {
-            lua_pushboolean(lua, false);
-        }
-        return 1;
-    }
-
-    return 0;
-}
-
-int lua_NewSector(lua_State *lua)
-{
-    if(lua_gettop(lua) < 1) return 0;   // No argument specified - return.
-    std::shared_ptr<Entity> ent = engine_world.getEntityByID(lua_tonumber(lua, 1));
-
-    if(ent != NULL)
-    {
-        if(ent->m_currentSector == ent->m_lastSector)
-        {
-            lua_pushinteger(lua, 1);
-        }
-        else
-        {
-            lua_pushinteger(lua, 0);
-        }
-        return 1;
-    }
-    return 0;
-}
-
-
-int lua_GetGravity(lua_State * lua)
-{
-    btVector3 g = bt_engine_dynamicsWorld->getGravity();
-    lua_pushnumber(lua, g[0]);
-    lua_pushnumber(lua, g[1]);
-    lua_pushnumber(lua, g[2]);
-
-    return 3;
-}
-
-
-int lua_SetGravity(lua_State * lua)                                             // function to be exported to Lua
-{
-    btVector3 g;
-
-    switch(lua_gettop(lua))
-    {
-    case 0:                                                                 // get value
-        g = bt_engine_dynamicsWorld->getGravity();
-        ConsoleInfo::instance().printf("gravity = (%.3f, %.3f, %.3f)", g[0], g[1], g[2]);
-        break;
-
-    case 1:                                                                 // set z only value
-        g[0] = 0.0;
-        g[1] = 0.0;
-        g[2] = lua_tonumber(lua, 1);
-        bt_engine_dynamicsWorld->setGravity(g);
-        ConsoleInfo::instance().printf("gravity = (%.3f, %.3f, %.3f)", g[0], g[1], g[2]);
-        break;
-
-    case 3:                                                                 // set xyz value
-        g[0] = lua_tonumber(lua, 1);
-        g[1] = lua_tonumber(lua, 2);
-        g[2] = lua_tonumber(lua, 3);
-        bt_engine_dynamicsWorld->setGravity(g);
-        ConsoleInfo::instance().printf("gravity = (%.3f, %.3f, %.3f)", g[0], g[1], g[2]);
-        break;
-
-    default:
-        ConsoleInfo::instance().warning(SYSWARN_WRONG_ARGS_COUNT, "0, 1 or 3");
-        break;
-    };
-
-    return 0;
-}
-
-
-int lua_DropEntity(lua_State * lua)
-{
-    int top = lua_gettop(lua);
-
-    if(top < 2)
-    {
-        ConsoleInfo::instance().warning(SYSWARN_WRONG_ARGS, "[entity_id], [time], (only_room)");
-        return 0;
-    }
-
-    int id = lua_tointeger(lua, 1);
-    std::shared_ptr<Entity> ent = engine_world.getEntityByID(id);
-    if(ent == NULL)
-    {
-        ConsoleInfo::instance().warning(SYSWARN_NO_ENTITY, id);
-        return 0;
-    }
-
-    btScalar time = lua_tonumber(lua, 2);
-
-    btVector3 g = bt_engine_dynamicsWorld->getGravity();
-    btVector3 move = ent->m_speed * time;;
-    move += g * 0.5 * time * time;
-    ent->m_speed += g * time;
-
-    BtEngineClosestRayResultCallback cb(ent->m_self.get());
-    btVector3 from, to;
-    from = ent->m_transform * ent->m_bf.centre;
-    from[2] = ent->m_transform.getOrigin()[2];
-    to = from + move;
-    to[2] -= (ent->m_bf.bb_max[2] - ent->m_bf.bb_min[2]);
-    bt_engine_dynamicsWorld->rayTest(from, to, cb);
-
-    if(cb.hasHit())
-    {
-        bool only_room = (top > 2)?(lua_toboolean(lua, 3)):(false);
-        EngineContainer* cont = (EngineContainer*)cb.m_collisionObject->getUserPointer();
-
-        if((!only_room) || ((only_room) && (cont->object_type == OBJECT_ROOM_BASE)))
-        {
-            move.setInterpolate3(from ,to, cb.m_closestHitFraction);
-            ent->m_transform.getOrigin()[2] = move[2];
-
-            lua_pushboolean(lua, 1);
-        }
-        else
-        {
-            lua_pushboolean(lua, 0);
-        }
-    }
-    else
-    {
-        ent->m_transform.getOrigin() += move;
-        lua_pushboolean(lua, 0);
-    }
-
-    ent->updateRigidBody(true);
-    return 1;
-}
-
-
-int lua_GetEntityModelID(lua_State * lua)
-{
-    if(lua_gettop(lua) < 1) return 0;   // No argument - return.
-
-    std::shared_ptr<Entity> ent = engine_world.getEntityByID(lua_tointeger(lua, 1));
-    if(ent == NULL) return 0;
-
-    if(ent->m_bf.animations.model)
-    {
-        lua_pushinteger(lua, ent->m_bf.animations.model->id);
-        return 1;
-    }
-    return 0;
-}
-
-
-int lua_GetEntityActivationOffset(lua_State * lua)
-{
-    if(lua_gettop(lua) < 1) return 0;   // No argument - return.
-
-    std::shared_ptr<Entity> ent = engine_world.getEntityByID(lua_tointeger(lua, 1));
-    if(ent == NULL) return 0;
-
-    lua_pushnumber(lua, ent->m_activationOffset[0]);
-    lua_pushnumber(lua, ent->m_activationOffset[1]);
-    lua_pushnumber(lua, ent->m_activationOffset[2]);
-    lua_pushnumber(lua, ent->m_activationRadius);
-
-    return 4;
-}
-
-
-int lua_SetEntityActivationOffset(lua_State * lua)
-{
-    int top = lua_gettop(lua);
-
-    if(top < 1)
-    {
-        ConsoleInfo::instance().addLine("not set entity id", FONTSTYLE_CONSOLE_EVENT);
-        return 0;
-    }
-
-    int id = lua_tointeger(lua, 1);
-    std::shared_ptr<Entity> ent = engine_world.getEntityByID(id);
-    if(ent == NULL)
-    {
-        ConsoleInfo::instance().warning(SYSWARN_NO_ENTITY, id);
-        return 0;
-    }
-
-    if(top >= 4)
-    {
-        ent->m_activationOffset[0] = lua_tonumber(lua, 2);
-        ent->m_activationOffset[1] = lua_tonumber(lua, 3);
-        ent->m_activationOffset[2] = lua_tonumber(lua, 4);
-    }
-    if(top >= 5)
-    {
-        ent->m_activationRadius = lua_tonumber(lua, 5);
-    }
-
-    return 0;
-}
-
-int lua_GetCharacterParam(lua_State * lua)
-{
-    if(lua_gettop(lua) < 2)
-    {
-        ConsoleInfo::instance().warning(SYSWARN_WRONG_ARGS, "[entity_id], [param]");
-        return 0;
-    }
-
-    int id         = lua_tointeger(lua, 1);
-    int parameter  = lua_tointeger(lua, 2);
-    std::shared_ptr<Character> ent = engine_world.getCharacterByID(id);
-
-    if(parameter >= PARAM_SENTINEL)
-    {
-        ConsoleInfo::instance().warning(SYSWARN_WRONG_OPTION_INDEX, PARAM_SENTINEL);
-        return 0;
-    }
-
-    if(ent)
-    {
-        lua_pushnumber(lua, ent->getParam(parameter));
-        return 1;
-    }
-    else
-    {
-        ConsoleInfo::instance().warning(SYSWARN_NO_CHARACTER, id);
-        return 0;
-    }
-}
-
-
-int lua_SetCharacterParam(lua_State * lua)
-{
-    int top = lua_gettop(lua);
-
-    if(top < 3)
-    {
-        ConsoleInfo::instance().warning(SYSWARN_WRONG_ARGS, "[entity_id], [param], [value], (max_value)");
-        return 0;
-    }
-
-    int id           = lua_tointeger(lua, 1);
-    int parameter    = lua_tointeger(lua, 2);
-    std::shared_ptr<Character> ent = engine_world.getCharacterByID(id);
-
-    if(parameter >= PARAM_SENTINEL)
-    {
-        ConsoleInfo::instance().warning(SYSWARN_WRONG_OPTION_INDEX, PARAM_SENTINEL);
-        return 0;
-    }
-
-    if(!ent)
-    {
-        ConsoleInfo::instance().warning(SYSWARN_NO_CHARACTER, id);
-        return 0;
-    }
-    else if(top == 3)
-    {
-        ent->setParam(parameter, lua_tonumber(lua, 3));
-    }
-    else
-    {
-        ent->m_parameters.param[parameter] = lua_tonumber(lua, 3);
-        ent->m_parameters.maximum[parameter] = lua_tonumber(lua, 4);
-    }
-
-    return 0;
-}
-
-int lua_GetCharacterCombatMode(lua_State * lua)
-{
-    if(lua_gettop(lua) < 1) return 0;
-    std::shared_ptr<Character> ent = engine_world.getCharacterByID(lua_tointeger(lua, 1));
-
-    if(ent)
-    {
-        lua_pushnumber(lua, static_cast<int>(ent->m_weaponCurrentState));
-        return 1;
-    }
-
-    return 0;
-}
-
-int lua_ChangeCharacterParam(lua_State * lua)
-{
-    if(lua_gettop(lua) < 3)
-    {
-        ConsoleInfo::instance().warning(SYSWARN_WRONG_ARGS, "[entity_id], [param], [value]");
-        return 0;
-    }
-
-    int id         = lua_tointeger(lua, 1);
-    int parameter  = lua_tointeger(lua, 2);
-    int value      = lua_tonumber(lua, 3);
-    std::shared_ptr<Character> ent = engine_world.getCharacterByID(id);
-
-    if(parameter >= PARAM_SENTINEL)
-    {
-        ConsoleInfo::instance().warning(SYSWARN_WRONG_OPTION_INDEX, PARAM_SENTINEL);
-        return 0;
-    }
-
-    if(ent)
-    {
-        ent->changeParam(parameter, value);
-    }
-    else
-    {
-        ConsoleInfo::instance().warning(SYSWARN_NO_CHARACTER, id);
-    }
-
-    return 0;
-}
-
-int lua_AddCharacterHair(lua_State *lua)
-{
-    if(lua_gettop(lua) != 2)
-    {
-        ConsoleInfo::instance().warning(SYSWARN_WRONG_ARGS, "[entity_id], [hair_setup_index]");
-    }
-    else
-    {
-        int ent_id       = lua_tointeger(lua, 1);
-        int setup_index  = lua_tointeger(lua, 2);
-
-        std::shared_ptr<Character> ent = engine_world.getCharacterByID(ent_id);
-
-        if(ent)
-        {
-            HairSetup hair_setup;
-            memset(&hair_setup, 0, sizeof(HairSetup));
-
-            if(!hair_setup.getSetup(setup_index))
-            {
-                ConsoleInfo::instance().warning(SYSWARN_NO_HAIR_SETUP, setup_index);
-            }
-            else
-            {
-                ent->m_hairs.emplace_back();
-
-                if(!ent->m_hairs.back()->create(&hair_setup, ent))
-                {
-                    ConsoleInfo::instance().warning(SYSWARN_CANT_CREATE_HAIR, ent_id);
-                }
-            }
-        }
-        else
-        {
-            ConsoleInfo::instance().warning(SYSWARN_NO_CHARACTER, ent_id);
-        }
-    }
-    return 0;
-}
-
-int lua_ResetCharacterHair(lua_State *lua)
-{
-    if(lua_gettop(lua) != 1)
-    {
-        ConsoleInfo::instance().warning(SYSWARN_WRONG_ARGS, "[entity_id]");
-        return 0;
-    }
-    else
-    {
-        int ent_id   = lua_tointeger(lua, 1);
-        std::shared_ptr<Character> ent = engine_world.getCharacterByID(ent_id);
-
-        if(ent)
-        {
-            if(!ent->m_hairs.empty())
-            {
-                ent->m_hairs.clear();
-            }
-            else
-            {
-                ConsoleInfo::instance().warning(SYSWARN_CANT_RESET_HAIR, ent_id);
-            }
-        }
-        else
-        {
-            ConsoleInfo::instance().warning(SYSWARN_NO_CHARACTER, ent_id);
-        }
-    }
-    return 0;
-}
-
-int lua_AddEntityRagdoll(lua_State *lua)
-{
-    if(lua_gettop(lua) != 2)
-    {
-        ConsoleInfo::instance().warning(SYSWARN_WRONG_ARGS, "[entity_id], [ragdoll_setup_index]");
-    }
-    else
-    {
-        int ent_id       = lua_tointeger(lua, 1);
-        int setup_index  = lua_tointeger(lua, 2);
-
-        std::shared_ptr<Entity> ent   = engine_world.getEntityByID(ent_id);
-
-        if(ent)
-        {
-            RDSetup ragdoll_setup;
-
-            if(!ragdoll_setup.getSetup(setup_index))
-            {
-                ConsoleInfo::instance().warning(SYSWARN_NO_RAGDOLL_SETUP, setup_index);
-            }
-            else
-            {
-                if(!ent->createRagdoll(&ragdoll_setup))
-                {
-                    ConsoleInfo::instance().warning(SYSWARN_CANT_CREATE_RAGDOLL, ent_id);
-                }
-            }
-        }
-        else
-        {
-            ConsoleInfo::instance().warning(SYSWARN_NO_ENTITY, ent_id);
-        }
-    }
-    return 0;
-}
-
-int lua_RemoveEntityRagdoll(lua_State *lua)
-{
-    if(lua_gettop(lua) != 1)
-    {
-        ConsoleInfo::instance().warning(SYSWARN_WRONG_ARGS, "[entity_id]");
-        return 0;
-    }
-    else
-    {
-        int ent_id   = lua_tointeger(lua, 1);
-        std::shared_ptr<Entity> ent = engine_world.getEntityByID(ent_id);
-
-        if(ent)
-        {
-            if(!ent->m_bt.bt_joints.empty())
-            {
-                ent->deleteRagdoll();
-            }
-            else
-            {
-                ConsoleInfo::instance().warning(SYSWARN_CANT_REMOVE_RAGDOLL, ent_id);
-            }
-        }
-        else
-        {
-            ConsoleInfo::instance().warning(SYSWARN_NO_ENTITY, ent_id);
-        }
-    }
-    return 0;
-}
-
-int lua_GetSecretStatus(lua_State *lua)
-{
-    if(lua_gettop(lua) < 1) return 0;   // No parameter specified - return
-
-    int secret_number = lua_tointeger(lua, 1);
-    if((secret_number > TR_GAMEFLOW_MAX_SECRETS) || (secret_number < 0)) return 0;   // No such secret - return
-
-    lua_pushinteger(lua, (int)gameflow_manager.SecretsTriggerMap[secret_number]);
-    return 1;
-}
-
-int lua_SetSecretStatus(lua_State *lua)
-{
-    if(lua_gettop(lua) < 2) return 0;   // No parameter specified - return
-
-    int secret_number = lua_tointeger(lua, 1);
-    if((secret_number > TR_GAMEFLOW_MAX_SECRETS) || (secret_number < 0)) return 0;   // No such secret - return
-
-    gameflow_manager.SecretsTriggerMap[secret_number] = lua_tointeger(lua, 2);
-    return 0;
-}
-
-
-int lua_GetActionState(lua_State *lua)
-{
-    int top = lua_gettop(lua);
-    int act = lua_tointeger(lua, 1);
-
-    if(top < 1 || act < 0 || act >= ACT_LASTINDEX)
-    {
-        ConsoleInfo::instance().warning(SYSWARN_WRONG_ACTION_NUMBER);
-        return 0;
-    }
-    else if(top == 1)
-    {
-        lua_pushinteger(lua, (int)(control_mapper.action_map[act].state));
-        return 1;
-    }
-
-    ConsoleInfo::instance().warning(SYSWARN_WRONG_ARGS_COUNT, "1");
-    return 0;
-}
-
-
-int lua_GetActionChange(lua_State *lua)
-{
-    int top = lua_gettop(lua);
-    int act = lua_tointeger(lua, 1);
-
-    if(top < 1 || act < 0 || act >= ACT_LASTINDEX)
-    {
-        ConsoleInfo::instance().warning(SYSWARN_WRONG_ACTION_NUMBER);
-        return 0;
-    }
-    else if(top == 1)
-    {
-        lua_pushinteger(lua, (int)(control_mapper.action_map[act].already_pressed));
-        return 1;
-    }
-
-    ConsoleInfo::instance().warning(SYSWARN_WRONG_ARGS_COUNT, "1");
-    return 0;
-}
-
-
-int lua_GetLevelVersion(lua_State *lua)
-{
-    lua_pushinteger(lua, engine_world.version);
-    return 1;
-}
-
-
-int lua_BindKey(lua_State *lua)
-{
-    int top = lua_gettop(lua);
-    int act = lua_tointeger(lua, 1);
-
-    if(top < 1 || act < 0 || act >= ACT_LASTINDEX)
-    {
-        ConsoleInfo::instance().warning(SYSWARN_WRONG_ACTION_NUMBER);
-    }
-
-    else if(top == 2)
-    {
-        control_mapper.action_map[act].primary = lua_tointeger(lua, 2);
-    }
-    else if(top == 3)
-    {
-        control_mapper.action_map[act].primary   = lua_tointeger(lua, 2);
-        control_mapper.action_map[act].secondary = lua_tointeger(lua, 3);
-    }
-    else
-    {
-        ConsoleInfo::instance().warning(SYSWARN_WRONG_ARGS_COUNT, "2 or 3");
-    }
-
-    return 0;
-}
-
-int lua_AddFont(lua_State *lua)
-{
-    if(lua_gettop(lua) != 3)
-    {
-        ConsoleInfo::instance().warning(SYSWARN_WRONG_ARGS, "[font index], [font path], [font size]");
-        return 0;
-    }
-
-    if(!FontManager->AddFont((font_Type)lua_tointeger(lua, 1),
-                             (uint32_t) lua_tointeger(lua, 3),
-                             lua_tostring(lua, 2)))
-    {
-        ConsoleInfo::instance().warning(SYSWARN_CANT_CREATE_FONT, FontManager->GetFontCount(), GUI_MAX_FONTS);
-
-    }
-
-    return 0;
-}
-
-int lua_AddFontStyle(lua_State *lua)
-{
-    if(lua_gettop(lua) != 14)
-    {
-        ConsoleInfo::instance().warning(SYSWARN_WRONG_ARGS, "[index, R, G, B, A, shadow, fade, rect, border, bR, bG, bB, bA, hide]");
-        return 0;
-    }
-
-    font_Style  style_index = (font_Style)lua_tointeger(lua, 1);
-    GLfloat     color_R     = (GLfloat)lua_tonumber(lua, 2);
-    GLfloat     color_G     = (GLfloat)lua_tonumber(lua, 3);
-    GLfloat     color_B     = (GLfloat)lua_tonumber(lua, 4);
-    GLfloat     color_A     = (GLfloat)lua_tonumber(lua, 5);
-    bool        shadowed    = lua_toboolean(lua, 6);
-    bool        fading      = lua_toboolean(lua, 7);
-    bool        rect        = lua_toboolean(lua, 8);
-    GLfloat     rect_border = (GLfloat)lua_tonumber(lua, 9);
-    GLfloat     rect_R      = (GLfloat)lua_tonumber(lua, 10);
-    GLfloat     rect_G      = (GLfloat)lua_tonumber(lua, 11);
-    GLfloat     rect_B      = (GLfloat)lua_tonumber(lua, 12);
-    GLfloat     rect_A      = (GLfloat)lua_tonumber(lua, 13);
-    bool        hide        = lua_toboolean(lua, 14);
-
-
-    if(!FontManager->AddFontStyle(style_index,
-                                  color_R, color_G, color_B, color_A,
-                                  shadowed, fading,
-                                  rect, rect_border, rect_R, rect_G, rect_B, rect_A,
-                                  hide))
-    {
-
-        ConsoleInfo::instance().warning(SYSWARN_CANT_CREATE_STYLE, FontManager->GetFontStyleCount(), GUI_MAX_FONTSTYLES);
-    }
-
-    return 0;
-}
-
-int lua_DeleteFont(lua_State *lua)
-{
-    if(lua_gettop(lua) != 1)
-    {
-        ConsoleInfo::instance().warning(SYSWARN_WRONG_ARGS, "[font index]");
-        return 0;
-    }
-
-    if(!FontManager->RemoveFont((font_Type)lua_tointeger(lua, 1)))
-    {
-        ConsoleInfo::instance().warning(SYSWARN_CANT_REMOVE_FONT);
-    }
-
-    return 0;
-}
-
-int lua_DeleteFontStyle(lua_State *lua)
-{
-    if(lua_gettop(lua) != 1)
-    {
-        ConsoleInfo::instance().warning(SYSWARN_WRONG_ARGS, "[style index]");
-        return 0;
-    }
-
-    if(!FontManager->RemoveFontStyle((font_Style)lua_tointeger(lua, 1)))
-    {
-        ConsoleInfo::instance().warning(SYSWARN_CANT_REMOVE_STYLE);
-    }
-
-    return 0;
-}
-
-int lua_AddItem(lua_State * lua)
-{
-    int top, count;
-    top = lua_gettop(lua);
-
-    if(top < 2)
-    {
-        ConsoleInfo::instance().warning(SYSWARN_WRONG_ARGS, "[entity_id], [item_id], [items_count]");
-        return 0;
-    }
-
-    if(top >= 3)
-    {
-        count = lua_tointeger(lua, 3);
-    }
-    else
-    {
-        count = -1;
-    }
-
-    int entity_id = lua_tointeger(lua, 1);
-    int item_id = lua_tointeger(lua, 2);
-
-    std::shared_ptr<Character> ent = engine_world.getCharacterByID(entity_id);
-
-    if(ent)
-    {
-        lua_pushinteger(lua, ent->addItem(item_id, count));
-        return 1;
-    }
-    else
-    {
-        ConsoleInfo::instance().warning(SYSWARN_NO_ENTITY, entity_id);
-        return 0;
-    }
-}
-
-
-int lua_RemoveItem(lua_State * lua)
-{
-    if(lua_gettop(lua) < 3)
-    {
-        ConsoleInfo::instance().warning(SYSWARN_WRONG_ARGS, "[entity_id], [item_id], [items_count]");
-        return 0;
-    }
-
-    int entity_id = lua_tointeger(lua, 1);
-    int item_id = lua_tointeger(lua, 2);
-    int count = lua_tointeger(lua, 3);
-
-    std::shared_ptr<Character> ent = engine_world.getCharacterByID(entity_id);
-
-    if(ent)
-    {
-        lua_pushinteger(lua, ent->removeItem(item_id, count));
-        return 1;
-    }
-    else
-    {
-        ConsoleInfo::instance().warning(SYSWARN_NO_ENTITY, entity_id);
-        return 0;
-    }
-}
-
-
-int lua_RemoveAllItems(lua_State * lua)
-{
-    if(lua_gettop(lua) < 1)
-    {
-        ConsoleInfo::instance().warning(SYSWARN_WRONG_ARGS, "[entity_id]");
-        return 0;
-    }
-
-    int entity_id = lua_tointeger(lua, 1);
-    std::shared_ptr<Character> ent = engine_world.getCharacterByID(entity_id);
-
-    if(ent)
-    {
-        ent->removeAllItems();
-    }
-    else
-    {
-        ConsoleInfo::instance().warning(SYSWARN_NO_ENTITY, entity_id);
-    }
-
-    return 0;
-}
-
-
-int lua_GetItemsCount(lua_State * lua)
-{
-    if(lua_gettop(lua) < 2)
-    {
-        ConsoleInfo::instance().warning(SYSWARN_WRONG_ARGS, "[entity_id], [item_id]");
-        return 0;
-    }
-    int entity_id = lua_tointeger(lua, 1);
-    int item_id = lua_tointeger(lua, 2);
-
-    std::shared_ptr<Character> ent = engine_world.getCharacterByID(entity_id);
-
-    if(ent)
-    {
-        lua_pushinteger(lua, ent->getItemsCount(item_id));
-        return 1;
-    }
-    else
-    {
-        ConsoleInfo::instance().warning(SYSWARN_NO_ENTITY, entity_id);
-        return 0;
-    }
-
-}
-
-
-int lua_CreateBaseItem(lua_State * lua)
-{
-    if(lua_gettop(lua) < 5)
-    {
-        ConsoleInfo::instance().warning(SYSWARN_WRONG_ARGS, "[item_id], [model_id], [world_model_id], [type], [count], (name))");
-        return 0;
-    }
-
-    int item_id         = lua_tointeger(lua, 1);
-    int model_id        = lua_tointeger(lua, 2);
-    int world_model_id  = lua_tointeger(lua, 3);
-    int type            = lua_tointeger(lua, 4);
-    int count           = lua_tointeger(lua, 5);
-
-    engine_world.createItem(item_id, model_id, world_model_id, type, count, lua_tostring(lua, 6));
-
-    return 0;
-}
-
-
-int lua_DeleteBaseItem(lua_State * lua)
-{
-    if(lua_gettop(lua) < 1)
-    {
-        ConsoleInfo::instance().warning(SYSWARN_WRONG_ARGS, "[item_id]");
-    }
-    else
-    {
-        engine_world.deleteItem(lua_tointeger(lua, 1));
-    }
-    return 0;
-}
-
-
-int lua_PrintItems(lua_State * lua)
-{
-    if(lua_gettop(lua) < 1)
-    {
-        ConsoleInfo::instance().warning(SYSWARN_WRONG_ARGS, "[entity_id]");
-        return 0;
-    }
-
-    int entity_id = lua_tointeger(lua, 1);
-    std::shared_ptr<Character> ent = engine_world.getCharacterByID(entity_id);
-    if(ent == NULL)
-    {
-        ConsoleInfo::instance().warning(SYSWARN_NO_ENTITY, entity_id);
-        return 0;
-    }
-
-    auto ch = std::dynamic_pointer_cast<Character>(ent);
-    for(const InventoryNode& i : ch->m_inventory)
-    {
-        ConsoleInfo::instance().printf("item[id = %d]: count = %d, type = %d", i.id, i.count);
-    }
-    return 0;
-}
-
-
-int lua_SetStateChangeRange(lua_State * lua)
-{
-    int top = lua_gettop(lua);
-
-    if(top < 6)
-    {
-        ConsoleInfo::instance().warning(SYSWARN_WRONG_ARGS, "[model_id], [anim_num], [state_id], [dispatch_num], [start_frame], [end_frame], (next_anim), (next_frame)");
-        return 0;
-    }
-
-    int id = lua_tointeger(lua, 1);
-    SkeletalModel* model = engine_world.getModelByID(id);
-
-    if(model == NULL)
-    {
-        ConsoleInfo::instance().warning(SYSWARN_NO_SKELETAL_MODEL, id);
-        return 0;
-    }
-
-    int anim = lua_tointeger(lua, 2);
-    int state = lua_tointeger(lua, 3);
-    int dispatch = lua_tointeger(lua, 4);
-    int frame_low = lua_tointeger(lua, 5);
-    int frame_high = lua_tointeger(lua, 6);
-
-    if((anim < 0) || (anim + 1 > model->animations.size()))
-    {
-        ConsoleInfo::instance().warning(SYSWARN_WRONG_ANIM_NUMBER, anim);
-        return 0;
-    }
-
-    AnimationFrame* af = &model->animations[anim];
-    for(uint16_t i=0;i<af->state_change.size();i++)
-    {
-        if(af->state_change[i].id == (uint32_t)state)
-        {
-            if((dispatch >= 0) && (dispatch < af->state_change[i].anim_dispatch.size()))
-            {
-                af->state_change[i].anim_dispatch[dispatch].frame_low = frame_low;
-                af->state_change[i].anim_dispatch[dispatch].frame_high = frame_high;
-                if(top >= 8)
-                {
-                    af->state_change[i].anim_dispatch[dispatch].next_anim = lua_tointeger(lua, 7);
-                    af->state_change[i].anim_dispatch[dispatch].next_frame = lua_tointeger(lua, 8);
-                }
-            }
-            else
-            {
-                ConsoleInfo::instance().warning(SYSWARN_WRONG_DISPATCH_NUMBER, dispatch);
-            }
-            break;
-        }
-    }
-
-    return 0;
-}
-
-
-int lua_GetAnimCommandTransform(lua_State * lua)
-{
-    if(lua_gettop(lua) < 3)
-    {
-        ConsoleInfo::instance().warning(SYSWARN_WRONG_ARGS, "[model_id], [anim_num], [frame_num]");
-        return 0;
-    }
-
-    int id = lua_tointeger(lua, 1);
-    int anim = lua_tointeger(lua, 2);
-    int frame = lua_tointeger(lua, 3);
-    SkeletalModel* model = engine_world.getModelByID(id);
-    if(model == NULL)
-    {
-        ConsoleInfo::instance().warning(SYSWARN_NO_SKELETAL_MODEL, id);
-        return 0;
-    }
-
-    if((anim < 0) || (anim + 1 > model->animations.size()))
-    {
-        ConsoleInfo::instance().warning(SYSWARN_WRONG_ANIM_NUMBER, anim);
-        return 0;
-    }
-
-    if(frame < 0)                                                               // it is convenient to use -1 as a last frame number
-    {
-        frame = (int)model->animations[anim].frames.size() + frame;
-    }
-
-    if((frame < 0) || (frame + 1 > model->animations[anim].frames.size()))
-    {
-        ConsoleInfo::instance().warning(SYSWARN_WRONG_FRAME_NUMBER, frame);
-        return 0;
-    }
-
-    lua_pushinteger(lua, model->animations[anim].frames[frame].command);
-    lua_pushnumber(lua, model->animations[anim].frames[frame].move[0]);
-    lua_pushnumber(lua, model->animations[anim].frames[frame].move[1]);
-    lua_pushnumber(lua, model->animations[anim].frames[frame].move[2]);
-
-    return 4;
-}
-
-
-int lua_SetAnimCommandTransform(lua_State * lua)
-{
-    int top = lua_gettop(lua);
-
-    if(top < 4)
-    {
-        ConsoleInfo::instance().warning(SYSWARN_WRONG_ARGS, "[model_id] [anim_num], [frame_num], [flag], (dx, dy, dz)");
-        return 0;
-    }
-
-    int id = lua_tointeger(lua, 1);
-    int anim = lua_tointeger(lua, 2);
-    int frame = lua_tointeger(lua, 3);
-    SkeletalModel* model = engine_world.getModelByID(id);
-    if(model == NULL)
-    {
-        ConsoleInfo::instance().warning(SYSWARN_NO_SKELETAL_MODEL, id);
-        return 0;
-    }
-
-    if((anim < 0) || (anim + 1 > model->animations.size()))
-    {
-        ConsoleInfo::instance().warning(SYSWARN_WRONG_ANIM_NUMBER, anim);
-        return 0;
-    }
-
-    if(frame < 0)                                                               // it is convenient to use -1 as a last frame number
-    {
-        frame = (int)model->animations[anim].frames.size() + frame;
-    }
-
-    if((frame < 0) || (frame + 1 > model->animations[anim].frames.size()))
-    {
-        ConsoleInfo::instance().warning(SYSWARN_WRONG_FRAME_NUMBER, frame);
-        return 0;
-    }
-
-    model->animations[anim].frames[frame].command = 0x00ff & lua_tointeger(lua, 4);
-    if(top >= 7)
-    {
-        model->animations[anim].frames[frame].move[0] = lua_tonumber(lua, 5);
-        model->animations[anim].frames[frame].move[1] = lua_tonumber(lua, 6);
-        model->animations[anim].frames[frame].move[2] = lua_tonumber(lua, 7);
-    }
-
-    return 0;
-}
-
-
-int lua_SpawnEntity(lua_State * lua)
-{
-    if(lua_gettop(lua) < 5)
-    {
-        ///uint32_t World_SpawnEntity(uint32_t model_id, uint32_t room_id, btScalar pos[3], btScalar ang[3])
-        ConsoleInfo::instance().warning(SYSWARN_WRONG_ARGS, "[model_id1], [room_id], [x], [y], [z], (ax, ay, az))");
-        return 0;
-    }
-
-    btVector3 pos, ang;
-    int model_id = lua_tointeger(lua, 1);
-    int room_id = lua_tointeger(lua, 2);
-    pos[0] = lua_tonumber(lua, 3);
-    pos[1] = lua_tonumber(lua, 4);
-    pos[2] = lua_tonumber(lua, 5);
-    ang[0] = lua_tonumber(lua, 6);
-    ang[1] = lua_tonumber(lua, 7);
-    ang[2] = lua_tonumber(lua, 8);
-
-    int32_t ov_id = -1;
-    if(lua_isnumber(lua, 9))
-    {
-        ov_id = lua_tointeger(lua, 9);
-    }
-
-    uint32_t id = engine_world.spawnEntity(model_id, room_id, &pos, &ang, ov_id);
-    if(id == 0xFFFFFFFF)
-    {
-        lua_pushnil(lua);
-    }
-    else
-    {
-        lua_pushinteger(lua, id);
-    }
-
-    return 1;
-}
-
-
-/*
- * Moveables script control section
- */
-int lua_GetEntityVector(lua_State * lua)
-{
-    if(lua_gettop(lua) < 2)
-    {
-        ConsoleInfo::instance().warning(SYSWARN_WRONG_ARGS, "[id1], [id2]");
-        return 0;
-    }
-
-    int id = lua_tointeger(lua, 1);
-    std::shared_ptr<Entity> e1 = engine_world.getEntityByID(id);
-    if(e1 == NULL)
-    {
-        ConsoleInfo::instance().warning(SYSWARN_NO_ENTITY, id);
-        return 0;
-    }
-    id = lua_tointeger(lua, 2);
-    std::shared_ptr<Entity> e2 = engine_world.getEntityByID(id);
-    if(e2 == NULL)
-    {
-        ConsoleInfo::instance().warning(SYSWARN_NO_ENTITY, id);
-        return 0;
-    }
-
-    lua_pushnumber(lua, e2->m_transform.getOrigin()[0] - e1->m_transform.getOrigin()[0]);
-    lua_pushnumber(lua, e2->m_transform.getOrigin()[1] - e1->m_transform.getOrigin()[1]);
-    lua_pushnumber(lua, e2->m_transform.getOrigin()[2] - e1->m_transform.getOrigin()[2]);
-    return 3;
-}
-
-int lua_GetEntityDistance(lua_State * lua)
-{
-    if(lua_gettop(lua) < 2)
-    {
-        ConsoleInfo::instance().warning(SYSWARN_WRONG_ARGS, "[id1], [id2]");
-        return 0;
-    }
-
-    int id = lua_tointeger(lua, 1);
-    std::shared_ptr<Entity> e1 = engine_world.getEntityByID(id);
-    if(e1 == NULL)
-    {
-        ConsoleInfo::instance().warning(SYSWARN_NO_ENTITY, id);
-        return 0;
-    }
-    id = lua_tointeger(lua, 2);
-    std::shared_ptr<Entity> e2 = engine_world.getEntityByID(id);
-    if(e2 == NULL)
-    {
-        ConsoleInfo::instance().warning(SYSWARN_NO_ENTITY, id);
-        return 0;
-    }
-
-    lua_pushnumber(lua, e1->findDistance(*e2));
-    return 1;
-}
-
-
-int lua_GetEntityDirDot(lua_State * lua)
-{
-    if(lua_gettop(lua) < 2)
-    {
-        ConsoleInfo::instance().warning(SYSWARN_WRONG_ARGS, "[id1], [id2]");
-        return 0;
-    }
-
-    int id = lua_tointeger(lua, 1);
-    std::shared_ptr<Entity> e1 = engine_world.getEntityByID(id);
-    if(e1 == NULL)
-    {
-        ConsoleInfo::instance().warning(SYSWARN_NO_ENTITY, id);
-        return 0;
-    }
-    id = lua_tointeger(lua, 2);
-    std::shared_ptr<Entity> e2 = engine_world.getEntityByID(id);
-    if(e2 == NULL)
-    {
-        ConsoleInfo::instance().warning(SYSWARN_NO_ENTITY, id);
-        return 0;
-    }
-
-    lua_pushnumber(lua, e1->m_transform.getBasis()[1].dot(e2->m_transform.getBasis()[1]));
-    return 1;
-}
-
-
-int lua_GetEntityPosition(lua_State * lua)
-{
-    if(lua_gettop(lua) != 1)
-    {
-        ConsoleInfo::instance().warning(SYSWARN_WRONG_ARGS, "[id]");
-        return 0;
-    }
-
-    int id = lua_tointeger(lua, 1);
-    std::shared_ptr<Entity> ent = engine_world.getEntityByID(id);
-    if(ent == NULL)
-    {
-        ConsoleInfo::instance().warning(SYSWARN_NO_ENTITY, id);
-        return 0;
-    }
-
-    lua_pushnumber(lua, ent->m_transform.getOrigin()[0]);
-    lua_pushnumber(lua, ent->m_transform.getOrigin()[1]);
-    lua_pushnumber(lua, ent->m_transform.getOrigin()[2]);
-    lua_pushnumber(lua, ent->m_angles[0]);
-    lua_pushnumber(lua, ent->m_angles[1]);
-    lua_pushnumber(lua, ent->m_angles[2]);
-
-    return 6;
-}
-
-int lua_GetEntityAngles(lua_State * lua)
-{
-    if(lua_gettop(lua) != 1)
-    {
-        ConsoleInfo::instance().warning(SYSWARN_WRONG_ARGS, "[id]");
-        return 0;
-    }
-
-    int id = lua_tointeger(lua, 1);
-    std::shared_ptr<Entity> ent = engine_world.getEntityByID(id);
-
-    if(ent == NULL)
-    {
-        ConsoleInfo::instance().warning(SYSWARN_NO_ENTITY, id);
-        return 0;
-    }
-
-    lua_pushnumber(lua, ent->m_angles[0]);
-    lua_pushnumber(lua, ent->m_angles[1]);
-    lua_pushnumber(lua, ent->m_angles[2]);
-
-    return 3;
-}
-
-int lua_GetEntityScaling(lua_State * lua)
-{
-    if(lua_gettop(lua) != 1)
-    {
-        Con_Warning(SYSWARN_WRONG_ARGS, "[id]");
-        return 0;
-    }
-
-    int id = lua_tointeger(lua, 1);
-    entity_p ent = World_GetEntityByID(&engine_world, id);
-
-    if(ent == NULL)
-    {
-        Con_Warning(SYSWARN_NO_ENTITY, id);
-        return 0;
-    }
-
-    lua_pushnumber(lua, ent->scaling[0]);
-    lua_pushnumber(lua, ent->scaling[1]);
-    lua_pushnumber(lua, ent->scaling[2]);
-
-    return 3;
-}
-
-int lua_SimilarSector(lua_State * lua)
-{
-    int top = lua_gettop(lua);
-
-    if(top < 5)
-    {
-        ConsoleInfo::instance().warning(SYSWARN_WRONG_ARGS, "[entity_id, dx, dy, dz, ignore_doors, (ceiling)]");
-        return 0;
-    }
-
-    int id = lua_tointeger(lua, 1);
-    std::shared_ptr<Entity> ent = engine_world.getEntityByID(id);
-
-    if(ent == NULL)
-    {
-        ConsoleInfo::instance().warning(SYSWARN_NO_ENTITY, id);
-        return 0;
-    }
-
-    btScalar dx = lua_tonumber(lua, 2);
-    btScalar dy = lua_tonumber(lua, 3);
-    btScalar dz = lua_tonumber(lua, 4);
-
-    auto next_pos = ent->m_transform.getOrigin() + (dx * ent->m_transform.getBasis()[0] + dy * ent->m_transform.getBasis()[1] + dz * ent->m_transform.getBasis()[2]);
-
-    RoomSector* curr_sector = ent->m_self->room->getSectorRaw(ent->m_transform.getOrigin());
-    RoomSector* next_sector = ent->m_self->room->getSectorRaw(next_pos);
-
-    curr_sector = curr_sector->checkPortalPointer();
-    next_sector = next_sector->checkPortalPointer();
-
-    bool ignore_doors = lua_toboolean(lua, 5);
-
-    if((top >= 6) && lua_toboolean(lua, 6))
-    {
-        lua_pushboolean(lua, curr_sector->similarCeiling(next_sector, ignore_doors));
-    }
-    else
-    {
-        lua_pushboolean(lua, curr_sector->similarFloor(next_sector, ignore_doors));
-    }
-
-    return 1;
-}
-
-int lua_GetSectorHeight(lua_State * lua)
-{
-    int top = lua_gettop(lua);
-
-    if(top < 1)
-    {
-        ConsoleInfo::instance().warning(SYSWARN_WRONG_ARGS, "[entity_id, (ceiling), (dx, dy, dz)");
-        return 0;
-    }
-
-    int id = lua_tointeger(lua, 1);
-    std::shared_ptr<Entity> ent = engine_world.getEntityByID(id);
-
-    if(ent == NULL)
-    {
-        ConsoleInfo::instance().warning(SYSWARN_NO_ENTITY, id);
-        return 0;
-    }
-
-    bool ceiling = false;
-    if(top > 1) ceiling = lua_toboolean(lua, 2);
-
-    auto pos = ent->m_transform.getOrigin();
-
-    if(top > 2)
-    {
-        btScalar dx = lua_tonumber(lua, 2);
-        btScalar dy = lua_tonumber(lua, 3);
-        btScalar dz = lua_tonumber(lua, 4);
-
-        pos += dx * ent->m_transform.getBasis()[0] + dy * ent->m_transform.getBasis()[1] + dz * ent->m_transform.getBasis()[2];
-    }
-
-    RoomSector* curr_sector = ent->m_self->room->getSectorRaw(pos);
-    curr_sector = curr_sector->checkPortalPointer();
-    btVector3 point = ceiling ? curr_sector->getCeilingPoint() : curr_sector->getFloorPoint();
-
-    lua_pushnumber(lua, point[2]);
-    return 1;
-}
-
-int lua_SetEntityPosition(lua_State * lua)
-{
-    switch(lua_gettop(lua))
-    {
-    case 4:
-    {
-        int id = lua_tointeger(lua, 1);
-        std::shared_ptr<Entity> ent = engine_world.getEntityByID(id);
-        if(ent == NULL)
-        {
-            ConsoleInfo::instance().printf("can not find entity with id = %d", id);
-            return 0;
-        }
-        ent->m_transform.getOrigin()[0] = lua_tonumber(lua, 2);
-        ent->m_transform.getOrigin()[1] = lua_tonumber(lua, 3);
-        ent->m_transform.getOrigin()[2] = lua_tonumber(lua, 4);
-        ent->updatePlatformPreStep();
-    }
-        return 0;
-
-<<<<<<< HEAD
-    case 7:
-    {
-        int id = lua_tointeger(lua, 1);
-        std::shared_ptr<Entity> ent = engine_world.getEntityByID(id);
-        if(ent == NULL)
-        {
-            ConsoleInfo::instance().warning(SYSWARN_NO_ENTITY, id);
-=======
-        case 7:
-            {
-                int id = lua_tointeger(lua, 1);
-                entity_p ent = World_GetEntityByID(&engine_world, id);
-                if(ent == NULL)
-                {
-                    Con_Warning(SYSWARN_NO_ENTITY, id);
-                    return 0;
-                }
-                ent->transform[12+0] = lua_tonumber(lua, 2);
-                ent->transform[12+1] = lua_tonumber(lua, 3);
-                ent->transform[12+2] = lua_tonumber(lua, 4);
-                ent->angles[0] = lua_tonumber(lua, 5);
-                ent->angles[1] = lua_tonumber(lua, 6);
-                ent->angles[2] = lua_tonumber(lua, 7);
-                Entity_UpdateTransform(ent);
-                if(ent->character)
-                {
-                    Character_UpdatePlatformPreStep(ent);
-                }
-            }
->>>>>>> cc110bdd
-            return 0;
-        }
-        ent->m_transform.getOrigin()[0] = lua_tonumber(lua, 2);
-        ent->m_transform.getOrigin()[1] = lua_tonumber(lua, 3);
-        ent->m_transform.getOrigin()[2] = lua_tonumber(lua, 4);
-        ent->m_angles[0] = lua_tonumber(lua, 5);
-        ent->m_angles[1] = lua_tonumber(lua, 6);
-        ent->m_angles[2] = lua_tonumber(lua, 7);
-        ent->updateRotation();
-        ent->updatePlatformPreStep();
-    }
-        return 0;
-
-    default:
-        ConsoleInfo::instance().warning(SYSWARN_WRONG_ARGS, "[id, x, y, z] or [id, x, y, z, fi_x, fi_y, fi_z]");
-        return 0;
-    }
-
-    return 0;
-}
-
-int lua_SetEntityAngles(lua_State * lua)
-{
-    int top = lua_gettop(lua);
-
-    if(top < 2)
-    {
-        ConsoleInfo::instance().warning(SYSWARN_WRONG_ARGS, "[entity_id, fi_x], (fi_y, fi_z)");
-        return 0;
-    }
-
-    int id = lua_tointeger(lua, 1);
-    std::shared_ptr<Entity> ent = engine_world.getEntityByID(id);
-
-    if(ent == NULL)
-    {
-        ConsoleInfo::instance().warning(SYSWARN_NO_ENTITY, id);
-    }
-    else
-    {
-        ent->m_angles[0] = lua_tonumber(lua, 2);
-
-        if(top > 2)
-        {
-            ent->m_angles[1] = lua_tonumber(lua, 3);
-            ent->m_angles[2] = lua_tonumber(lua, 4);
-        }
-
-        Entity_UpdateTransform(ent);
-    }
-
-    return 0;
-}
-
-int lua_SetEntityScaling(lua_State * lua)
-{
-    int top = lua_gettop(lua);
-
-    if(top < 4)
-    {
-        Con_Warning(SYSWARN_WRONG_ARGS, "[entity_id, x_scaling, y_scaling, z_scaling]");
-        return 0;
-    }
-
-    int id = lua_tointeger(lua, 1);
-    entity_p ent = World_GetEntityByID(&engine_world, id);
-
-    if(ent == NULL)
-    {
-        Con_Warning(SYSWARN_NO_ENTITY, id);
-    }
-    else
-    {
-        ent->scaling[0] = lua_tonumber(lua, 2);
-        ent->scaling[1] = lua_tonumber(lua, 3);
-        ent->scaling[2] = lua_tonumber(lua, 4);
-
-        if((ent->bf.bone_tag_count > 0) && (ent->bt.bt_body))
-        {
-            for(int i=0; i<ent->bf.bone_tag_count; i++)
-            {
-                if(ent->bt.bt_body[i] != NULL)
-                {
-                    bt_engine_dynamicsWorld->removeRigidBody(ent->bt.bt_body[i]);
-                        ent->bt.bt_body[i]->getCollisionShape()->setLocalScaling(btVector3(ent->scaling[0], ent->scaling[1], ent->scaling[2]));
-                    bt_engine_dynamicsWorld->addRigidBody(ent->bt.bt_body[i]);
-
-                    ent->bt.bt_body[i]->activate();
-                }
-            }
-        }
-
-        Entity_UpdateRigidBody(ent, 1);
-    }
-
-    return 0;
-}
-
-int lua_MoveEntityGlobal(lua_State * lua)
-{
-    switch(lua_gettop(lua))
-    {
-    case 4:
-    {
-        int id = lua_tointeger(lua, 1);
-        std::shared_ptr<Entity> ent = engine_world.getEntityByID(id);
-        if(ent == NULL)
-        {
-            ConsoleInfo::instance().printf("can not find entity with id = %d", id);
-            return 0;
-        }
-        ent->m_transform.getOrigin()[0] += lua_tonumber(lua, 2);
-        ent->m_transform.getOrigin()[1] += lua_tonumber(lua, 3);
-        ent->m_transform.getOrigin()[2] += lua_tonumber(lua, 4);
-        ent->updateRigidBody(true);
-    }
-        return 0;
-
-    default:
-        ConsoleInfo::instance().warning(SYSWARN_WRONG_ARGS, "[id, x, y, z]");
-        return 0;
-    }
-
-    return 0;
-}
-
-
-int lua_MoveEntityLocal(lua_State * lua)
-{
-    if(lua_gettop(lua) < 4)
-    {
-        ConsoleInfo::instance().warning(SYSWARN_WRONG_ARGS, "[entity_id, dx, dy, dz]");
-        return 0;
-    }
-
-    int id = lua_tointeger(lua, 1);
-    std::shared_ptr<Entity> ent = engine_world.getEntityByID(id);
-
-    if(ent == NULL)
-    {
-        ConsoleInfo::instance().warning(SYSWARN_NO_ENTITY, id);
-        return 0;
-    }
-
-    btScalar dx = lua_tonumber(lua, 2);
-    btScalar dy = lua_tonumber(lua, 3);
-    btScalar dz = lua_tonumber(lua, 4);
-
-    ent->m_transform.getOrigin()[0] += dx * ent->m_transform.getBasis()[0][0] + dy * ent->m_transform.getBasis()[1][0] + dz * ent->m_transform.getBasis()[2][0];
-    ent->m_transform.getOrigin()[1] += dx * ent->m_transform.getBasis()[0][1] + dy * ent->m_transform.getBasis()[1][1] + dz * ent->m_transform.getBasis()[2][1];
-    ent->m_transform.getOrigin()[2] += dx * ent->m_transform.getBasis()[0][2] + dy * ent->m_transform.getBasis()[1][2] + dz * ent->m_transform.getBasis()[2][2];
-
-    ent->updateRigidBody(true);
-
-    return 0;
-}
-
-int lua_MoveEntityToSink(lua_State * lua)
-{
-    if(lua_gettop(lua) < 2)
-    {
-        ConsoleInfo::instance().warning(SYSWARN_WRONG_ARGS, "[entity_id, sink_id]");
-        return 0;
-    }
-
-    std::shared_ptr<Entity> ent = engine_world.getEntityByID(lua_tointeger(lua, 1));
-    uint32_t sink_index = lua_tointeger(lua, 2);
-
-    if(sink_index > engine_world.cameras_sinks.size())
-        return 0;
-    StatCameraSink* sink = &engine_world.cameras_sinks[sink_index];
-
-    btVector3 ent_pos;  ent_pos[0] = ent->m_transform.getOrigin()[0];
-    ent_pos[1] = ent->m_transform.getOrigin()[1];
-    ent_pos[2] = ent->m_transform.getOrigin()[2];
-
-    btVector3 sink_pos; sink_pos[0] = sink->x;
-    sink_pos[1] = sink->y;
-    sink_pos[2] = sink->z + 256.0;
-
-    RoomSector* ls = ent->m_currentSector->getLowestSector();
-    RoomSector* hs = ent->m_currentSector->getHighestSector();
-    if((sink_pos[2] > hs->ceiling) ||
-       (sink_pos[2] < ls->floor) )
-    {
-        sink_pos[2] = ent_pos[2];
-    }
-
-    btScalar dist = btDistance(ent_pos, sink_pos);
-    if(dist == 0.0) dist = 1.0; // Prevents division by zero.
-
-    btVector3 speed = ((sink_pos - ent_pos) / dist) * ((btScalar)(sink->room_or_strength) * 1.5);
-
-    ent->m_transform.getOrigin()[0] += speed[0];
-    ent->m_transform.getOrigin()[1] += speed[1];
-    ent->m_transform.getOrigin()[2] += speed[2] * 16.0;
-
-    ent->updateRigidBody(true);
-
-    return 0;
-}
-
-int lua_MoveEntityToEntity(lua_State * lua)
-{
-    int top = lua_gettop(lua);
-
-    if(top < 3)
-    {
-        ConsoleInfo::instance().warning(SYSWARN_WRONG_ARGS, "[entity_to_move_id, entity_id, speed], (ignore_z)");
-        return 0;
-    }
-
-    std::shared_ptr<Entity> ent1 = engine_world.getEntityByID(lua_tointeger(lua, 1));
-    std::shared_ptr<Entity> ent2 = engine_world.getEntityByID(lua_tointeger(lua, 2));
-    btScalar speed_mult = lua_tonumber(lua, 3);
-
-    btVector3 ent1_pos; ent1_pos[0] = ent1->m_transform.getOrigin()[0];
-    ent1_pos[1] = ent1->m_transform.getOrigin()[1];
-    ent1_pos[2] = ent1->m_transform.getOrigin()[2];
-
-    btVector3 ent2_pos; ent2_pos[0] = ent2->m_transform.getOrigin()[0];
-    ent2_pos[1] = ent2->m_transform.getOrigin()[1];
-    ent2_pos[2] = ent2->m_transform.getOrigin()[2];
-
-    btScalar dist = btDistance(ent1_pos, ent2_pos);
-    if(dist == 0.0) dist = 1.0; // Prevents division by zero.
-
-    btVector3 speed = ((ent2_pos - ent1_pos) / dist) * speed_mult; // FIXME!
-
-    ent1->m_transform.getOrigin()[0] += speed[0];
-    ent1->m_transform.getOrigin()[1] += speed[1];
-    bool ignore_z = (top > 3)?(lua_toboolean(lua, 4)):(false);
-    if(!ignore_z)
-        ent1->m_transform.getOrigin()[2] += speed[2];
-    ent1->updatePlatformPreStep();
-    ent1->updateRigidBody(true);
-
-    return 0;
-}
-
-int lua_RotateEntity(lua_State *lua)
-{
-    int top = lua_gettop(lua);
-
-    if((top > 4) || (top < 2))
-    {
-        ConsoleInfo::instance().warning(SYSWARN_WRONG_ARGS, "[ent_id, rot_x], (rot_y, rot_z)");
-        return 0;
-    }
-
-    int id = lua_tointeger(lua, 1);
-    std::shared_ptr<Entity> ent = engine_world.getEntityByID(id);
-
-    if(ent == NULL)
-    {
-        ConsoleInfo::instance().warning(SYSWARN_NO_ENTITY, id);
-    }
-    else
-    {
-        ent->m_angles[0] += lua_tonumber(lua, 2);
-
-        if(top == 4)
-        {
-             ent->m_angles[1] += lua_tonumber(lua, 3);
-             ent->m_angles[2] += lua_tonumber(lua, 4);
-        }
-
-<<<<<<< HEAD
-        ent->updateRotation();
-        ent->updateRigidBody(true);
-=======
-        Entity_UpdateTransform(ent);
-        Entity_UpdateRigidBody(ent, 1);
->>>>>>> cc110bdd
-    }
-
-    return 0;
-}
-
-int lua_GetEntitySpeed(lua_State * lua)
-{
-    if(lua_gettop(lua) != 1)
-    {
-        ConsoleInfo::instance().warning(SYSWARN_WRONG_ARGS, "[id]");
-        return 0;
-    }
-
-    int id = lua_tointeger(lua, 1);
-    std::shared_ptr<Entity> ent = engine_world.getEntityByID(id);
-
-    if(ent == NULL)
-    {
-        ConsoleInfo::instance().warning(SYSWARN_NO_ENTITY, id);
-        return 0;
-    }
-
-    lua_pushnumber(lua, ent->m_speed[0]);
-    lua_pushnumber(lua, ent->m_speed[1]);
-    lua_pushnumber(lua, ent->m_speed[2]);
-    return 3;
-}
-
-int lua_GetEntitySpeedLinear(lua_State * lua)
-{
-    if(lua_gettop(lua) != 1)
-    {
-        ConsoleInfo::instance().warning(SYSWARN_WRONG_ARGS, "[id]");
-        return 0;
-    }
-
-    int id = lua_tointeger(lua, 1);
-    std::shared_ptr<Entity> ent = engine_world.getEntityByID(id);
-
-    if(ent == NULL)
-    {
-        ConsoleInfo::instance().warning(SYSWARN_NO_ENTITY, id);
-        return 0;
-    }
-
-    lua_pushnumber(lua, ent->m_speed.length());
-    return 1;
-}
-
-int lua_SetEntitySpeed(lua_State * lua)
-{
-    int top = lua_gettop(lua);
-
-    if(top < 2)
-    {
-        ConsoleInfo::instance().warning(SYSWARN_WRONG_ARGS, "[id, Vx, Vy, Vz]");
-        return 0;
-    }
-
-    int id = lua_tointeger(lua, 1);
-    std::shared_ptr<Entity> ent = engine_world.getEntityByID(id);
-
-    if(ent == NULL) {
-        ConsoleInfo::instance().warning(SYSWARN_NO_ENTITY, id);
-    }
-    else {
-        if( top>2 ) {
-            ent->m_speed[1] = lua_tonumber(lua, 3);
-            ent->m_speed[2] = lua_tonumber(lua, 4);
-        }
-        ent->updateCurrentSpeed();
-    }
-
-    return 0;
-}
-
-
-int lua_SetEntityAnim(lua_State * lua)
-{
-    int top = lua_gettop(lua);
-
-    if(top < 2)
-    {
-        ConsoleInfo::instance().warning(SYSWARN_WRONG_ARGS, "[entity_id, anim_id, (frame_number, another_model)]");
-        return 0;
-    }
-
-    int id = lua_tointeger(lua, 1);
-    std::shared_ptr<Entity> ent = engine_world.getEntityByID(id);
-
-    if(ent == NULL)
-    {
-        ConsoleInfo::instance().warning(SYSWARN_NO_ENTITY, id);
-        return 0;
-    }
-
-    switch(top)
-    {
-    case 2:
-    default:
-        ent->setAnimation(lua_tointeger(lua, 2));
-        break;
-    case 3:
-        ent->setAnimation(lua_tointeger(lua, 2), lua_tointeger(lua, 3));
-        break;
-    case 4:
-        ent->setAnimation(lua_tointeger(lua, 2), lua_tointeger(lua, 3), lua_tointeger(lua, 4));
-        break;
-    }
-
-    return 0;
-}
-
-int lua_SetEntityAnimFlag(lua_State * lua)
-{
-    int top = lua_gettop(lua);
-
-    if(top != 2)
-    {
-        ConsoleInfo::instance().warning(SYSWARN_WRONG_ARGS, "[entity_id, anim_flag]");
-        return 0;
-    }
-
-    int id = lua_tointeger(lua, 1);
-    std::shared_ptr<Entity> ent = engine_world.getEntityByID(id);
-
-    if(ent == NULL)
-    {
-        ConsoleInfo::instance().warning(SYSWARN_NO_ENTITY, id);
-        return 0;
-    }
-
-    ent->m_bf.animations.anim_flags = lua_tointeger(lua,2);
-
-    return 0;
-}
-
-int lua_SetEntityBodyPartFlag(lua_State * lua)
-{
-    int top = lua_gettop(lua);
-
-    if(top < 3)
-    {
-        ConsoleInfo::instance().warning(SYSWARN_WRONG_ARGS, "[entity_id, bone_id, body_part_flag]");
-        return 0;
-    }
-
-    int id = lua_tointeger(lua, 1);
-    std::shared_ptr<Entity> ent = engine_world.getEntityByID(id);
-
-    if(ent == NULL)
-    {
-        ConsoleInfo::instance().warning(SYSWARN_NO_ENTITY, id);
-        return 0;
-    }
-
-    int bone_id = lua_tointeger(lua, 2);
-    if((bone_id < 0) || (bone_id >= ent->m_bf.bone_tags.size()))
-    {
-        ConsoleInfo::instance().warning(SYSWARN_WRONG_OPTION_INDEX, bone_id);
-        return 0;
-    }
-
-    ent->m_bf.bone_tags[bone_id].body_part = lua_tointeger(lua, 3);
-
-    return 0;
-}
-
-
-int lua_SetModelBodyPartFlag(lua_State * lua)
-{
-    int top = lua_gettop(lua);
-
-    if(top < 3)
-    {
-        ConsoleInfo::instance().warning(SYSWARN_WRONG_ARGS, "[model_id, bone_id, body_part_flag]");
-        return 0;
-    }
-
-    int id = lua_tointeger(lua, 1);
-    SkeletalModel* model = engine_world.getModelByID(id);
-
-    if(model == NULL)
-    {
-        ConsoleInfo::instance().warning(SYSWARN_NO_SKELETAL_MODEL, id);
-        return 0;
-    }
-
-    int bone_id = lua_tointeger(lua, 2);
-    if((bone_id < 0) || (bone_id >= model->mesh_count))
-    {
-        ConsoleInfo::instance().warning(SYSWARN_WRONG_OPTION_INDEX, bone_id);
-        return 0;
-    }
-
-    model->mesh_tree[bone_id].body_part = lua_tointeger(lua, 3);
-
-    return 0;
-}
-
-
-int lua_GetEntityAnim(lua_State * lua)
-{
-    if(lua_gettop(lua) < 1)
-    {
-        ConsoleInfo::instance().warning(SYSWARN_WRONG_ARGS, "[entity_id]");
-        return 0;
-    }
-
-    int id = lua_tointeger(lua, 1);
-    std::shared_ptr<Entity> ent = engine_world.getEntityByID(id);
-
-    if(ent == NULL)
-    {
-        ConsoleInfo::instance().warning(SYSWARN_NO_ENTITY, id);
-        return 0;
-    }
-
-    lua_pushinteger(lua, ent->m_bf.animations.current_animation);
-    lua_pushinteger(lua, ent->m_bf.animations.current_frame);
-    lua_pushinteger(lua, ent->m_bf.animations.model->animations[ent->m_bf.animations.current_animation].frames.size());
-
-    return 3;
-}
-
-
-int lua_CanTriggerEntity(lua_State * lua)
-{
-    int id;
-    int top = lua_gettop(lua);
-
-    if(top < 2)
-    {
-        lua_pushinteger(lua, 0);
-        return 1;
-    }
-
-    id = lua_tointeger(lua, 1);
-    std::shared_ptr<Character> e1 = engine_world.getCharacterByID(id);
-    if(!e1 || !e1->m_command.action)
-    {
-        lua_pushinteger(lua, 0);
-        return 1;
-    }
-
-    id = lua_tointeger(lua, 2);
-    std::shared_ptr<Entity> e2 = engine_world.getEntityByID(id);
-    if((e2 == NULL) || (e1 == e2))
-    {
-        lua_pushinteger(lua, 0);
-        return 1;
-    }
-
-    auto r = e2->m_activationRadius;
-    if(top >= 3)
-    {
-        r = lua_tonumber(lua, 3);
-    }
-    r *= r;
-    auto offset = e2->m_activationOffset;
-    if(top >= 4)
-    {
-        offset[0] = lua_tonumber(lua, 4);
-        offset[1] = lua_tonumber(lua, 5);
-        offset[2] = lua_tonumber(lua, 6);
-    }
-
-    auto pos = e2->m_transform * offset;
-    if((e1->m_transform.getBasis()[1].dot(e2->m_transform.getBasis()[1]) > 0.75) &&
-            ((e1->m_transform.getOrigin() - pos).length2() < r))
-    {
-        lua_pushinteger(lua, 1);
-        return 1;
-    }
-
-    lua_pushinteger(lua, 0);
-    return 1;
-}
-
-
-int lua_GetEntityVisibility(lua_State * lua)
-{
-    if(lua_gettop(lua) < 1)
-    {
-        ConsoleInfo::instance().warning(SYSWARN_WRONG_ARGS, "[entity_id]");
-        return 0;
-    }
-
-    int id = lua_tointeger(lua, 1);
-    std::shared_ptr<Entity> ent = engine_world.getEntityByID(id);
-
-    if(ent == NULL)
-    {
-        ConsoleInfo::instance().warning(SYSWARN_NO_ENTITY, id);
-        return 0;
-    }
-
-    lua_pushinteger(lua, ent->m_visible);
-
-    return 1;
-}
-
-int lua_SetEntityVisibility(lua_State * lua)
-{
-    if(lua_gettop(lua) < 2)
-    {
-        ConsoleInfo::instance().warning(SYSWARN_WRONG_ARGS, "[entity_id, value]");
-        return 0;
-    }
-
-    int id = lua_tointeger(lua, 1);
-    std::shared_ptr<Entity> ent = engine_world.getEntityByID(id);
-
-    if(ent == NULL)
-    {
-        ConsoleInfo::instance().warning(SYSWARN_NO_ENTITY, id);
-        return 0;
-    }
-
-    ent->m_visible = lua_tointeger(lua, 2) != 0;
-
-    return 0;
-}
-
-
-int lua_GetEntityEnability(lua_State * lua)
-{
-    if(lua_gettop(lua) < 1)
-    {
-        ConsoleInfo::instance().warning(SYSWARN_WRONG_ARGS, "[entity_id]");
-        return 0;
-    }
-
-    int id = lua_tointeger(lua, 1);
-    std::shared_ptr<Entity> ent = engine_world.getEntityByID(id);
-
-    if(ent == NULL)
-    {
-        ConsoleInfo::instance().warning(SYSWARN_NO_ENTITY, id);
-        return 0;
-    }
-
-    lua_pushinteger(lua, ent->m_enabled);
-
-    return 1;
-}
-
-
-int lua_GetEntityActivity(lua_State * lua)
-{
-    if(lua_gettop(lua) < 1)
-    {
-        ConsoleInfo::instance().warning(SYSWARN_WRONG_ARGS, "[entity_id]");
-        return 0;
-    }
-
-    int id = lua_tointeger(lua, 1);
-    std::shared_ptr<Entity> ent = engine_world.getEntityByID(id);
-
-    if(ent == NULL)
-    {
-        ConsoleInfo::instance().warning(SYSWARN_NO_ENTITY, id);
-        return 0;
-    }
-
-    lua_pushinteger(lua, ent->m_active);
-
-    return 1;
-}
-
-
-int lua_SetEntityActivity(lua_State * lua)
-{
-    if(lua_gettop(lua) < 2)
-    {
-        ConsoleInfo::instance().warning(SYSWARN_WRONG_ARGS, "[entity_id, value]");
-        return 0;
-    }
-
-    int id = lua_tointeger(lua, 1);
-    std::shared_ptr<Entity> ent = engine_world.getEntityByID(id);
-
-    if(ent == NULL)
-    {
-        ConsoleInfo::instance().warning(SYSWARN_NO_ENTITY, id);
-        return 0;
-    }
-
-    ent->m_active = lua_tointeger(lua, 2) != 0;
-
-    return 0;
-}
-
-
-int lua_GetEntityTriggerLayout(lua_State *lua)
-{
-    if(lua_gettop(lua) < 1) return 0;
-
-    std::shared_ptr<Entity> ent = engine_world.getEntityByID(lua_tointeger(lua, 1));
-    if(ent == NULL) return 0;   // No entity found - return.
-
-    lua_pushinteger(lua, (ent->m_triggerLayout & ENTITY_TLAYOUT_MASK));          // mask
-    lua_pushinteger(lua, (ent->m_triggerLayout & ENTITY_TLAYOUT_EVENT) >> 5);    // event
-    lua_pushinteger(lua, (ent->m_triggerLayout & ENTITY_TLAYOUT_LOCK) >> 6);     // lock
-
-    return 3;
-}
-
-int lua_SetEntityTriggerLayout(lua_State *lua)
-{
-    int top = lua_gettop(lua);
-
-    if(top < 2)
-    {
-        ConsoleInfo::instance().warning(SYSWARN_WRONG_ARGS, "[entity_id, layout] or [entity_id, mask, event, once] / %d");
-        return 0;
-    }
-
-    int id = lua_tointeger(lua, 1);
-    std::shared_ptr<Entity> ent = engine_world.getEntityByID(id);
-
-    if(ent == NULL)
-    {
-        ConsoleInfo::instance().warning(SYSWARN_NO_ENTITY, id);
-        return 0;
-    }
-
-    if(top == 2)
-    {
-        ent->m_triggerLayout = (uint8_t)lua_tointeger(lua, 2);
-    }
-    else if(top == 4)
-    {
-        uint8_t trigger_layout = ent->m_triggerLayout;
-        trigger_layout &= ~(uint8_t)(ENTITY_TLAYOUT_MASK);  trigger_layout ^= (uint8_t)lua_tointeger(lua, 2);          // mask  - 00011111
-        trigger_layout &= ~(uint8_t)(ENTITY_TLAYOUT_EVENT); trigger_layout ^= ((uint8_t)lua_tointeger(lua, 3)) << 5;   // event - 00100000
-        trigger_layout &= ~(uint8_t)(ENTITY_TLAYOUT_LOCK);  trigger_layout ^= ((uint8_t)lua_tointeger(lua, 4)) << 6;   // lock  - 01000000
-        ent->m_triggerLayout = trigger_layout;
-    }
-
-    return 0;
-}
-
-int lua_SetEntityLock(lua_State * lua)
-{
-    if(lua_gettop(lua) < 2) return 0;   // No arguments provided - return.
-
-    std::shared_ptr<Entity> ent = engine_world.getEntityByID(lua_tointeger(lua, 1));
-    if(ent != NULL)
-    {
-        uint8_t trigger_layout = ent->m_triggerLayout;
-        trigger_layout &= ~(uint8_t)(ENTITY_TLAYOUT_LOCK);  trigger_layout ^= ((uint8_t)lua_tointeger(lua, 2)) << 6;   // lock  - 01000000
-        ent->m_triggerLayout = trigger_layout;
-    }
-    return 0;
-}
-
-int lua_GetEntityLock(lua_State * lua)
-{
-    if(lua_gettop(lua) < 1) return 0;   // No argument provided - return.
-
-    std::shared_ptr<Entity> ent = engine_world.getEntityByID(lua_tointeger(lua, 1));
-    if(ent != NULL)
-    {
-        lua_pushinteger(lua, ((ent->m_triggerLayout & ENTITY_TLAYOUT_LOCK) >> 6));      // lock
-        return 1;
-    }
-    return 0;
-}
-
-int lua_SetEntityEvent(lua_State * lua)
-{
-    if(lua_gettop(lua) < 2) return 0;   // No arguments provided - return.
-
-    std::shared_ptr<Entity> ent = engine_world.getEntityByID(lua_tointeger(lua, 1));
-    if(ent != NULL)
-    {
-        uint8_t trigger_layout = ent->m_triggerLayout;
-        trigger_layout &= ~(uint8_t)(ENTITY_TLAYOUT_EVENT); trigger_layout ^= ((uint8_t)lua_tointeger(lua, 2)) << 5;   // event - 00100000
-        ent->m_triggerLayout = trigger_layout;
-    }
-    return 0;
-}
-
-int lua_GetEntityEvent(lua_State *lua)
-{
-    if(lua_gettop(lua) < 1) return 0;   // No argument provided - return.
-
-    std::shared_ptr<Entity> ent = engine_world.getEntityByID(lua_tointeger(lua, 1));
-    if(ent != NULL)
-    {
-        lua_pushinteger(lua, ((ent->m_triggerLayout & ENTITY_TLAYOUT_EVENT) >> 5));    // event
-        return 1;
-    }
-    return 0;
-}
-
-int lua_GetEntityMask(lua_State * lua)
-{
-    if(lua_gettop(lua) < 1) return 0;   // No argument provided - return.
-
-    std::shared_ptr<Entity> ent = engine_world.getEntityByID(lua_tointeger(lua, 1));
-    if(ent != NULL)
-    {
-        lua_pushinteger(lua, (ent->m_triggerLayout & ENTITY_TLAYOUT_MASK));          // mask
-        return 1;
-    }
-    return 0;
-}
-
-int lua_SetEntityMask(lua_State * lua)
-{
-    if(lua_gettop(lua) < 2) return 0;   // No arguments provided - return.
-
-    std::shared_ptr<Entity> ent = engine_world.getEntityByID(lua_tointeger(lua, 1));
-    if(ent != NULL)
-    {
-        uint8_t trigger_layout = ent->m_triggerLayout;
-        trigger_layout &= ~(uint8_t)(ENTITY_TLAYOUT_MASK);  trigger_layout ^= (uint8_t)lua_tointeger(lua, 2);   // mask  - 00011111
-        ent->m_triggerLayout = trigger_layout;
-    }
-    return 0;
-}
-
-int lua_GetEntitySectorStatus(lua_State *lua)
-{
-    if(lua_gettop(lua) < 1) return 0;
-
-    std::shared_ptr<Entity> ent = engine_world.getEntityByID(lua_tonumber(lua, 1));
-    if(ent != NULL)
-    {
-        lua_pushinteger(lua, ((ent->m_triggerLayout & ENTITY_TLAYOUT_SSTATUS) >> 7));
-        return 1;
-    }
-    return 0;
-}
-
-int lua_SetEntitySectorStatus(lua_State *lua)
-{
-    if(lua_gettop(lua) < 2) return 0;   // No arguments specified - return.
-
-    std::shared_ptr<Entity> ent = engine_world.getEntityByID(lua_tonumber(lua, 1));
-    if(ent != NULL)
-    {
-        uint8_t trigger_layout = ent->m_triggerLayout;
-        trigger_layout &= ~(uint8_t)(ENTITY_TLAYOUT_SSTATUS);
-        trigger_layout ^=  ((uint8_t)lua_tointeger(lua, 2)) << 7;   // sector_status  - 10000000
-        ent->m_triggerLayout = trigger_layout;
-    }
-    return 0;
-}
-
-int lua_GetEntityOCB(lua_State * lua)
-{
-    if(lua_gettop(lua) < 1) return 0;   // No argument provided - return.
-
-    std::shared_ptr<Entity> ent = engine_world.getEntityByID(lua_tointeger(lua, 1));
-    if(ent == NULL) return 0;   // No entity found - return.
-
-    lua_pushinteger(lua, ent->m_OCB);
-    return 1;
-}
-
-
-int lua_SetEntityOCB(lua_State * lua)
-{
-    if(lua_gettop(lua) < 2) return 0;   // No arguments provided - return.
-
-    std::shared_ptr<Entity> ent = engine_world.getEntityByID(lua_tointeger(lua, 1));
-    if(ent == NULL) return 0;   // No entity found - return.
-
-    ent->m_OCB = lua_tointeger(lua, 2);
-    return 0;
-}
-
-int lua_GetEntityFlags(lua_State * lua)
-{
-    if(lua_gettop(lua) < 1)
-    {
-        ConsoleInfo::instance().warning(SYSWARN_WRONG_ARGS, "[entity_id]");
-        return 0;
-    }
-
-    int id = lua_tointeger(lua, 1);
-    std::shared_ptr<Entity> ent = engine_world.getEntityByID(id);
-
-    if(ent == NULL)
-    {
-        ConsoleInfo::instance().warning(SYSWARN_NO_ENTITY, id);
-        return 0;
-    }
-
-    lua_pushinteger(lua, ent->m_active);
-    lua_pushinteger(lua, ent->m_enabled);
-    lua_pushinteger(lua, ent->m_visible);
-    lua_pushinteger(lua, ent->m_typeFlags);
-    lua_pushinteger(lua, ent->m_callbackFlags);
-
-    return 3;
-}
-
-int lua_SetEntityFlags(lua_State * lua)
-{
-    if(lua_gettop(lua) < 5)
-    {
-        ConsoleInfo::instance().warning(SYSWARN_WRONG_ARGS, "[entity_id, active_flag, enabled_flag, visible_flag, type_flags, (callback_flags)]");
-        return 0;
-    }
-
-    int id = lua_tointeger(lua, 1);
-    std::shared_ptr<Entity> ent = engine_world.getEntityByID(id);
-
-    if(ent == NULL)
-    {
-        ConsoleInfo::instance().warning(SYSWARN_NO_ENTITY, id);
-        return 0;
-    }
-
-    if(!lua_isnil(lua, 2)) ent->m_active = lua_tointeger(lua, 2)!=0;
-    if(!lua_isnil(lua, 3)) ent->m_enabled = lua_tointeger(lua, 3)!=0;
-    if(!lua_isnil(lua, 4)) ent->m_visible = lua_tointeger(lua, 4)!=0;
-    if(!lua_isnil(lua, 5)) ent->m_typeFlags = lua_tointeger(lua, 5);
-    if(!lua_isnil(lua, 6)) ent->m_callbackFlags = lua_tointeger(lua, 6);
-
-    return 0;
-}
-
-
-int lua_GetEntityTypeFlag(lua_State *lua)
-{
-    int top = lua_gettop(lua);
-
-    if(top < 1)
-    {
-        ConsoleInfo::instance().warning(SYSWARN_WRONG_ARGS, "[entity_id], (type_flag)");
-        return 0;
-    }
-
-    int id = lua_tointeger(lua, 1);
-    std::shared_ptr<Entity> ent = engine_world.getEntityByID(id);
-
-    if(ent == NULL)
-    {
-        ConsoleInfo::instance().warning(SYSWARN_NO_ENTITY, id);
-        return 0;
-    }
-
-    if(top == 1)
-    {
-        lua_pushinteger(lua, ent->m_typeFlags);
-    }
-    else
-    {
-        lua_pushinteger(lua, (ent->m_typeFlags & (uint16_t)(lua_tointeger(lua, 2))));
-    }
-
-    return 1;
-}
-
-int lua_SetEntityTypeFlag(lua_State *lua)
-{
-    int top = lua_gettop(lua);
-
-    if(top < 2)
-    {
-        ConsoleInfo::instance().warning(SYSWARN_WRONG_ARGS, "[entity_id, type_flag], (value)");
-        return 0;
-    }
-
-    int id = lua_tointeger(lua, 1);
-    std::shared_ptr<Entity> ent = engine_world.getEntityByID(id);
-
-    if(ent == NULL)
-    {
-        ConsoleInfo::instance().warning(SYSWARN_NO_ENTITY, id);
-        return 0;
-    }
-
-    if(top == 2)
-    {
-        ent->m_typeFlags ^= (uint16_t)lua_tointeger(lua, 2);
-    }
-    else
-    {
-        if(lua_tointeger(lua, 3) == 1)
-        {
-            ent->m_typeFlags |=  (uint16_t)lua_tointeger(lua, 2);
-        }
-        else
-        {
-            ent->m_typeFlags &= ~(uint16_t)lua_tointeger(lua, 2);
-        }
-    }
-
-    return 0;
-}
-
-
-int lua_GetEntityStateFlag(lua_State *lua)
-{
-    int top = lua_gettop(lua);
-
-    if(top < 2)
-    {
-        ConsoleInfo::instance().warning(SYSWARN_WRONG_ARGS, "[entity_id], [active|enabled|visible]");
-        return 0;
-    }
-
-    int id = lua_tointeger(lua, 1);
-    std::shared_ptr<Entity> ent = engine_world.getEntityByID(id);
-
-    if(ent == NULL)
-    {
-        ConsoleInfo::instance().warning(SYSWARN_NO_ENTITY, id);
-        return 0;
-    }
-
-    std::string which = lua_tostring(lua, 2);
-    if(which == "active")
-        lua_pushinteger(lua, ent->m_active);
-    else if(which == "enabled")
-        lua_pushinteger(lua, ent->m_enabled);
-    else if(which == "visible")
-        lua_pushinteger(lua, ent->m_visible);
-    else {
-        return 0;
-    }
-
-    return 1;
-}
-
-int lua_SetEntityStateFlag(lua_State *lua)
-{
-    int top = lua_gettop(lua);
-
-    if(top < 2)
-    {
-        ConsoleInfo::instance().warning(SYSWARN_WRONG_ARGS, "[entity_id, (active|enabled|visible)], (value)");
-        return 0;
-    }
-
-    int id = lua_tointeger(lua, 1);
-    std::shared_ptr<Entity> ent = engine_world.getEntityByID(id);
-
-    if(ent == NULL)
-    {
-        ConsoleInfo::instance().warning(SYSWARN_NO_ENTITY, id);
-        return 0;
-    }
-
-    std::string which = lua_tostring(lua, 2);
-    bool* flag = nullptr;
-    if(which == "active") flag = &ent->m_active;
-    else if(which == "enabled") flag = &ent->m_enabled;
-    else if(which == "visible") flag = &ent->m_visible;
-    else return 0;
-
-    if(top == 2)
-    {
-        *flag = !*flag;
-    }
-    else
-    {
-        *flag = lua_tointeger(lua, 3)!=0;
-    }
-
-    return 0;
-}
-
-
-int lua_GetEntityCallbackFlag(lua_State *lua)
-{
-    int top = lua_gettop(lua);
-
-    if(top < 1)
-    {
-        ConsoleInfo::instance().warning(SYSWARN_WRONG_ARGS, "[entity_id], (callback_flag)");
-        return 0;
-    }
-
-    int id = lua_tointeger(lua, 1);
-    std::shared_ptr<Entity> ent = engine_world.getEntityByID(id);
-
-    if(ent == NULL)
-    {
-        ConsoleInfo::instance().warning(SYSWARN_NO_ENTITY, id);
-        return 0;
-    }
-
-    if(top == 1)
-    {
-        lua_pushinteger(lua, ent->m_callbackFlags);
-    }
-    else
-    {
-        lua_pushinteger(lua, (ent->m_callbackFlags & (uint32_t)(lua_tointeger(lua, 2))));
-    }
-
-    return 1;
-}
-
-int lua_SetEntityCallbackFlag(lua_State *lua)
-{
-    int top = lua_gettop(lua);
-
-    if(top < 2)
-    {
-        ConsoleInfo::instance().warning(SYSWARN_WRONG_ARGS, "[entity_id, callback_flag], (value)");
-        return 0;
-    }
-
-    int id = lua_tointeger(lua, 1);
-    std::shared_ptr<Entity> ent = engine_world.getEntityByID(id);
-
-    if(ent == NULL)
-    {
-        ConsoleInfo::instance().warning(SYSWARN_NO_ENTITY, id);
-        return 0;
-    }
-
-    if(top == 2)
-    {
-        ent->m_callbackFlags ^= (uint32_t)lua_tointeger(lua, 2);
-    }
-    else
-    {
-        if(lua_tointeger(lua, 3) == 1)
-        {
-            ent->m_callbackFlags |=  (uint16_t)lua_tointeger(lua, 2);
-        }
-        else
-        {
-            ent->m_callbackFlags &= ~(uint32_t)lua_tointeger(lua, 2);
-        }
-    }
-
-    return 0;
-}
-
-int lua_GetEntityTimer(lua_State * lua)
-{
-    if(lua_gettop(lua) < 1) return 0;   // No arguments provided - return.
-
-    std::shared_ptr<Entity> ent = engine_world.getEntityByID(lua_tointeger(lua, 1));
-    if(ent == NULL) return 0;   // No entity found - return.
-
-    lua_pushnumber(lua, ent->m_timer);
-    return 1;
-}
-
-int lua_SetEntityTimer(lua_State * lua)
-{
-    if(lua_gettop(lua) < 2) return 0;   // No arguments provided - return.
-
-    std::shared_ptr<Entity> ent = engine_world.getEntityByID(lua_tointeger(lua, 1));
-    if(ent == NULL) return 0;   // No entity found - return.
-
-    ent->m_timer = lua_tonumber(lua, 2);
-    return 0;
-}
-
-int lua_GetEntityMoveType(lua_State * lua)
-{
-    if(lua_gettop(lua) < 1)
-    {
-        ConsoleInfo::instance().warning(SYSWARN_WRONG_ARGS, "[entity_id]");
-        return 0;
-    }
-
-    int id = lua_tointeger(lua, 1);
-    std::shared_ptr<Entity> ent = engine_world.getEntityByID(id);
-
-    if(ent == NULL)
-    {
-        ConsoleInfo::instance().warning(SYSWARN_NO_ENTITY, id);
-        return 0;
-    }
-
-    lua_pushinteger(lua, ent->m_moveType);
-
-    return 1;
-}
-
-int lua_SetEntityMoveType(lua_State * lua)
-{
-    if(lua_gettop(lua) < 2)
-    {
-        ConsoleInfo::instance().warning(SYSWARN_WRONG_ARGS, "[entity_id, move_type]");
-        return 0;
-    }
-
-    std::shared_ptr<Entity> ent = engine_world.getEntityByID(lua_tointeger(lua, 1));
-
-    if(ent == NULL) return 0;
-    ent->m_moveType = lua_tointeger(lua, 2);
-
-    return 0;
-}
-
-
-int lua_GetEntityResponse(lua_State * lua)
-{
-    if(lua_gettop(lua) < 2)
-    {
-        ConsoleInfo::instance().warning(SYSWARN_WRONG_ARGS, "[entity_id, response_id]");
-        return 0;
-    }
-
-    int id = lua_tointeger(lua, 1);
-    std::shared_ptr<Character> ent = engine_world.getCharacterByID(id);
-
-    if(ent)
-    {
-        switch(lua_tointeger(lua, 2))
-        {
-        case 0:
-            lua_pushinteger(lua, ent->m_response.kill);
-            break;
-        case 1:
-            lua_pushinteger(lua, ent->m_response.vertical_collide);
-            break;
-        case 2:
-            lua_pushinteger(lua, ent->m_response.horizontal_collide);
-            break;
-        case 3:
-            lua_pushinteger(lua, ent->m_response.slide);
-            break;
-        default:
-            lua_pushinteger(lua, 0);
-            break;
-        }
-        return 1;
-    }
-    else
-    {
-        ConsoleInfo::instance().warning(SYSWARN_NO_ENTITY, id);
-        return 0;
-    }
-}
-
-
-int lua_SetEntityResponse(lua_State * lua)
-{
-    if(lua_gettop(lua) < 3)
-    {
-        ConsoleInfo::instance().warning(SYSWARN_WRONG_ARGS, "[entity_id, response_id, value]");
-        return 0;
-    }
-
-    int id = lua_tointeger(lua, 1);
-    std::shared_ptr<Character> ent = engine_world.getCharacterByID(id);
-
-    if(ent)
-    {
-        int8_t value = (int8_t)lua_tointeger(lua, 3);
-
-        switch(lua_tointeger(lua, 2))
-        {
-        case 0:
-            ent->m_response.kill = value;
-            break;
-        case 1:
-            ent->m_response.vertical_collide = value;
-            break;
-        case 2:
-            ent->m_response.horizontal_collide = value;
-            break;
-        case 3:
-            ent->m_response.slide = value;
-            break;
-        default:
-            break;
-        }
-    }
-    else
-    {
-        ConsoleInfo::instance().warning(SYSWARN_NO_ENTITY, id);
-    }
-
-    return 0;
-}
-
-int lua_GetEntityState(lua_State * lua)
-{
-    if(lua_gettop(lua) < 1)
-    {
-        ConsoleInfo::instance().warning(SYSWARN_WRONG_ARGS, "[entity_id]");
-        return 0;
-    }
-
-    int id = lua_tointeger(lua, 1);
-    std::shared_ptr<Entity> ent = engine_world.getEntityByID(id);
-
-    if(ent == NULL)
-    {
-        ConsoleInfo::instance().warning(SYSWARN_NO_ENTITY, id);
-        return 0;
-    }
-
-    lua_pushinteger(lua, ent->m_bf.animations.last_state);
-
-    return 1;
-}
-
-int lua_GetEntityModel(lua_State * lua)
-{
-    if(lua_gettop(lua) < 1)
-    {
-        ConsoleInfo::instance().warning(SYSWARN_WRONG_ARGS, "[entity_id]");
-        return 0;
-    }
-
-    int id = lua_tointeger(lua, 1);
-    std::shared_ptr<Entity> ent = engine_world.getEntityByID(id);
-
-    if(ent == NULL)
-    {
-        ConsoleInfo::instance().warning(SYSWARN_NO_ENTITY, id);
-        return 0;
-    }
-
-    lua_pushinteger(lua, ent->m_bf.animations.model->id);
-
-    return 1;
-}
-
-int lua_SetEntityState(lua_State * lua)
-{
-    if(lua_gettop(lua) < 2)
-    {
-        ConsoleInfo::instance().warning(SYSWARN_WRONG_ARGS, "[entity_id, value]");
-        return 0;
-    }
-
-    int id = lua_tointeger(lua, 1);
-    std::shared_ptr<Entity> ent = engine_world.getEntityByID(id);
-
-    if(ent == NULL)
-    {
-        ConsoleInfo::instance().warning(SYSWARN_NO_ENTITY, id);
-        return 0;
-    }
-
-    ent->m_bf.animations.next_state = lua_tointeger(lua, 2);
-    if(!lua_isnil(lua, 3))
-    {
-        ent->m_bf.animations.last_state = lua_tointeger(lua, 3);
-    }
-
-    return 0;
-}
-
-int lua_SetEntityRoomMove(lua_State * lua)
-{
-    if(lua_gettop(lua) < 4)
-    {
-        ConsoleInfo::instance().warning(SYSWARN_WRONG_ARGS, "[id, room_id, move_type, dir_flag]");
-        return 0;
-    }
-
-    uint32_t id = lua_tointeger(lua, 1);
-    std::shared_ptr<Entity> ent = engine_world.getEntityByID(id);
-    if(ent == NULL)
-    {
-        ConsoleInfo::instance().warning(SYSWARN_NO_ENTITY, id);
-        return 0;
-    }
-
-    uint32_t room = lua_tointeger(lua, 2);
-    if(!lua_isnil(lua, 2) && (room < engine_world.rooms.size()))
-    {
-        std::shared_ptr<Room> r = engine_world.rooms[room];
-        if(ent == engine_world.character)
-        {
-            ent->m_self->room = r;
-        }
-        else if(ent->m_self->room != r)
-        {
-            if(ent->m_self->room != NULL)
-            {
-                ent->m_self->room->removeEntity(ent);
-            }
-            r->addEntity(ent);
-        }
-    }
-    ent->updateRoomPos();
-
-    if(!lua_isnil(lua, 3))
-    {
-        ent->m_moveType = lua_tointeger(lua, 3);
-    }
-    if(!lua_isnil(lua, 4))
-    {
-        ent->m_dirFlag = lua_tointeger(lua, 4);
-    }
-
-    return 0;
-}
-
-
-int lua_GetEntityMeshCount(lua_State *lua)
-{
-    if(lua_gettop(lua) < 1)
-    {
-        ConsoleInfo::instance().warning(SYSWARN_WRONG_ARGS, "[entity_id]");
-        return 0;
-    }
-
-    int id = lua_tointeger(lua, 1);
-    std::shared_ptr<Entity> ent = engine_world.getEntityByID(id);
-
-    if(ent == NULL)
-    {
-        ConsoleInfo::instance().warning(SYSWARN_NO_ENTITY, id);
-        return 0;
-    }
-
-    lua_pushinteger(lua, ent->m_bf.bone_tags.size());
-    return 1;
-}
-
-int lua_SetEntityMeshswap(lua_State * lua)
-{
-    if(lua_gettop(lua) < 2)
-    {
-        ConsoleInfo::instance().warning(SYSWARN_WRONG_ARGS, "[id_dest, id_src]");
-        return 0;
-    }
-
-    int id_dest = lua_tointeger(lua, 1);
-    int id_src = lua_tointeger(lua, 2);
-
-    std::shared_ptr<Entity>         ent_dest;
-    SkeletalModel* model_src;
-
-    ent_dest   = engine_world.getEntityByID(id_dest);
-    model_src  = engine_world.getModelByID(id_src);
-
-    int meshes_to_copy = (ent_dest->m_bf.bone_tags.size() > model_src->mesh_count)?(model_src->mesh_count):(ent_dest->m_bf.bone_tags.size());
-
-    for(int i = 0; i < meshes_to_copy; i++)
-    {
-        ent_dest->m_bf.bone_tags[i].mesh_base = model_src->mesh_tree[i].mesh_base;
-        ent_dest->m_bf.bone_tags[i].mesh_skin = model_src->mesh_tree[i].mesh_skin;
-    }
-
-    return 0;
-}
-
-int lua_SetModelMeshReplaceFlag(lua_State *lua)
-{
-    if(lua_gettop(lua) < 3)
-    {
-        ConsoleInfo::instance().printf("Wrong arguments count. Must be (id_model, bone_num, flag)");
-        return 0;
-    }
-
-    int id = lua_tointeger(lua, 1);
-    SkeletalModel* sm = engine_world.getModelByID(id);
-    if(sm != NULL)
-    {
-        int bone = lua_tointeger(lua, 2);
-        if((bone >= 0) && (bone < sm->mesh_count))
-        {
-            sm->mesh_tree[bone].replace_mesh = lua_tointeger(lua, 3);
-        }
-        else
-        {
-            ConsoleInfo::instance().printf("wrong bone number = %d", bone);
-        }
-    }
-    else
-    {
-        ConsoleInfo::instance().printf("can not find model with id = %d", id);
-    }
-
-    return 0;
-}
-
-int lua_SetModelAnimReplaceFlag(lua_State *lua)
-{
-    if(lua_gettop(lua) < 3)
-    {
-        ConsoleInfo::instance().printf("Wrong arguments count. Must be (id_model, bone_num, flag)");
-        return 0;
-    }
-
-    int id = lua_tointeger(lua, 1);
-    SkeletalModel* sm = engine_world.getModelByID(id);
-    if(sm != NULL)
-    {
-        int bone = lua_tointeger(lua, 2);
-        if((bone >= 0) && (bone < sm->mesh_count))
-        {
-            sm->mesh_tree[bone].replace_anim = lua_tointeger(lua, 3);
-        }
-        else
-        {
-            ConsoleInfo::instance().printf("wrong bone number = %d", bone);
-        }
-    }
-    else
-    {
-        ConsoleInfo::instance().printf("can not find model with id = %d", id);
-    }
-
-    return 0;
-}
-
-int lua_CopyMeshFromModelToModel(lua_State *lua)
-{
-    if(lua_gettop(lua) < 4)
-    {
-        ConsoleInfo::instance().printf("Wrong arguments count. Must be (id_model1, id_model2, bone_num1, bone_num2)");
-        return 0;
-    }
-
-    int id = lua_tointeger(lua, 1);
-    SkeletalModel* sm1 = engine_world.getModelByID(id);
-    if(sm1 == NULL)
-    {
-        ConsoleInfo::instance().printf("can not find model with id = %d", id);
-        return 0;
-    }
-
-    id = lua_tointeger(lua, 2);
-    SkeletalModel* sm2 = engine_world.getModelByID(id);
-    if(sm2 == NULL)
-    {
-        ConsoleInfo::instance().printf("can not find model with id = %d", id);
-        return 0;
-    }
-
-    int bone1 = lua_tointeger(lua, 3);
-    int bone2 = lua_tointeger(lua, 4);
-
-    if((bone1 >= 0) && (bone1 < sm1->mesh_count) && (bone2 >= 0) && (bone2 < sm2->mesh_count))
-    {
-        sm1->mesh_tree[bone1].mesh_base = sm2->mesh_tree[bone2].mesh_base;
-    }
-    else
-    {
-        ConsoleInfo::instance().addLine("wrong bone number = %d", FONTSTYLE_CONSOLE_WARNING);
-    }
-
-    return 0;
-}
-
-int lua_PushEntityBody(lua_State *lua)
-{
-    if(lua_gettop(lua) != 5)
-    {
-        ConsoleInfo::instance().printf("Wrong arguments count. Must be [entity_id, body_number, h_force, v_force, reset_flag]");
-        return 0;
-    }
-
-    int id = lua_tointeger(lua, 1);
-    std::shared_ptr<Entity> ent = engine_world.getEntityByID(id);
-    int body_number = lua_tointeger(lua, 2);
-
-    if((ent != NULL) && (body_number < ent->m_bf.bone_tags.size()) && (ent->m_bt.bt_body[body_number] != NULL) && (ent->m_typeFlags & ENTITY_TYPE_DYNAMIC))
-    {
-        btScalar h_force = lua_tonumber(lua, 3);
-        btScalar v_force = lua_tonumber(lua, 4);
-
-        btScalar t    = ent->m_angles[0] * M_PI / 180.0;
-
-        btScalar ang1 = sinf(t);
-        btScalar ang2 = cosf(t);
-
-        btVector3 angle (-ang1 * h_force, ang2 * h_force, v_force);
-
-        if(lua_toboolean(lua, 5))
-            ent->m_bt.bt_body[body_number]->clearForces();
-
-        ent->m_bt.bt_body[body_number]->setLinearVelocity(angle);
-        ent->m_bt.bt_body[body_number]->setAngularVelocity(angle / 1024.0);
-    }
-    else
-    {
-        ConsoleInfo::instance().printf("Can't apply force to entity %d - no entity, body, or entity is not kinematic!", id);
-    }
-
-    return 0;
-}
-
-int lua_SetEntityBodyMass(lua_State *lua)
-{
-    int top = lua_gettop(lua);
-
-    if(lua_gettop(lua) < 3)
-    {
-        ConsoleInfo::instance().printf("Wrong arguments count. Must be [entity_id, body_number, (mass / each body mass)]");
-        return 0;
-    }
-
-    int id = lua_tointeger(lua, 1);
-    std::shared_ptr<Entity> ent = engine_world.getEntityByID(id);
-
-    int body_number = lua_tointeger(lua, 2);
-    body_number = (body_number < 1)?(1):(body_number);
-
-    uint16_t argn  = 3;
-    bool dynamic = false;
-
-    btScalar mass;
-
-    if((ent != NULL) && (ent->m_bf.bone_tags.size() >= body_number))
-    {
-        for(int i=0; i<body_number; i++)
-        {
-            btVector3 inertia (0.0, 0.0, 0.0);
-
-            if(top >= argn) mass = lua_tonumber(lua, argn);
-            argn++;
-
-            if(ent->m_bt.bt_body[i])
-            {
-                bt_engine_dynamicsWorld->removeRigidBody(ent->m_bt.bt_body[i].get());
-
-                ent->m_bt.bt_body[i]->getCollisionShape()->calculateLocalInertia(mass, inertia);
-
-                ent->m_bt.bt_body[i]->setMassProps(mass, inertia);
-
-                ent->m_bt.bt_body[i]->updateInertiaTensor();
-                ent->m_bt.bt_body[i]->clearForces();
-
-<<<<<<< HEAD
-                ent->m_bt.bt_body[i]->getCollisionShape()->setLocalScaling(btVector3(1.0, 1.0, 1.0));
-=======
-                    ent->bt.bt_body[i]->getCollisionShape()->setLocalScaling(btVector3(ent->scaling[0], ent->scaling[1], ent->scaling[2]));
->>>>>>> cc110bdd
-
-                btVector3 factor = (mass > 0.0)?(btVector3(1.0, 1.0, 1.0)):(btVector3(0.0, 0.0, 0.0));
-                ent->m_bt.bt_body[i]->setLinearFactor (factor);
-                ent->m_bt.bt_body[i]->setAngularFactor(factor);
-
-                //ent->bt_body[i]->forceActivationState(DISABLE_DEACTIVATION);
-
-                //ent->bt_body[i]->setCcdMotionThreshold(32.0);   // disable tunneling effect
-                //ent->bt_body[i]->setCcdSweptSphereRadius(32.0);
-
-                bt_engine_dynamicsWorld->addRigidBody(ent->m_bt.bt_body[i].get());
-
-                ent->m_bt.bt_body[i]->activate();
-
-                //ent->bt_body[i]->getBroadphaseHandle()->m_collisionFilterGroup = 0xFFFF;
-                //ent->bt_body[i]->getBroadphaseHandle()->m_collisionFilterMask  = 0xFFFF;
-
-                //ent->self->object_type = OBJECT_ENTITY;
-                //ent->bt_body[i]->setUserPointer(ent->self);
-
-                if(mass > 0.0) dynamic = true;
-            }
-
-        }
-
-        ent->updateRigidBody(true);
-
-        if(dynamic)
-        {
-            ent->m_typeFlags |=  ENTITY_TYPE_DYNAMIC;
-        }
-        else
-        {
-            ent->m_typeFlags &= ~ENTITY_TYPE_DYNAMIC;
-        }
-    }
-    else
-    {
-        ConsoleInfo::instance().printf("Can't find entity %d or body number is more than %d", id, body_number);
-    }
-
-    return 0;
-}
-
-int lua_LockEntityBodyLinearFactor(lua_State *lua)
-{
-    int top = lua_gettop(lua);
-
-    if(top < 2)
-    {
-        ConsoleInfo::instance().printf("Wrong arguments count. Must be [entity_id, body_number, (vertical_factor)]");
-        return 0;
-    }
-
-    int id = lua_tointeger(lua, 1);
-    std::shared_ptr<Entity> ent = engine_world.getEntityByID(id);
-    int body_number = lua_tointeger(lua, 2);
-
-    if((ent != NULL) && (body_number < ent->m_bf.bone_tags.size()) && (ent->m_bt.bt_body[body_number] != NULL) && (ent->m_typeFlags & ENTITY_TYPE_DYNAMIC))
-    {
-        btScalar t    = ent->m_angles[0] * M_PI / 180.0;
-        btScalar ang1 = sinf(t);
-        btScalar ang2 = cosf(t);
-        btScalar ang3 = 1.0;
-
-        if(top >= 3)
-        {
-            ang3 = abs(lua_tonumber(lua, 3));
-            ang3 = (ang3 > 1.0)?(1.0):(ang3);
-        }
-
-        ent->m_bt.bt_body[body_number]->setLinearFactor(btVector3(abs(ang1), abs(ang2), ang3));
-    }
-    else
-    {
-        ConsoleInfo::instance().printf("Can't apply force to entity %d - no entity, body, or entity is not dynamic!", id);
-    }
-
-    return 0;
-}
-
-int lua_SetCharacterWeaponModel(lua_State *lua)
-{
-    if(lua_gettop(lua) < 3)
-    {
-        ConsoleInfo::instance().printf("Wrong arguments count. Must be (id_entity, id_weapon_model, armed_state)");
-        return 0;
-    }
-
-    int id = lua_tointeger(lua, 1);
-    std::shared_ptr<Character> ent = engine_world.getCharacterByID(id);
-
-    if(ent)
-    {
-        ent->setWeaponModel(lua_tointeger(lua, 2), lua_tointeger(lua, 3));
-    }
-    else
-    {
-        ConsoleInfo::instance().printf("can not find entity with id = %d", id);
-    }
-
-    return 0;
-}
-
-int lua_GetCharacterCurrentWeapon(lua_State *lua)
-{
-    if(lua_gettop(lua) < 1)
-    {
-        ConsoleInfo::instance().warning(SYSWARN_WRONG_ARGS, "[entity_id]");
-        return 0;
-    }
-
-    int id = lua_tointeger(lua, 1);
-    std::shared_ptr<Character> ent = engine_world.getCharacterByID(id);
-
-    if(ent)
-    {
-        lua_pushinteger(lua, ent->m_currentWeapon);
-        return 1;
-    }
-    else
-    {
-        ConsoleInfo::instance().warning(SYSWARN_NO_ENTITY, id);
-        return 0;
-    }
-}
-
-int lua_SetCharacterCurrentWeapon(lua_State *lua)
-{
-    if(lua_gettop(lua) < 2)
-    {
-        ConsoleInfo::instance().printf("Wrong arguments count. Must be (id_entity, id_weapon)");
-        return 0;
-    }
-
-    int id = lua_tointeger(lua, 1);
-    std::shared_ptr<Character> ent = engine_world.getCharacterByID(id);
-
-    if(ent)
-    {
-        ent->m_currentWeapon = lua_tointeger(lua, 2);
-    }
-    else
-    {
-        ConsoleInfo::instance().printf("can not find entity with id = %d", id);
-    }
-
-    return 0;
-}
-
-/*
- * Camera functions
- */
-
-int lua_CamShake(lua_State *lua)
-{
-    if(lua_gettop(lua) != 2) return 0;
-
-    float power = lua_tonumber(lua, 1);
-    float time  = lua_tonumber(lua, 2);
-    renderer.camera()->shake(power, time);
-
-    return 0;
-}
-
-int lua_FlashSetup(lua_State *lua)
-{
-    if(lua_gettop(lua) != 6) return 0;
-
-    Gui_FadeSetup(FADER_EFFECT,
-                  (uint8_t)(lua_tointeger(lua, 1)),
-                  (uint8_t)(lua_tointeger(lua, 2)), (uint8_t)(lua_tointeger(lua, 3)), (uint8_t)(lua_tointeger(lua, 4)),
-                  BM_MULTIPLY,
-                  (uint16_t)(lua_tointeger(lua, 5)), (uint16_t)(lua_tointeger(lua, 6)));
-    return 0;
-}
-
-int lua_FlashStart(lua_State *lua)
-{
-    Gui_FadeStart(FADER_EFFECT, GUI_FADER_DIR_TIMED);
-    return 0;
-}
-
-int lua_FadeOut(lua_State *lua)
-{
-    Gui_FadeStart(FADER_BLACK, GUI_FADER_DIR_OUT);
-    return 0;
-}
-
-int lua_FadeIn(lua_State *lua)
-{
-    Gui_FadeStart(FADER_BLACK, GUI_FADER_DIR_IN);
-    return 0;
-}
-
-int lua_FadeCheck(lua_State *lua)
-{
-    lua_pushinteger(lua, Gui_FadeCheck(FADER_BLACK));
-    return 1;
-}
-
-/*
- * General gameplay functions
- */
-
-int lua_PlayStream(lua_State *lua)
-{
-    int top = lua_gettop(lua);
-
-    if(top < 1)
-    {
-        ConsoleInfo::instance().warning(SYSWARN_WRONG_ARGS, "[id] or [id, mask].");
-        return 0;
-    }
-
-    int id = lua_tointeger(lua, 1);
-    uint8_t mask = 0;
-    if(top >= 2) mask = lua_tointeger(lua, 2);
-
-    if(id < 0)
-    {
-        ConsoleInfo::instance().warning(SYSWARN_WRONG_STREAM_ID);
-        return 0;
-    }
-
-    if(mask)
-    {
-        Audio_StreamPlay(id, mask);
-    }
-    else
-    {
-        Audio_StreamPlay(id);
-    }
-
-    return 0;
-}
-
-int lua_PlaySound(lua_State *lua)
-{
-    int top = lua_gettop(lua);
-
-    if(top < 1)
-    {
-        ConsoleInfo::instance().warning(SYSWARN_WRONG_ARGS, "[sound_id], (entity_id)");
-        return 0;
-    }
-
-    uint32_t id  = lua_tointeger(lua, 1);
-    if(id >= engine_world.audio_map.size())
-    {
-        ConsoleInfo::instance().warning(SYSWARN_WRONG_SOUND_ID, engine_world.audio_map.size());
-        return 0;
-    }
-
-    int ent_id = -1;
-
-    if(top >= 2)
-    {
-        ent_id = lua_tointeger(lua, 2);
-        if(engine_world.getEntityByID(ent_id) == NULL) ent_id = -1;
-    }
-
-    int result;
-
-    if(ent_id >= 0)
-    {
-        result = Audio_Send(id, TR_AUDIO_EMITTER_ENTITY, ent_id);
-    }
-    else
-    {
-        result = Audio_Send(id, TR_AUDIO_EMITTER_GLOBAL);
-    }
-
-    if(result < 0)
-    {
-        switch(result)
-        {
-        case TR_AUDIO_SEND_NOCHANNEL:
-            ConsoleInfo::instance().warning(SYSWARN_AS_NOCHANNEL);
-            break;
-
-        case TR_AUDIO_SEND_NOSAMPLE:
-            ConsoleInfo::instance().warning(SYSWARN_AS_NOSAMPLE);
-            break;
-        }
-    }
-
-    return 0;
-}
-
-
-int lua_StopSound(lua_State *lua)
-{
-    int top = lua_gettop(lua);
-
-    if(top < 1)
-    {
-        ConsoleInfo::instance().warning(SYSWARN_WRONG_ARGS, "[sound_id], (entity_id)");
-        return 0;
-    }
-
-    uint32_t id  = lua_tointeger(lua, 1);
-    if(id >= engine_world.audio_map.size())
-    {
-        ConsoleInfo::instance().warning(SYSWARN_WRONG_SOUND_ID, engine_world.audio_map.size());
-        return 0;
-    }
-
-    int ent_id = -1;
-
-    if(top > 1)
-    {
-        ent_id = lua_tointeger(lua, 2);
-        if(engine_world.getEntityByID(ent_id) == NULL) ent_id = -1;
-    }
-
-    int result;
-
-    if(ent_id == -1)
-    {
-        result = Audio_Kill(id, TR_AUDIO_EMITTER_GLOBAL);
-    }
-    else
-    {
-        result = Audio_Kill(id, TR_AUDIO_EMITTER_ENTITY, ent_id);
-    }
-
-    if(result < 0) ConsoleInfo::instance().warning(SYSWARN_AK_NOTPLAYED, id);
-
-    return 0;
-}
-
-int lua_GetLevel(lua_State *lua)
-{
-    lua_pushinteger(lua, gameflow_manager.CurrentLevelID);
-    return 1;
-}
-
-int lua_SetLevel(lua_State *lua)
-{
-    if(lua_gettop(lua) != 1)
-    {
-        ConsoleInfo::instance().warning(SYSWARN_WRONG_ARGS, "[level_id]");
-        return 0;
-    }
-
-    int id  = lua_tointeger(lua, 1);
-    ConsoleInfo::instance().notify(SYSNOTE_CHANGING_LEVEL, id);
-
-    Game_LevelTransition(id);
-    Gameflow_Send(TR_GAMEFLOW_OP_LEVELCOMPLETE, id);    // Next level
-
-    return 0;
-}
-
-int lua_SetGame(lua_State *lua)
-{
-    int top = lua_gettop(lua);
-    if(top < 1)
-    {
-        ConsoleInfo::instance().warning(SYSWARN_WRONG_ARGS, "[gameversion], (level_id)");
-        return 0;
-    }
-
-    gameflow_manager.CurrentGameID = lua_tointeger(lua, 1);
-    if(!lua_isnil(lua, 2))
-    {
-        gameflow_manager.CurrentLevelID = lua_tointeger(lua, 2);
-    }
-
-    lua_getglobal(lua, "getTitleScreen");
-    if(lua_isfunction(lua, -1))
-    {
-        lua_pushnumber(lua, gameflow_manager.CurrentGameID);
-        if (lua_CallAndLog(lua, 1, 1, 0))
-        {
-            Gui_FadeAssignPic(FADER_LOADSCREEN, lua_tostring(lua, -1));
-            lua_pop(lua, 1);
-            Gui_FadeStart(FADER_LOADSCREEN, GUI_FADER_DIR_OUT);
-        }
-    }
-    lua_settop(lua, top);
-
-    ConsoleInfo::instance().notify(SYSNOTE_CHANGING_GAME, gameflow_manager.CurrentGameID);
-    Game_LevelTransition(gameflow_manager.CurrentLevelID);
-    Gameflow_Send(TR_GAMEFLOW_OP_LEVELCOMPLETE, gameflow_manager.CurrentLevelID);
-
-    return 0;
-}
-
-int lua_LoadMap(lua_State *lua)
-{
-    if(lua_gettop(lua) < 1)
-    {
-        ConsoleInfo::instance().warning(SYSWARN_WRONG_ARGS, "[map_name], (game_id, map_id)");
-        return 0;
-    }
-
-    if(lua_isstring(lua, 1))
-    {
-        const char *s = lua_tostring(lua, 1);
-        if((s != NULL) && (s[0] != 0) && (strcmp(s, gameflow_manager.CurrentLevelPath) != 0))
-        {
-            if(!lua_isnil(lua, 2))
-            {
-                gameflow_manager.CurrentGameID = lua_tointeger(lua, 2);
-            }
-            if(!lua_isnil(lua, 3))
-            {
-                gameflow_manager.CurrentLevelID = lua_tointeger(lua, 3);
-            }
-            char file_path[MAX_ENGINE_PATH];
-            lua_GetLoadingScreen(lua, gameflow_manager.CurrentLevelID, file_path);
-            Gui_FadeAssignPic(FADER_LOADSCREEN, file_path);
-            Gui_FadeStart(FADER_LOADSCREEN, GUI_FADER_DIR_IN);
-            Engine_LoadMap(s);
-        }
-    }
-
-    return 0;
-}
-
-
-/*
- * Flipped (alternate) room functions
- */
-
-int lua_SetFlipState(lua_State *lua)
-{
-    if(lua_gettop(lua) != 2)
-    {
-        ConsoleInfo::instance().warning(SYSWARN_WRONG_ARGS, "[flip_index, flip_state]");
-        return 0;
-    }
-
-    uint32_t group = (uint32_t)lua_tointeger(lua, 1);
-    uint32_t state = (uint32_t)lua_tointeger(lua, 2);
-    state = (state > 1)?(1):(state);       // State is always boolean.
-
-    if(group >= engine_world.flip_data.size())
-    {
-        ConsoleInfo::instance().warning(SYSWARN_WRONG_FLIPMAP_INDEX);
-        return 0;
-    }
-
-    if(engine_world.flip_data[group].map == 0x1F)         // Check flipmap state.
-    {
-        std::vector< std::shared_ptr<Room> >::iterator current_room = engine_world.rooms.begin();
-
-        if(engine_world.version > TR_III)
-        {
-            for(; current_room!=engine_world.rooms.end(); ++current_room)
-            {
-                if((*current_room)->alternate_group == group)    // Check if group is valid.
-                {
-                    if(state)
-                        (*current_room)->swapToAlternate();
-                    else
-                        (*current_room)->swapToBase();
-                }
-            }
-
-            engine_world.flip_data[group].state = state;
-        }
-        else
-        {
-            for(; current_room!=engine_world.rooms.end(); ++current_room)
-            {
-                if(state)
-                    (*current_room)->swapToAlternate();
-                else
-                    (*current_room)->swapToBase();
-            }
-
-            engine_world.flip_data[0].state = state;    // In TR1-3, state is always global.
-        }
-    }
-
-    return 0;
-}
-
-int lua_SetFlipMap(lua_State *lua)
-{
-    if(lua_gettop(lua) != 3)
-    {
-        ConsoleInfo::instance().warning(SYSWARN_WRONG_ARGS, "[flip_index, flip_mask, flip_operation]");
-        return 0;
-    }
-
-    uint32_t group = (uint32_t)lua_tointeger(lua, 1);
-    uint8_t  mask  = (uint8_t)lua_tointeger(lua, 2);
-    uint8_t  op    = (uint8_t)lua_tointeger(lua, 3);
-    op    = (mask > AMASK_OP_XOR)?(AMASK_OP_XOR):(AMASK_OP_OR);
-
-    if(group >= engine_world.flip_data.size())
-    {
-        ConsoleInfo::instance().warning(SYSWARN_WRONG_FLIPMAP_INDEX);
-        return 0;
-    }
-
-    if(op == AMASK_OP_XOR)
-    {
-        engine_world.flip_data[group].map ^= mask;
-    }
-    else
-    {
-        engine_world.flip_data[group].map |= mask;
-    }
-
-    return 0;
-}
-
-int lua_GetFlipMap(lua_State *lua)
-{
-    if(lua_gettop(lua) == 1)
-    {
-        uint32_t group = (uint32_t)lua_tointeger(lua, 1);
-
-        if(group >= engine_world.flip_data.size())
-        {
-            ConsoleInfo::instance().warning(SYSWARN_WRONG_FLIPMAP_INDEX);
-            return 0;
-        }
-
-        lua_pushinteger(lua, engine_world.flip_data[group].map);
-        return 1;
-    }
-    else
-    {
-        ConsoleInfo::instance().warning(SYSWARN_WRONG_ARGS, "[flip_index]");
-        return 0;
-    }
-}
-
-int lua_GetFlipState(lua_State *lua)
-{
-    if(lua_gettop(lua) == 1)
-    {
-        uint32_t group = (uint32_t)lua_tointeger(lua, 1);
-
-        if(group >= engine_world.flip_data.size())
-        {
-            ConsoleInfo::instance().warning(SYSWARN_WRONG_FLIPMAP_INDEX);
-            return 0;
-        }
-
-        lua_pushinteger(lua, engine_world.flip_data[group].state);
-        return 1;
-    }
-    else
-    {
-        ConsoleInfo::instance().warning(SYSWARN_WRONG_ARGS, "[flip_index]");
-        return 0;
-    }
-}
-
-/*
- * Generate UV rotate animations
- */
-
-int lua_genUVRotateAnimation(lua_State *lua)
-{
-    if(lua_gettop(lua) < 1)
-    {
-        ConsoleInfo::instance().warning(SYSWARN_WRONG_ARGS, "[model_id]", FONTSTYLE_CONSOLE_WARNING);
-        return 0;
-    }
-
-    int id = lua_tointeger(lua, 1);
-    SkeletalModel* model = engine_world.getModelByID(id);
-
-    if(!model)
-        return 0;
-
-    if(model->mesh_tree.front().mesh_base->m_transparencyPolygons.empty())
-        return 0;
-    const Polygon& firstPolygon = model->mesh_tree.front().mesh_base->m_transparencyPolygons.front();
-    if(firstPolygon.anim_id != 0)
-        return 0;
-
-    engine_world.anim_sequences.emplace_back();
-    AnimSeq* seq = &engine_world.anim_sequences.back();
-
-    // Fill up new sequence with frame list.
-    seq->anim_type         = TR_ANIMTEXTURE_FORWARD;
-    seq->frame_lock        = false; // by default anim is playing
-    seq->uvrotate          = true;
-    seq->reverse_direction = false; // Needed for proper reverse-type start-up.
-    seq->frame_rate        = 0.025;  // Should be passed as 1 / FPS.
-    seq->frame_time        = 0.0;   // Reset frame time to initial state.
-    seq->current_frame     = 0;     // Reset current frame to zero.
-    seq->frames.resize(16);
-    seq->frame_list.resize(16);
-    seq->frame_list[0] = 0;
-
-    btScalar v_min, v_max;
-    v_min = v_max = firstPolygon.vertices[0].tex_coord[1];
-    for(size_t j=1; j<firstPolygon.vertices.size(); j++)
-    {
-        if(firstPolygon.vertices[j].tex_coord[1] > v_max)
-        {
-            v_max = firstPolygon.vertices[j].tex_coord[1];
-        }
-        if(firstPolygon.vertices[j].tex_coord[1] < v_min)
-        {
-            v_min = firstPolygon.vertices[j].tex_coord[1];
-        }
-    }
-
-    seq->uvrotate_max = 0.5 * (v_max - v_min);
-    seq->uvrotate_speed = seq->uvrotate_max / (btScalar)seq->frames.size();
-    for(uint16_t j=0;j<seq->frames.size();j++)
-    {
-        seq->frames[j].tex_ind = firstPolygon.tex_index;
-        seq->frames[j].mat[0] = 1.0;
-        seq->frames[j].mat[1] = 0.0;
-        seq->frames[j].mat[2] = 0.0;
-        seq->frames[j].mat[3] = 1.0;
-        seq->frames[j].move[0] = 0.0;
-        seq->frames[j].move[1] = -((btScalar)j * seq->uvrotate_speed);
-    }
-
-    for(Polygon& p : model->mesh_tree.front().mesh_base->m_transparencyPolygons) {
-        p.anim_id = engine_world.anim_sequences.size();
-        for(Vertex& v : p.vertices) {
-            v.tex_coord[1] = v_min + 0.5 * (v.tex_coord[1] - v_min) + seq->uvrotate_max;
-        }
-    }
-
-    return 0;
-}
-
-// Called when something goes absolutely horribly wrong in Lua, and tries
-// to produce some debug output. Lua calls abort afterwards, so sending
-// the output to the internal console is not an option.
-static int engine_LuaPanic(lua_State *lua) {
-    if (lua_gettop(lua) < 1) {
-        fprintf(stderr, "Fatal lua error (no details provided).\n");
-    } else {
-        fprintf(stderr, "Fatal lua error: %s\n", lua_tostring(lua, 1));
-    }
-    fflush(stderr);
-    return 0;
-}
-
-bool Engine_LuaInit()
-{
-    engine_lua = luaL_newstate();
-
-    if(engine_lua != NULL)
-    {
-        luaL_openlibs(engine_lua);
-        Engine_LuaRegisterFuncs(engine_lua);
-        lua_atpanic(engine_lua, engine_LuaPanic);
-
-        // Load script loading order (sic!)
-
-        luaL_dofile(engine_lua, "scripts/loadscript.lua");
-
-        return true;
-    }
-    else
-    {
-        return false;
-    }
-}
-
-void Engine_LuaClearTasks()
-{
-    lua_CallVoidFunc(engine_lua, "clearTasks");
-}
-
-void lua_registerc(lua_State *lua, const char* func_name, int(*func)(lua_State*))
-{
-    char uc[64] = {0}; char lc[64] = {0};
-    for(size_t i=0; i < strlen(func_name); i++)
-    {
-        lc[i]=tolower(func_name[i]);
-        uc[i]=toupper(func_name[i]);
-    }
-
-    lua_register(lua, func_name, func);
-    lua_register(lua, lc, func);
-    lua_register(lua, uc, func);
-}
-
-
-void Engine_LuaRegisterFuncs(lua_State *lua)
-{
-    /*
-     * register globals
-     */
-    char cvar_init[64]; cvar_init[0] = 0;
-    strcat(cvar_init, CVAR_LUA_TABLE_NAME); strcat(cvar_init, " = {};");
-    luaL_dostring(lua, cvar_init);
-
-    Game_RegisterLuaFunctions(lua);
-
-    // Register script functions
-
-    lua_registerc(lua, "print", lua_print);
-    lua_registerc(lua, "checkStack", lua_CheckStack);
-    lua_registerc(lua, "dumpModel", lua_DumpModel);
-    lua_registerc(lua, "dumpRoom", lua_DumpRoom);
-    lua_registerc(lua, "setRoomEnabled", lua_SetRoomEnabled);
-
-    lua_registerc(lua, "playSound", lua_PlaySound);
-    lua_registerc(lua, "stopSound", lua_StopSound);
-
-    lua_registerc(lua, "playStream", lua_PlayStream);
-
-    lua_registerc(lua, "setLevel", lua_SetLevel);
-    lua_registerc(lua, "getLevel", lua_GetLevel);
-
-    lua_registerc(lua, "setGame", lua_SetGame);
-    lua_registerc(lua, "loadMap", lua_LoadMap);
-
-    lua_register(lua, "camShake", lua_CamShake);
-
-    lua_register(lua, "fadeOut", lua_FadeOut);
-    lua_register(lua, "fadeIn", lua_FadeIn);
-    lua_register(lua, "fadeCheck", lua_FadeCheck);
-
-    lua_register(lua, "flashSetup", lua_FlashSetup);
-    lua_register(lua, "flashStart", lua_FlashStart);
-
-    lua_register(lua, "getLevelVersion", lua_GetLevelVersion);
-
-    lua_register(lua, "setFlipMap", lua_SetFlipMap);
-    lua_register(lua, "getFlipMap", lua_GetFlipMap);
-    lua_register(lua, "setFlipState", lua_SetFlipState);
-    lua_register(lua, "getFlipState", lua_GetFlipState);
-
-    lua_register(lua, "setModelCollisionMapSize", lua_SetModelCollisionMapSize);
-    lua_register(lua, "setModelCollisionMap", lua_SetModelCollisionMap);
-    lua_register(lua, "getAnimCommandTransform", lua_GetAnimCommandTransform);
-    lua_register(lua, "setAnimCommandTransform", lua_SetAnimCommandTransform);
-    lua_register(lua, "setStateChangeRange", lua_SetStateChangeRange);
-
-    lua_register(lua, "addItem", lua_AddItem);
-    lua_register(lua, "removeItem", lua_RemoveItem);
-    lua_register(lua, "removeAllItems", lua_RemoveAllItems);
-    lua_register(lua, "getItemsCount", lua_GetItemsCount);
-    lua_register(lua, "createBaseItem", lua_CreateBaseItem);
-    lua_register(lua, "deleteBaseItem", lua_DeleteBaseItem);
-    lua_register(lua, "printItems", lua_PrintItems);
-
-    lua_register(lua, "canTriggerEntity", lua_CanTriggerEntity);
-    lua_register(lua, "spawnEntity", lua_SpawnEntity);
-    lua_register(lua, "enableEntity", lua_EnableEntity);
-    lua_register(lua, "disableEntity", lua_DisableEntity);
-
-    lua_register(lua, "sameRoom", lua_SameRoom);
-    lua_register(lua, "newSector", lua_NewSector);
-    lua_register(lua, "similarSector", lua_SimilarSector);
-    lua_register(lua, "getSectorHeight", lua_GetSectorHeight);
-
-    lua_register(lua, "moveEntityGlobal", lua_MoveEntityGlobal);
-    lua_register(lua, "moveEntityLocal", lua_MoveEntityLocal);
-    lua_register(lua, "moveEntityToSink", lua_MoveEntityToSink);
-    lua_register(lua, "moveEntityToEntity", lua_MoveEntityToEntity);
-    lua_register(lua, "rotateEntity", lua_RotateEntity);
-
-    lua_register(lua, "getEntityModelID", lua_GetEntityModelID);
-
-    lua_register(lua, "getEntityVector", lua_GetEntityVector);
-    lua_register(lua, "getEntityDirDot", lua_GetEntityDirDot);
-    lua_register(lua, "getEntityDistance", lua_GetEntityDistance);
-    lua_register(lua, "getEntityPos", lua_GetEntityPosition);
-    lua_register(lua, "setEntityPos", lua_SetEntityPosition);
-    lua_register(lua, "getEntityAngles", lua_GetEntityAngles);
-    lua_register(lua, "setEntityAngles", lua_SetEntityAngles);
-    lua_register(lua, "getEntityScaling", lua_GetEntityScaling);
-    lua_register(lua, "setEntityScaling", lua_SetEntityScaling);
-    lua_register(lua, "getEntitySpeed", lua_GetEntitySpeed);
-    lua_register(lua, "setEntitySpeed", lua_SetEntitySpeed);
-    lua_register(lua, "getEntitySpeedLinear", lua_GetEntitySpeedLinear);
-    lua_register(lua, "setEntityCollision", lua_SetEntityCollision);
-    lua_register(lua, "setEntityCollisionFlags", lua_SetEntityCollisionFlags);
-    lua_register(lua, "getEntityAnim", lua_GetEntityAnim);
-    lua_register(lua, "setEntityAnim", lua_SetEntityAnim);
-    lua_register(lua, "setEntityAnimFlag", lua_SetEntityAnimFlag);
-    lua_register(lua, "setEntityBodyPartFlag", lua_SetEntityBodyPartFlag);
-    lua_register(lua, "setModelBodyPartFlag", lua_SetModelBodyPartFlag);
-    lua_register(lua, "getEntityModel", lua_GetEntityModel);
-    lua_register(lua, "getEntityVisibility", lua_GetEntityVisibility);
-    lua_register(lua, "setEntityVisibility", lua_SetEntityVisibility);
-    lua_register(lua, "getEntityActivity", lua_GetEntityActivity);
-    lua_register(lua, "setEntityActivity", lua_SetEntityActivity);
-    lua_register(lua, "getEntityEnability", lua_GetEntityEnability);
-    lua_register(lua, "getEntityOCB", lua_GetEntityOCB);
-    lua_register(lua, "setEntityOCB", lua_SetEntityOCB);
-    lua_register(lua, "getEntityTimer", lua_GetEntityTimer);
-    lua_register(lua, "setEntityTimer", lua_SetEntityTimer);
-    lua_register(lua, "getEntityFlags", lua_GetEntityFlags);
-    lua_register(lua, "setEntityFlags", lua_SetEntityFlags);
-    lua_register(lua, "getEntityTypeFlag", lua_GetEntityTypeFlag);
-    lua_register(lua, "setEntityTypeFlag", lua_SetEntityTypeFlag);
-    lua_register(lua, "getEntityStateFlag", lua_GetEntityStateFlag);
-    lua_register(lua, "setEntityStateFlag", lua_SetEntityStateFlag);
-    lua_register(lua, "getEntityCallbackFlag", lua_GetEntityCallbackFlag);
-    lua_register(lua, "setEntityCallbackFlag", lua_SetEntityCallbackFlag);
-    lua_register(lua, "getEntityState", lua_GetEntityState);
-    lua_register(lua, "setEntityState", lua_SetEntityState);
-    lua_register(lua, "setEntityRoomMove", lua_SetEntityRoomMove);
-    lua_register(lua, "getEntityMoveType", lua_GetEntityMoveType);
-    lua_register(lua, "setEntityMoveType", lua_SetEntityMoveType);
-    lua_register(lua, "getEntityResponse", lua_GetEntityResponse);
-    lua_register(lua, "setEntityResponse", lua_SetEntityResponse);
-    lua_register(lua, "getEntityMeshCount", lua_GetEntityMeshCount);
-    lua_register(lua, "setEntityMeshswap", lua_SetEntityMeshswap);
-    lua_register(lua, "setModelMeshReplaceFlag", lua_SetModelMeshReplaceFlag);
-    lua_register(lua, "setModelAnimReplaceFlag", lua_SetModelAnimReplaceFlag);
-    lua_register(lua, "copyMeshFromModelToModel", lua_CopyMeshFromModelToModel);
-
-    lua_register(lua, "setEntityBodyMass", lua_SetEntityBodyMass);
-    lua_register(lua, "pushEntityBody", lua_PushEntityBody);
-    lua_register(lua, "lockEntityBodyLinearFactor", lua_LockEntityBodyLinearFactor);
-
-    lua_register(lua, "getEntityTriggerLayout", lua_GetEntityTriggerLayout);
-    lua_register(lua, "setEntityTriggerLayout", lua_SetEntityTriggerLayout);
-    lua_register(lua, "getEntityMask", lua_GetEntityMask);
-    lua_register(lua, "setEntityMask", lua_SetEntityMask);
-    lua_register(lua, "getEntityEvent", lua_GetEntityEvent);
-    lua_register(lua, "setEntityEvent", lua_SetEntityEvent);
-    lua_register(lua, "getEntityLock", lua_GetEntityLock);
-    lua_register(lua, "setEntityLock", lua_SetEntityLock);
-    lua_register(lua, "getEntitySectorStatus", lua_GetEntitySectorStatus);
-    lua_register(lua, "setEntitySectorStatus", lua_SetEntitySectorStatus);
-
-    lua_register(lua, "getEntityActivationOffset", lua_GetEntityActivationOffset);
-    lua_register(lua, "setEntityActivationOffset", lua_SetEntityActivationOffset);
-    lua_register(lua, "getEntitySectorIndex", lua_GetEntitySectorIndex);
-    lua_register(lua, "getEntitySectorFlags", lua_GetEntitySectorFlags);
-    lua_register(lua, "getEntitySectorMaterial", lua_GetEntitySectorMaterial);
-
-    lua_register(lua, "addEntityRagdoll", lua_AddEntityRagdoll);
-    lua_register(lua, "removeEntityRagdoll", lua_RemoveEntityRagdoll);
-
-    lua_register(lua, "getCharacterParam", lua_GetCharacterParam);
-    lua_register(lua, "setCharacterParam", lua_SetCharacterParam);
-    lua_register(lua, "changeCharacterParam", lua_ChangeCharacterParam);
-    lua_register(lua, "getCharacterCurrentWeapon", lua_GetCharacterCurrentWeapon);
-    lua_register(lua, "setCharacterCurrentWeapon", lua_SetCharacterCurrentWeapon);
-    lua_register(lua, "setCharacterWeaponModel", lua_SetCharacterWeaponModel);
-    lua_register(lua, "getCharacterCombatMode", lua_GetCharacterCombatMode);
-
-    lua_register(lua, "addCharacterHair", lua_AddCharacterHair);
-    lua_register(lua, "resetCharacterHair", lua_ResetCharacterHair);
-
-    lua_register(lua, "getSecretStatus", lua_GetSecretStatus);
-    lua_register(lua, "setSecretStatus", lua_SetSecretStatus);
-
-    lua_register(lua, "getActionState", lua_GetActionState);
-    lua_register(lua, "getActionChange", lua_GetActionChange);
-
-    lua_register(lua, "genUVRotateAnimation", lua_genUVRotateAnimation);
-
-    lua_register(lua, "getGravity", lua_GetGravity);
-    lua_register(lua, "setGravity", lua_SetGravity);
-    lua_register(lua, "dropEntity", lua_DropEntity);
-    lua_register(lua, "bind", lua_BindKey);
-
-    lua_register(lua, "addFont", lua_AddFont);
-    lua_register(lua, "deleteFont", lua_DeleteFont);
-    lua_register(lua, "addFontStyle", lua_AddFontStyle);
-    lua_register(lua, "deleteFontStyle", lua_DeleteFontStyle);
-}
-
-
-void Engine_Destroy()
-{
-    renderer.empty();
-    //ConsoleInfo::instance().destroy();
-    Com_Destroy();
-    Sys_Destroy();
-
-    //delete dynamics world
-    delete bt_engine_dynamicsWorld;
-
-    //delete solver
-    delete bt_engine_solver;
-
-    //delete broadphase
-    delete bt_engine_overlappingPairCache;
-
-    //delete dispatcher
-    delete bt_engine_dispatcher;
-
-    delete bt_engine_collisionConfiguration;
-
-    delete bt_engine_ghostPairCallback;
-
-    ///-----cleanup_end-----
-    if(engine_lua)
-    {
-        lua_close(engine_lua);
-        engine_lua = NULL;
-    }
-
-    Gui_Destroy();
-}
-
-
-void Engine_Shutdown(int val)
-{
-    Engine_LuaClearTasks();
-    renderer.empty();
-    engine_world.empty();
-    Engine_Destroy();
-
-    /* no more renderings */
-    SDL_GL_DeleteContext(sdl_gl_context);
-    SDL_DestroyWindow(sdl_window);
-
-    if(sdl_joystick)
-    {
-        SDL_JoystickClose(sdl_joystick);
-    }
-
-    if(sdl_controller)
-    {
-        SDL_GameControllerClose(sdl_controller);
-    }
-
-    if(sdl_haptic)
-    {
-        SDL_HapticClose(sdl_haptic);
-    }
-
-    if(al_context)  // T4Larson <t4larson@gmail.com>: fixed
-    {
-        alcMakeContextCurrent(NULL);
-        alcDestroyContext(al_context);
-    }
-
-    if(al_device)
-    {
-        alcCloseDevice(al_device);
-    }
-
-    /* free temporary memory */
-    if(frame_vertex_buffer)
-    {
-        free(frame_vertex_buffer);
-    }
-    frame_vertex_buffer = NULL;
-    frame_vertex_buffer_size = 0;
-    frame_vertex_buffer_size_left = 0;
-
-#if !defined(__MACOSX__)
-    IMG_Quit();
-#endif
-    SDL_Quit();
-
-    exit(val);
-}
-
-
-int engine_lua_fputs(const char *str, FILE *f)
-{
-    ConsoleInfo::instance().addText(str, FONTSTYLE_CONSOLE_NOTIFY);
-    return strlen(str);
-}
-
-
-int engine_lua_fprintf(FILE *f, const char *fmt, ...)
-{
-    va_list argptr;
-    char buf[4096];
-    int ret;
-
-    // Create string
-    va_start(argptr, fmt);
-    ret = vsnprintf(buf, 4096, fmt, argptr);
-    va_end(argptr);
-
-    // Write it to target file
-    fwrite(buf, 1, ret, f);
-
-    // Write it to console, too (if it helps) und
-    ConsoleInfo::instance().addText(buf, FONTSTYLE_CONSOLE_NOTIFY);
-
-    return ret;
-}
-
-
-int engine_lua_printf(const char *fmt, ...)
-{
-    va_list argptr;
-    char buf[4096];
-    int ret;
-
-    va_start(argptr, fmt);
-    ret = vsnprintf(buf, 4096, fmt, argptr);
-    va_end(argptr);
-
-    ConsoleInfo::instance().addText(buf, FONTSTYLE_CONSOLE_NOTIFY);
-
-    return ret;
-}
-
-
-bool Engine_FileFound(const char *name, bool Write)
-{
-    FILE *ff;
-
-    if(Write)
-    {
-        ff = fopen(name, "ab");
-    }
-    else
-    {
-        ff = fopen(name, "rb");
-    }
-
-    if(!ff)
-    {
-        return false;
-    }
-    else
-    {
-        fclose(ff);
-        return true;
-    }
-}
-
-int Engine_GetLevelFormat(const char *name)
-{
-    // PLACEHOLDER: Currently, only PC levels are supported.
-
-    return LEVEL_FORMAT_PC;
-}
-
-
-int Engine_GetPCLevelVersion(const char *name)
-{
-    int ret = TR_UNKNOWN;
-    int len = strlen(name);
-    FILE *ff;
-
-    if(len < 5)
-    {
-        return ret;                                                             // Wrong (too short) filename
-    }
-
-    ff = fopen(name, "rb");
-    if(ff)
-    {
-        char ext[5];
-        uint8_t check[4];
-
-        ext[0] = name[len-4];                                                   // .
-        ext[1] = toupper(name[len-3]);                                          // P
-        ext[2] = toupper(name[len-2]);                                          // H
-        ext[3] = toupper(name[len-1]);                                          // D
-        ext[4] = 0;
-        fread(check, 4, 1, ff);
-
-        if(!strncmp(ext, ".PHD", 4))                                            //
-        {
-            if(check[0] == 0x20 &&
-                    check[1] == 0x00 &&
-                    check[2] == 0x00 &&
-                    check[3] == 0x00)
-            {
-                ret = TR_I;                                                     // TR_I ? OR TR_I_DEMO
-            }
-            else
-            {
-                ret = TR_UNKNOWN;
-            }
-        }
-        else if(!strncmp(ext, ".TUB", 4))
-        {
-            if(check[0] == 0x20 &&
-                    check[1] == 0x00 &&
-                    check[2] == 0x00 &&
-                    check[3] == 0x00)
-            {
-                ret = TR_I_UB;                                                  // TR_I_UB
-            }
-            else
-            {
-                ret = TR_UNKNOWN;
-            }
-        }
-        else if(!strncmp(ext, ".TR2", 4))
-        {
-            if(check[0] == 0x2D &&
-                    check[1] == 0x00 &&
-                    check[2] == 0x00 &&
-                    check[3] == 0x00)
-            {
-                ret = TR_II;                                                    // TR_II
-            }
-            else if((check[0] == 0x38 || check[0] == 0x34) &&
-                    (check[1] == 0x00) &&
-                    (check[2] == 0x18 || check[2] == 0x08) &&
-                    (check[3] == 0xFF))
-            {
-                ret = TR_III;                                                   // TR_III
-            }
-            else
-            {
-                ret = TR_UNKNOWN;
-            }
-        }
-        else if(!strncmp(ext, ".TR4", 4))
-        {
-            if(check[0] == 0x54 &&                                              // T
-                    check[1] == 0x52 &&                                              // R
-                    check[2] == 0x34 &&                                              // 4
-                    check[3] == 0x00)
-            {
-                ret = TR_IV;                                                    // OR TR TR_IV_DEMO
-            }
-            else if(check[0] == 0x54 &&                                         // T
-                    check[1] == 0x52 &&                                         // R
-                    check[2] == 0x34 &&                                         // 4
-                    check[3] == 0x63)                                           //
-            {
-                ret = TR_IV;                                                    // TRLE
-            }
-            else if(check[0] == 0xF0 &&                                         // T
-                    check[1] == 0xFF &&                                         // R
-                    check[2] == 0xFF &&                                         // 4
-                    check[3] == 0xFF)
-            {
-                ret = TR_IV;                                                    // BOGUS (OpenRaider =))
-            }
-            else
-            {
-                ret = TR_UNKNOWN;
-            }
-        }
-        else if(!strncmp(ext, ".TRC", 4))
-        {
-            if(check[0] == 0x54 &&                                              // T
-                    check[1] == 0x52 &&                                              // R
-                    check[2] == 0x34 &&                                              // 4
-                    check[3] == 0x00)
-            {
-                ret = TR_V;                                                     // TR_V
-            }
-            else
-            {
-                ret = TR_UNKNOWN;
-            }
-        }
-        else                                                                    // unknown ext.
-        {
-            ret = TR_UNKNOWN;
-        }
-
-        fclose(ff);
-    }
-
-    return ret;
-}
-
-
-void Engine_GetLevelName(char *name, const char *path)
-{
-    int i, len, start, ext;
-
-    if(!path || (path[0] == 0x00))
-    {
-        name[0] = 0x00;
-        return;
-    }
-
-    ext = len = strlen(path);
-    start = 0;
-
-    for(i=len;i>=0;i--)
-    {
-        if(path[i] == '.')
-        {
-            ext = i;
-        }
-        if(path[i] == '\\' || path[i] == '/')
-        {
-            start = i + 1;
-            break;
-        }
-    }
-
-    for(i=start;i<ext && i-start<LEVEL_NAME_MAX_LEN-1;i++)
-    {
-        name[i-start] = path[i];
-    }
-    name[i-start] = 0;
-}
-
-void Engine_GetLevelScriptName(int game_version, char *name, const char *postfix)
-{
-    char level_name[LEVEL_NAME_MAX_LEN];
-    Engine_GetLevelName(level_name, gameflow_manager.CurrentLevelPath);
-
-    name[0] = 0;
-
-    strcat(name, "scripts/level/");
-
-    if(game_version < TR_II)
-    {
-        strcat(name, "tr1/");
-    }
-    else if(game_version < TR_III)
-    {
-        strcat(name, "tr2/");
-    }
-    else if(game_version < TR_IV)
-    {
-        strcat(name, "tr3/");
-    }
-    else if(game_version < TR_V)
-    {
-        strcat(name, "tr4/");
-    }
-    else
-    {
-        strcat(name, "tr5/");
-    }
-
-    for(char *ch=level_name;*ch!=0;ch++)
-    {
-        *ch = toupper(*ch);
-    }
-
-    strcat(name, level_name);
-    if(postfix) strcat(name, postfix);
-    strcat(name, ".lua");
-}
-
-bool Engine_LoadPCLevel(const char *name)
-{
-    VT_Level *tr_level = new VT_Level();
-
-    int trv = Engine_GetPCLevelVersion(name);
-    if(trv == TR_UNKNOWN) return false;
-
-    tr_level->read_level(name, trv);
-    tr_level->prepare_level();
-    //tr_level->dump_textures();
-
-    TR_GenWorld(&engine_world, tr_level);
-
-    char buf[LEVEL_NAME_MAX_LEN] = {0x00};
-    Engine_GetLevelName(buf, name);
-    
-    ConsoleInfo::instance().notify(SYSNOTE_LOADED_PC_LEVEL);
-    ConsoleInfo::instance().notify(SYSNOTE_ENGINE_VERSION, trv, buf);
-    ConsoleInfo::instance().notify(SYSNOTE_NUM_ROOMS, engine_world.rooms.size());
-    
-    delete tr_level;
-
-    return true;
-}
-
-int Engine_LoadMap(const char *name)
-{
-    if(!Engine_FileFound(name))
-    {
-        ConsoleInfo::instance().warning(SYSWARN_FILE_NOT_FOUND, name);
-        return 0;
-    }
-
-    Gui_DrawLoadScreen(0);
-    
-    renderer.hideSkyBox();
-    renderer.resetRListActiveCount();
-    renderer.resetWorld();
-
-    strncpy(gameflow_manager.CurrentLevelPath, name, MAX_ENGINE_PATH);          // it is needed for "not in the game" levels or correct saves loading.
-
-    Gui_DrawLoadScreen(50);
-
-    engine_world.empty();
-    engine_world.prepare();
-
-    lua_Clean(engine_lua);
-
-    Audio_Init();
-
-    Gui_DrawLoadScreen(100);
-
-
-    // Here we can place different platform-specific level loading routines.
-
-    switch(Engine_GetLevelFormat(name))
-    {
-    case LEVEL_FORMAT_PC:
-        if(Engine_LoadPCLevel(name) == false) return 0;
-        break;
-
-    case LEVEL_FORMAT_PSX:
-        break;
-
-    case LEVEL_FORMAT_DC:
-        break;
-
-    case LEVEL_FORMAT_OPENTOMB:
-        break;
-
-    default:
-        break;
-    }
-
-    engine_world.id   = 0;
-    engine_world.name = 0;
-    engine_world.type = 0;
-
-    Game_Prepare();
-
-    renderer.setWorld(&engine_world);
-    
-    Gui_DrawLoadScreen(1000);
-
-    Gui_FadeStart(FADER_LOADSCREEN, GUI_FADER_DIR_IN);
-    Gui_NotifierStop();
-
-    return 1;
-}
-
-int Engine_ExecCmd(const char *ch)
-{
-    char token[ConsoleInfo::instance().lineSize()];
-    char buf[ConsoleInfo::instance().lineSize() + 32];
-    const char *pch;
-    int val;
-    RoomSector* sect;
-    FILE *f;
-
-    while(ch!=NULL)
-    {
-        pch = ch;
-        ch = parse_token(ch, token);
-        if(!strcmp(token, "help"))
-        {
-            ConsoleInfo::instance().addLine("Available commands:", FONTSTYLE_CONSOLE_WARNING);
-            ConsoleInfo::instance().addLine("help - show help info", FONTSTYLE_CONSOLE_NOTIFY);
-            ConsoleInfo::instance().addLine("loadMap(\"file_name\") - load level \"file_name\"", FONTSTYLE_CONSOLE_NOTIFY);
-            ConsoleInfo::instance().addLine("save, load - save and load game state in \"file_name\"", FONTSTYLE_CONSOLE_NOTIFY);
-            ConsoleInfo::instance().addLine("exit - close program", FONTSTYLE_CONSOLE_NOTIFY);
-            ConsoleInfo::instance().addLine("cls - clean console", FONTSTYLE_CONSOLE_NOTIFY);
-            ConsoleInfo::instance().addLine("show_fps - switch show fps flag", FONTSTYLE_CONSOLE_NOTIFY);
-            ConsoleInfo::instance().addLine("spacing - read and write spacing", FONTSTYLE_CONSOLE_NOTIFY);
-            ConsoleInfo::instance().addLine("showing_lines - read and write number of showing lines", FONTSTYLE_CONSOLE_NOTIFY);
-            ConsoleInfo::instance().addLine("cvars - lua's table of cvar's, to see them type: show_table(cvars)", FONTSTYLE_CONSOLE_NOTIFY);
-            ConsoleInfo::instance().addLine("free_look - switch camera mode", FONTSTYLE_CONSOLE_NOTIFY);
-            ConsoleInfo::instance().addLine("cam_distance - camera distance to actor", FONTSTYLE_CONSOLE_NOTIFY);
-            ConsoleInfo::instance().addLine("r_wireframe, r_portals, r_frustums, r_room_boxes, r_boxes, r_normals, r_skip_room - render modes\0", FONTSTYLE_CONSOLE_NOTIFY);
-            ConsoleInfo::instance().addLine("playsound(id) - play specified sound", FONTSTYLE_CONSOLE_NOTIFY);
-            ConsoleInfo::instance().addLine("stopsound(id) - stop specified sound", FONTSTYLE_CONSOLE_NOTIFY);
-            ConsoleInfo::instance().addLine("Watch out for case sensitive commands!", FONTSTYLE_CONSOLE_WARNING);
-        }
-        else if(!strcmp(token, "goto"))
-        {
-            control_states.free_look = 1;
-            renderer.camera()->m_pos[0] = SC_ParseFloat(&ch);
-            renderer.camera()->m_pos[1] = SC_ParseFloat(&ch);
-            renderer.camera()->m_pos[2] = SC_ParseFloat(&ch);
-            return 1;
-        }
-        else if(!strcmp(token, "save"))
-        {
-            ch = parse_token(ch, token);
-            if(NULL != ch)
-            {
-                Game_Save(token);
-            }
-            return 1;
-        }
-        else if(!strcmp(token, "load"))
-        {
-            ch = parse_token(ch, token);
-            if(NULL != ch)
-            {
-                Game_Load(token);
-            }
-            return 1;
-        }
-        else if(!strcmp(token, "exit"))
-        {
-            Engine_Shutdown(0);
-            return 1;
-        }
-        else if(!strcmp(token, "cls"))
-        {
-            ConsoleInfo::instance().clean();
-            return 1;
-        }
-        else if(!strcmp(token, "spacing"))
-        {
-            ch = parse_token(ch, token);
-            if(NULL == ch)
-            {
-                ConsoleInfo::instance().notify(SYSNOTE_CONSOLE_SPACING, ConsoleInfo::instance().spacing());
-                return 1;
-            }
-            ConsoleInfo::instance().setLineInterval(atof(token));
-            return 1;
-        }
-        else if(!strcmp(token, "showing_lines"))
-        {
-            ch = parse_token(ch, token);
-            if(NULL == ch)
-            {
-                ConsoleInfo::instance().notify(SYSNOTE_CONSOLE_LINECOUNT, ConsoleInfo::instance().visibleLines());
-                return 1;
-            }
-            else
-            {
-                val = atoi(token);
-                if((val >=2 ) && (val <= ConsoleInfo::instance().visibleLines()))
-                {
-                    ConsoleInfo::instance().setVisibleLines( val );
-                    ConsoleInfo::instance().setCursorY( screen_info.h - ConsoleInfo::instance().lineHeight() * ConsoleInfo::instance().visibleLines() );
-                }
-                else
-                {
-                    ConsoleInfo::instance().warning(SYSWARN_INVALID_LINECOUNT);
-                }
-            }
-            return 1;
-        }
-        else if(!strcmp(token, "r_wireframe"))
-        {
-            renderer.toggleWireframe();
-            return 1;
-        }
-        else if(!strcmp(token, "r_points"))
-        {
-            renderer.toggleDrawPoints();
-            return 1;
-        }
-        else if(!strcmp(token, "r_coll"))
-        {
-            renderer.toggleDrawColl();
-            return 1;
-        }
-        else if(!strcmp(token, "r_normals"))
-        {
-            renderer.toggleDrawNormals();
-            return 1;
-        }
-        else if(!strcmp(token, "r_portals"))
-        {
-            renderer.toggleDrawPortals();
-            return 1;
-        }
-        else if(!strcmp(token, "r_frustums"))
-        {
-            renderer.toggleDrawFrustums();
-            return 1;
-        }
-        else if(!strcmp(token, "r_room_boxes"))
-        {
-            renderer.toggleDrawRoomBoxes();
-            return 1;
-        }
-        else if(!strcmp(token, "r_boxes"))
-        {
-            renderer.toggleDrawBoxes();
-            return 1;
-        }
-        else if(!strcmp(token, "r_axis"))
-        {
-            renderer.toggleDrawAxis();
-            return 1;
-        }
-        else if(!strcmp(token, "r_nullmeshes"))
-        {
-            renderer.toggleDrawNullMeshes();
-            return 1;
-        }
-        else if(!strcmp(token, "r_dummy_statics"))
-        {
-            renderer.toggleDrawDummyStatics();
-            return 1;
-        }
-        else if(!strcmp(token, "r_skip_room"))
-        {
-            renderer.toggleSkipRoom();
-            return 1;
-        }
-        else if(!strcmp(token, "room_info"))
-        {
-            if(std::shared_ptr<Room> r = renderer.camera()->m_currentRoom)
-            {
-                sect = r->getSectorXYZ(renderer.camera()->m_pos);
-                ConsoleInfo::instance().printf("ID = %d, x_sect = %d, y_sect = %d", r->id, r->sectors_x, r->sectors_y);
-                if(sect)
-                {
-                    ConsoleInfo::instance().printf("sect(%d, %d), inpenitrable = %d, r_up = %d, r_down = %d", sect->index_x, sect->index_y,
-                                                   (int)(sect->ceiling == TR_METERING_WALLHEIGHT || sect->floor == TR_METERING_WALLHEIGHT), (int)(sect->sector_above != NULL), (int)(sect->sector_below != NULL));
-                    for(uint32_t i=0;i<sect->owner_room->static_mesh.size();i++)
-                    {
-                        ConsoleInfo::instance().printf("static[%d].object_id = %d", i, sect->owner_room->static_mesh[i]->object_id);
-                    }
-                    for(const std::shared_ptr<EngineContainer>& cont : sect->owner_room->containers)
-                    {
-                        if(cont->object_type == OBJECT_ENTITY)
-                        {
-                            std::shared_ptr<Entity> e = std::static_pointer_cast<Entity>(cont->object);
-                            ConsoleInfo::instance().printf("cont[entity](%d, %d, %d).object_id = %d", (int)e->m_transform.getOrigin()[0], (int)e->m_transform.getOrigin()[1], (int)e->m_transform.getOrigin()[2], e->m_id);
-                        }
-                    }
-                }
-            }
-            return 1;
-        }
-        else if(!strcmp(token, "xxx"))
-        {
-            f = fopen("ascII.txt", "r");
-            if(f)
-            {
-                long int size;
-                char *buf;
-                fseek(f, 0, SEEK_END);
-                size= ftell(f);
-                buf = (char*) malloc((size+1)*sizeof(char));
-
-                fseek(f, 0, SEEK_SET);
-                fread(buf, size, sizeof(char), f);
-                buf[size] = 0;
-                fclose(f);
-                ConsoleInfo::instance().clean();
-                ConsoleInfo::instance().addText(buf, FONTSTYLE_CONSOLE_INFO);
-                free(buf);
-            }
-            else
-            {
-                ConsoleInfo::instance().addText("Not avaliable =(", FONTSTYLE_CONSOLE_WARNING);
-            }
-            return 1;
-        }
-        else if(token[0])
-        {
-            if(engine_lua)
-            {
-                ConsoleInfo::instance().addLine(pch, FONTSTYLE_CONSOLE_EVENT);
-                if (luaL_dostring(engine_lua, pch) != LUA_OK)
-                {
-                    ConsoleInfo::instance().addLine(lua_tostring(engine_lua, -1), FONTSTYLE_CONSOLE_WARNING);
-                    lua_pop(engine_lua, 1);
-                }
-            }
-            else
-            {
-                snprintf(buf, ConsoleInfo::instance().lineSize() + 32, "Command \"%s\" not found", token);
-                ConsoleInfo::instance().addLine(buf, FONTSTYLE_CONSOLE_WARNING);
-            }
-            return 0;
-        }
-    }
-
-    return 0;
-}
-
-
-void Engine_InitConfig(const char *filename)
-{
-    lua_State *lua = luaL_newstate();
-
-    Engine_InitDefaultGlobals();
-
-    if(lua != NULL)
-    {
-        if((filename != NULL) && Engine_FileFound(filename))
-        {
-            luaL_openlibs(lua);
-            lua_register(lua, "bind", lua_BindKey);                             // get and set key bindings
-            luaL_dofile(lua, filename);
-
-            lua_ParseScreen(lua, &screen_info);
-            lua_ParseRender(lua, &renderer.settings());
-            lua_ParseAudio(lua, &audio_settings);
-            lua_ParseConsole(lua, &ConsoleInfo::instance());
-            lua_ParseControls(lua, &control_mapper);
-            lua_close(lua);
-        }
-        else
-        {
-            Sys_Warn("Could not find \"%s\"", filename);
-        }
-    }
-}
+
+#include <SDL2/SDL.h>
+#include <SDL2/SDL_platform.h>
+#if !defined(__MACOSX__)
+#include <SDL2/SDL_image.h>
+#endif
+#include <SDL2/SDL_opengl.h>
+#include <cstdio>
+#include <cstdlib>
+#include <cstring>
+#include <cctype>
+
+#include <bullet/btBulletCollisionCommon.h>
+#include <bullet/btBulletDynamicsCommon.h>
+#include <bullet/BulletCollision/CollisionDispatch/btGhostObject.h>
+
+#include <lua.hpp>
+
+#include <AL/al.h>
+#include <AL/alc.h>
+
+#include "vt/vt_level.h"
+
+#include "engine.h"
+#include "vmath.h"
+#include "controls.h"
+#include "console.h"
+#include "system.h"
+#include "common.h"
+#include "script.h"
+#include "frustum.h"
+#include "portal.h"
+#include "render.h"
+#include "game.h"
+#include "world.h"
+#include "camera.h"
+#include "mesh.h"
+#include "entity.h"
+#include "resource.h"
+#include "anim_state_control.h"
+#include "gui.h"
+#include "audio.h"
+#include "character_controller.h"
+#include "gameflow.h"
+#include "gl_font.h"
+#include "string.h"
+#include "hair.h"
+#include "ragdoll.h"
+
+extern SDL_Window             *sdl_window;
+extern SDL_GLContext           sdl_gl_context;
+extern SDL_GameController     *sdl_controller;
+extern SDL_Joystick           *sdl_joystick;
+extern SDL_Haptic             *sdl_haptic;
+extern ALCdevice              *al_device;
+extern ALCcontext             *al_context;
+
+EngineControlState           control_states = {0};
+ControlSettings               control_mapper = {0};
+AudioSettings                 audio_settings = {0};
+btScalar                                engine_frame_time = 0.0;
+
+Camera                         engine_camera;
+World                          engine_world;
+
+static btScalar                        *frame_vertex_buffer = NULL;
+static size_t                           frame_vertex_buffer_size = 0;
+static size_t                           frame_vertex_buffer_size_left = 0;
+
+lua_State                               *engine_lua = NULL;
+
+btDefaultCollisionConfiguration         *bt_engine_collisionConfiguration;
+btCollisionDispatcher                   *bt_engine_dispatcher;
+btGhostPairCallback                     *bt_engine_ghostPairCallback;
+btBroadphaseInterface                   *bt_engine_overlappingPairCache;
+btSequentialImpulseConstraintSolver     *bt_engine_solver;
+btDiscreteDynamicsWorld                 *bt_engine_dynamicsWorld;
+btOverlapFilterCallback                 *bt_engine_filterCallback;
+
+RenderDebugDrawer                       debugDrawer;
+
+/**
+ * overlapping room collision filter
+ */
+void Engine_RoomNearCallback(btBroadphasePair& collisionPair, btCollisionDispatcher& dispatcher, const btDispatcherInfo& dispatchInfo)
+{
+    EngineContainer* c0, *c1;
+
+    c0 = (EngineContainer*)((btCollisionObject*)collisionPair.m_pProxy0->m_clientObject)->getUserPointer();
+    std::shared_ptr<Room> r0 = (c0)?(c0->room):(NULL);
+    c1 = (EngineContainer*)((btCollisionObject*)collisionPair.m_pProxy1->m_clientObject)->getUserPointer();
+    std::shared_ptr<Room> r1 = (c1)?(c1->room):(NULL);
+
+    if(c1 && c1 == c0)
+    {
+        if(((btCollisionObject*)collisionPair.m_pProxy0->m_clientObject)->isStaticOrKinematicObject() ||
+                ((btCollisionObject*)collisionPair.m_pProxy1->m_clientObject)->isStaticOrKinematicObject())
+        {
+            return;                                                             // No self interaction
+        }
+        dispatcher.defaultNearCallback(collisionPair, dispatcher, dispatchInfo);
+        return;
+    }
+
+    if(!r0 && !r1)
+    {
+        dispatcher.defaultNearCallback(collisionPair, dispatcher, dispatchInfo);// Both are out of rooms
+        return;
+    }
+
+    if(r0 && r1)
+    {
+        if(r0->isInNearRoomsList(r1))
+        {
+            dispatcher.defaultNearCallback(collisionPair, dispatcher, dispatchInfo);
+            return;
+        }
+        else
+        {
+            return;
+        }
+    }
+}
+
+/**
+ * update current room of bullet object
+ */
+void Engine_InternalTickCallback(btDynamicsWorld *world, btScalar timeStep)
+{
+    for(int i=world->getNumCollisionObjects()-1;i>=0;i--)
+    {
+        btCollisionObject* obj = bt_engine_dynamicsWorld->getCollisionObjectArray()[i];
+        btRigidBody* body = btRigidBody::upcast(obj);
+        if (body && !body->isStaticObject() && body->getMotionState())
+        {
+            btTransform trans;
+            body->getMotionState()->getWorldTransform(trans);
+            EngineContainer* cont = (EngineContainer*)body->getUserPointer();
+            if(cont && (cont->object_type == OBJECT_BULLET_MISC))
+            {
+                cont->room = Room_FindPosCogerrence(trans.getOrigin(), cont->room);
+            }
+        }
+    }
+}
+
+void Engine_InitDefaultGlobals()
+{
+    ConsoleInfo::instance().initGlobals();
+    Controls_InitGlobals();
+    Game_InitGlobals();
+    renderer.initGlobals();
+    Audio_InitGlobals();
+}
+
+// First stage of initialization.
+
+void Engine_Init_Pre()
+{
+    /* Console must be initialized previously! some functions uses ConsoleInfo::instance().addLine before GL initialization!
+     * Rendering activation may be done later. */
+
+    Gui_InitFontManager();
+    ConsoleInfo::instance().init();
+    Engine_LuaInit();
+
+    lua_CallVoidFunc(engine_lua, "loadscript_pre", true);
+
+    Gameflow_Init();
+
+    frame_vertex_buffer = (btScalar*)malloc(sizeof(btScalar) * INIT_FRAME_VERTEX_BUFFER_SIZE);
+    frame_vertex_buffer_size = INIT_FRAME_VERTEX_BUFFER_SIZE;
+    frame_vertex_buffer_size_left = frame_vertex_buffer_size;
+
+    Com_Init();
+    renderer.init();
+    engine_camera = Camera();
+    renderer.setCamera( &engine_camera );
+
+    Engine_BTInit();
+}
+
+// Second stage of initialization.
+
+void Engine_Init_Post()
+{
+    lua_CallVoidFunc(engine_lua, "loadscript_post", true);
+
+    ConsoleInfo::instance().initFonts();
+
+    Gui_Init();
+    Sys_Init();
+
+    ConsoleInfo::instance().addLine("Engine inited!", FONTSTYLE_CONSOLE_EVENT);
+}
+
+// Bullet Physics initialization.
+
+void Engine_BTInit()
+{
+    ///collision configuration contains default setup for memory, collision setup. Advanced users can create their own configuration.
+    bt_engine_collisionConfiguration = new btDefaultCollisionConfiguration();
+
+    ///use the default collision dispatcher. For parallel processing you can use a diffent dispatcher (see Extras/BulletMultiThreaded)
+    bt_engine_dispatcher = new btCollisionDispatcher(bt_engine_collisionConfiguration);
+    bt_engine_dispatcher->setNearCallback(Engine_RoomNearCallback);
+
+    ///btDbvtBroadphase is a good general purpose broadphase. You can also try out btAxis3Sweep.
+    bt_engine_overlappingPairCache = new btDbvtBroadphase();
+    bt_engine_ghostPairCallback = new btGhostPairCallback();
+    bt_engine_overlappingPairCache->getOverlappingPairCache()->setInternalGhostPairCallback(bt_engine_ghostPairCallback);
+
+    ///the default constraint solver. For parallel processing you can use a different solver (see Extras/BulletMultiThreaded)
+    bt_engine_solver = new btSequentialImpulseConstraintSolver;
+
+    bt_engine_dynamicsWorld = new btDiscreteDynamicsWorld(bt_engine_dispatcher, bt_engine_overlappingPairCache, bt_engine_solver, bt_engine_collisionConfiguration);
+    bt_engine_dynamicsWorld->setInternalTickCallback(Engine_InternalTickCallback);
+    bt_engine_dynamicsWorld->setGravity(btVector3(0, 0, -4500.0));
+
+    debugDrawer.setDebugMode(btIDebugDraw::DBG_DrawWireframe | btIDebugDraw::DBG_DrawConstraints);
+    bt_engine_dynamicsWorld->setDebugDrawer(&debugDrawer);
+    //bt_engine_dynamicsWorld->getPairCache()->setInternalGhostPairCallback(bt_engine_filterCallback);
+}
+
+/*
+ * debug functions
+ */
+
+int lua_CheckStack(lua_State *lua)
+{
+    ConsoleInfo::instance().printf("Current Lua stack index: %d", lua_gettop(lua));
+    return 0;
+}
+
+int lua_print(lua_State * lua)
+{
+     int top = lua_gettop(lua);
+
+     if(top == 0)
+     {
+        ConsoleInfo::instance().addLine("nil", FONTSTYLE_CONSOLE_EVENT);
+     }
+
+     for(int i=1;i<=top;i++)
+     {
+         ConsoleInfo::instance().addLine(lua_tostring(lua, i), FONTSTYLE_CONSOLE_EVENT);
+     }
+
+     return 0;
+}
+
+ int lua_DumpModel(lua_State * lua)
+ {
+     int id = 0;
+     if(lua_gettop(lua) > 0)
+     {
+         id = lua_tointeger(lua, 1);
+     }
+
+    SkeletalModel* sm = engine_world.getModelByID(id);
+    if(sm == NULL)
+    {
+        ConsoleInfo::instance().printf("wrong model id = %d", id);
+        return 0;
+    }
+
+    for(int i=0;i<sm->mesh_count;i++)
+    {
+        ConsoleInfo::instance().printf("mesh[%d] = %d", i, sm->mesh_tree[i].mesh_base->m_id);
+    }
+
+    return 0;
+}
+
+int lua_DumpRoom(lua_State * lua)
+{
+    std::shared_ptr<Room> r;
+
+    if(lua_gettop(lua) == 0)
+    {
+        r = engine_camera.m_currentRoom;
+    }
+    else
+    {
+        uint32_t id = lua_tointeger(lua, 1);
+        if(id >= engine_world.rooms.size())
+        {
+            ConsoleInfo::instance().warning(SYSWARN_WRONG_ROOM, id);
+            return 0;
+        }
+        r = engine_world.rooms[id];
+    }
+
+    if(r != NULL)
+    {
+        Sys_DebugLog("room_dump.txt", "ROOM = %d, (%d x %d), bottom = %g, top = %g, pos(%g, %g)", r->id, r->sectors_x, r->sectors_y, r->bb_min[2], r->bb_max[2], r->transform.getOrigin()[0], r->transform.getOrigin()[1]);
+        Sys_DebugLog("room_dump.txt", "flag = 0x%X, alt_room = %d, base_room = %d", r->flags, (r->alternate_room != NULL)?(r->alternate_room->id):(-1), (r->base_room != NULL)?(r->base_room->id):(-1));
+        for(const RoomSector& rs : r->sectors)
+        {
+            Sys_DebugLog("room_dump.txt", "(%d,%d)\tfloor = %d, ceiling = %d, portal = %d", rs.index_x, rs.index_y, rs.floor, rs.ceiling, rs.portal_to_room);
+        }
+        for(auto sm : r->static_mesh)
+        {
+            Sys_DebugLog("room_dump.txt", "static_mesh = %d", sm->object_id);
+        }
+        for(const std::shared_ptr<EngineContainer>& cont : r->containers)
+        {
+            if(cont->object_type == OBJECT_ENTITY)
+            {
+                std::shared_ptr<Entity> ent = std::static_pointer_cast<Entity>(cont->object);
+                Sys_DebugLog("room_dump.txt", "entity: id = %d, model = %d", ent->m_id, ent->m_bf.animations.model->id);
+            }
+        }
+    }
+
+    return 0;
+}
+
+
+int lua_SetRoomEnabled(lua_State * lua)
+{
+    if(lua_gettop(lua) < 2)
+    {
+        ConsoleInfo::instance().warning(SYSWARN_WRONG_ARGS, "[id], [value]");
+        return 0;
+    }
+
+    uint32_t id = lua_tointeger(lua, 1);
+    if(id >= engine_world.rooms.size())
+    {
+        ConsoleInfo::instance().warning(SYSWARN_WRONG_ROOM, id);
+        return 0;
+    }
+
+    if(lua_tointeger(lua, 2) == 0)
+    {
+        engine_world.rooms[id]->disable();
+    }
+    else
+    {
+        engine_world.rooms[id]->enable();
+    }
+
+    return 0;
+}
+
+/*
+ * Base engine functions
+ */
+
+int lua_SetModelCollisionMapSize(lua_State * lua)
+{
+    if(lua_gettop(lua) < 2)
+    {
+        ConsoleInfo::instance().warning(SYSWARN_WRONG_ARGS, "[id], [value]");
+        return 0;
+    }
+
+    /// engine_world.skeletal_models[id] != engine_world.getModelByID(lua_tointeger(lua, 1));
+    SkeletalModel* model = engine_world.getModelByID(lua_tointeger(lua, 1));
+    if(model == NULL)
+    {
+        ConsoleInfo::instance().warning(SYSWARN_MODELID_OVERFLOW, lua_tointeger(lua, 1));
+        return 0;
+    }
+
+    int size = lua_tointeger(lua, 2);
+    if(size >= 0 && size < model->mesh_count)
+    {
+        model->collision_map.resize(size);
+    }
+
+    return 0;
+}
+
+
+int lua_SetModelCollisionMap(lua_State * lua)
+{
+    if(lua_gettop(lua) < 3)
+    {
+        ConsoleInfo::instance().warning(SYSWARN_WRONG_ARGS, "(id, map_index, value)");
+        return 0;
+    }
+
+    /// engine_world.skeletal_models[id] != engine_world.getModelByID(lua_tointeger(lua, 1));
+    SkeletalModel* model = engine_world.getModelByID(lua_tointeger(lua, 1));
+    if(model == NULL)
+    {
+        ConsoleInfo::instance().warning(SYSWARN_MODELID_OVERFLOW, lua_tointeger(lua, 1));
+        return 0;
+    }
+
+    int arg = lua_tointeger(lua, 2);
+    int val = lua_tointeger(lua, 3);
+    if((arg >= 0) && (arg < model->mesh_count) &&
+            (val >= 0) && (val < model->mesh_count))
+    {
+        model->collision_map[arg] = val;
+    }
+
+    return 0;
+}
+
+
+int lua_EnableEntity(lua_State * lua)
+{
+    if(lua_gettop(lua) < 1)
+    {
+        ConsoleInfo::instance().warning(SYSWARN_ENTER_ENTITY_ID);
+        return 0;
+    }
+
+    std::shared_ptr<Entity> ent = engine_world.getEntityByID(lua_tonumber(lua, 1));
+    if(ent)
+        ent->enable();
+
+    return 0;
+}
+
+
+int lua_DisableEntity(lua_State * lua)
+{
+    if(lua_gettop(lua) < 1)
+    {
+        ConsoleInfo::instance().warning(SYSWARN_ENTER_ENTITY_ID);
+        return 0;
+    }
+
+    std::shared_ptr<Entity> ent = engine_world.getEntityByID(lua_tonumber(lua, 1));
+    if(ent)
+        ent->disable();
+
+    return 0;
+}
+
+
+int lua_SetEntityCollision(lua_State * lua)
+{
+    int top = lua_gettop(lua);
+
+    if(top < 1)
+    {
+        ConsoleInfo::instance().warning(SYSWARN_ENTER_ENTITY_ID);
+        return 0;
+    }
+
+    std::shared_ptr<Entity> ent = engine_world.getEntityByID(lua_tonumber(lua, 1));
+    if(ent) {
+        if(lua_tointeger(lua, 2) != 0)
+            ent->enableCollision();
+        else
+            ent->disableCollision();
+    }
+
+    return 0;
+}
+
+int lua_SetEntityCollisionFlags(lua_State * lua)
+{
+    int top = lua_gettop(lua);
+
+    if(top < 1)
+    {
+        ConsoleInfo::instance().warning(SYSWARN_ENTER_ENTITY_ID);
+        return 0;
+    }
+
+    std::shared_ptr<Entity> ent = engine_world.getEntityByID(lua_tonumber(lua, 1));
+    if(ent != NULL)
+    {
+        if((top >= 2) && !lua_isnil(lua, 2))
+        {
+            ent->m_self->collision_type = lua_tointeger(lua, 2);
+        }
+        if((top >= 3) && !lua_isnil(lua, 3))
+        {
+            ent->m_self->collision_type = lua_tointeger(lua, 3);
+        }
+
+        if(ent->m_self->collision_type & 0x0001)
+        {
+            ent->enableCollision();
+        }
+        else
+        {
+            ent->disableCollision();
+        }
+    }
+
+    return 0;
+}
+
+int lua_GetEntitySectorFlags(lua_State *lua)
+{
+    if(lua_gettop(lua) < 1) return 0;   // No entity specified - return.
+    std::shared_ptr<Entity> ent = engine_world.getEntityByID(lua_tonumber(lua, 1));
+
+    if((ent != NULL) && (ent->m_currentSector))
+    {
+        lua_pushinteger(lua, ent->m_currentSector->flags);
+        return 1;
+    }
+    return 0;
+}
+
+int lua_GetEntitySectorIndex(lua_State *lua)
+{
+    if(lua_gettop(lua) < 1) return 0;   // No entity specified - return.
+    std::shared_ptr<Entity> ent = engine_world.getEntityByID(lua_tonumber(lua, 1));
+
+    if((ent != NULL) && (ent->m_currentSector))
+    {
+        lua_pushinteger(lua, ent->m_currentSector->trig_index);
+        return 1;
+    }
+    return 0;
+}
+
+int lua_GetEntitySectorMaterial(lua_State *lua)
+{
+    if(lua_gettop(lua) < 1) return 0;   // No entity specified - return.
+    std::shared_ptr<Entity> ent = engine_world.getEntityByID(lua_tonumber(lua, 1));
+
+    if((ent != NULL) && (ent->m_currentSector))
+    {
+        lua_pushinteger(lua, ent->m_currentSector->material);
+        return 1;
+    }
+    return 0;
+}
+
+int lua_SameRoom(lua_State *lua)
+{
+    if(lua_gettop(lua) != 2)
+    {
+        ConsoleInfo::instance().warning(SYSWARN_WRONG_ARGS, "[ent_id1, ent_id2]");
+        return 0;
+    }
+
+    std::shared_ptr<Entity> ent1 = engine_world.getEntityByID(lua_tonumber(lua, 1));
+    std::shared_ptr<Entity> ent2 = engine_world.getEntityByID(lua_tonumber(lua, 1));
+
+    if((ent1 != NULL) && (ent2 != NULL))
+    {
+        if(ent1->m_self->room == ent2->m_self->room)
+        {
+            lua_pushboolean(lua, true);
+        }
+        else
+        {
+            lua_pushboolean(lua, false);
+        }
+        return 1;
+    }
+
+    return 0;
+}
+
+int lua_NewSector(lua_State *lua)
+{
+    if(lua_gettop(lua) < 1) return 0;   // No argument specified - return.
+    std::shared_ptr<Entity> ent = engine_world.getEntityByID(lua_tonumber(lua, 1));
+
+    if(ent != NULL)
+    {
+        if(ent->m_currentSector == ent->m_lastSector)
+        {
+            lua_pushinteger(lua, 1);
+        }
+        else
+        {
+            lua_pushinteger(lua, 0);
+        }
+        return 1;
+    }
+    return 0;
+}
+
+
+int lua_GetGravity(lua_State * lua)
+{
+    btVector3 g = bt_engine_dynamicsWorld->getGravity();
+    lua_pushnumber(lua, g[0]);
+    lua_pushnumber(lua, g[1]);
+    lua_pushnumber(lua, g[2]);
+
+    return 3;
+}
+
+
+int lua_SetGravity(lua_State * lua)                                             // function to be exported to Lua
+{
+    btVector3 g;
+
+    switch(lua_gettop(lua))
+    {
+    case 0:                                                                 // get value
+        g = bt_engine_dynamicsWorld->getGravity();
+        ConsoleInfo::instance().printf("gravity = (%.3f, %.3f, %.3f)", g[0], g[1], g[2]);
+        break;
+
+    case 1:                                                                 // set z only value
+        g[0] = 0.0;
+        g[1] = 0.0;
+        g[2] = lua_tonumber(lua, 1);
+        bt_engine_dynamicsWorld->setGravity(g);
+        ConsoleInfo::instance().printf("gravity = (%.3f, %.3f, %.3f)", g[0], g[1], g[2]);
+        break;
+
+    case 3:                                                                 // set xyz value
+        g[0] = lua_tonumber(lua, 1);
+        g[1] = lua_tonumber(lua, 2);
+        g[2] = lua_tonumber(lua, 3);
+        bt_engine_dynamicsWorld->setGravity(g);
+        ConsoleInfo::instance().printf("gravity = (%.3f, %.3f, %.3f)", g[0], g[1], g[2]);
+        break;
+
+    default:
+        ConsoleInfo::instance().warning(SYSWARN_WRONG_ARGS_COUNT, "0, 1 or 3");
+        break;
+    };
+
+    return 0;
+}
+
+
+int lua_DropEntity(lua_State * lua)
+{
+    int top = lua_gettop(lua);
+
+    if(top < 2)
+    {
+        ConsoleInfo::instance().warning(SYSWARN_WRONG_ARGS, "[entity_id], [time], (only_room)");
+        return 0;
+    }
+
+    int id = lua_tointeger(lua, 1);
+    std::shared_ptr<Entity> ent = engine_world.getEntityByID(id);
+    if(ent == NULL)
+    {
+        ConsoleInfo::instance().warning(SYSWARN_NO_ENTITY, id);
+        return 0;
+    }
+
+    btScalar time = lua_tonumber(lua, 2);
+
+    btVector3 g = bt_engine_dynamicsWorld->getGravity();
+    btVector3 move = ent->m_speed * time;;
+    move += g * 0.5 * time * time;
+    ent->m_speed += g * time;
+
+    BtEngineClosestRayResultCallback cb(ent->m_self.get());
+    btVector3 from, to;
+    from = ent->m_transform * ent->m_bf.centre;
+    from[2] = ent->m_transform.getOrigin()[2];
+    to = from + move;
+    to[2] -= (ent->m_bf.bb_max[2] - ent->m_bf.bb_min[2]);
+    bt_engine_dynamicsWorld->rayTest(from, to, cb);
+
+    if(cb.hasHit())
+    {
+        bool only_room = (top > 2)?(lua_toboolean(lua, 3)):(false);
+        EngineContainer* cont = (EngineContainer*)cb.m_collisionObject->getUserPointer();
+
+        if((!only_room) || ((only_room) && (cont->object_type == OBJECT_ROOM_BASE)))
+        {
+            move.setInterpolate3(from ,to, cb.m_closestHitFraction);
+            ent->m_transform.getOrigin()[2] = move[2];
+
+            lua_pushboolean(lua, 1);
+        }
+        else
+        {
+            lua_pushboolean(lua, 0);
+        }
+    }
+    else
+    {
+        ent->m_transform.getOrigin() += move;
+        lua_pushboolean(lua, 0);
+    }
+
+    ent->updateRigidBody(true);
+    return 1;
+}
+
+
+int lua_GetEntityModelID(lua_State * lua)
+{
+    if(lua_gettop(lua) < 1) return 0;   // No argument - return.
+
+    std::shared_ptr<Entity> ent = engine_world.getEntityByID(lua_tointeger(lua, 1));
+    if(ent == NULL) return 0;
+
+    if(ent->m_bf.animations.model)
+    {
+        lua_pushinteger(lua, ent->m_bf.animations.model->id);
+        return 1;
+    }
+    return 0;
+}
+
+
+int lua_GetEntityActivationOffset(lua_State * lua)
+{
+    if(lua_gettop(lua) < 1) return 0;   // No argument - return.
+
+    std::shared_ptr<Entity> ent = engine_world.getEntityByID(lua_tointeger(lua, 1));
+    if(ent == NULL) return 0;
+
+    lua_pushnumber(lua, ent->m_activationOffset[0]);
+    lua_pushnumber(lua, ent->m_activationOffset[1]);
+    lua_pushnumber(lua, ent->m_activationOffset[2]);
+    lua_pushnumber(lua, ent->m_activationRadius);
+
+    return 4;
+}
+
+
+int lua_SetEntityActivationOffset(lua_State * lua)
+{
+    int top = lua_gettop(lua);
+
+    if(top < 1)
+    {
+        ConsoleInfo::instance().addLine("not set entity id", FONTSTYLE_CONSOLE_EVENT);
+        return 0;
+    }
+
+    int id = lua_tointeger(lua, 1);
+    std::shared_ptr<Entity> ent = engine_world.getEntityByID(id);
+    if(ent == NULL)
+    {
+        ConsoleInfo::instance().warning(SYSWARN_NO_ENTITY, id);
+        return 0;
+    }
+
+    if(top >= 4)
+    {
+        ent->m_activationOffset[0] = lua_tonumber(lua, 2);
+        ent->m_activationOffset[1] = lua_tonumber(lua, 3);
+        ent->m_activationOffset[2] = lua_tonumber(lua, 4);
+    }
+    if(top >= 5)
+    {
+        ent->m_activationRadius = lua_tonumber(lua, 5);
+    }
+
+    return 0;
+}
+
+int lua_GetCharacterParam(lua_State * lua)
+{
+    if(lua_gettop(lua) < 2)
+    {
+        ConsoleInfo::instance().warning(SYSWARN_WRONG_ARGS, "[entity_id], [param]");
+        return 0;
+    }
+
+    int id         = lua_tointeger(lua, 1);
+    int parameter  = lua_tointeger(lua, 2);
+    std::shared_ptr<Character> ent = engine_world.getCharacterByID(id);
+
+    if(parameter >= PARAM_SENTINEL)
+    {
+        ConsoleInfo::instance().warning(SYSWARN_WRONG_OPTION_INDEX, PARAM_SENTINEL);
+        return 0;
+    }
+
+    if(ent)
+    {
+        lua_pushnumber(lua, ent->getParam(parameter));
+        return 1;
+    }
+    else
+    {
+        ConsoleInfo::instance().warning(SYSWARN_NO_CHARACTER, id);
+        return 0;
+    }
+}
+
+
+int lua_SetCharacterParam(lua_State * lua)
+{
+    int top = lua_gettop(lua);
+
+    if(top < 3)
+    {
+        ConsoleInfo::instance().warning(SYSWARN_WRONG_ARGS, "[entity_id], [param], [value], (max_value)");
+        return 0;
+    }
+
+    int id           = lua_tointeger(lua, 1);
+    int parameter    = lua_tointeger(lua, 2);
+    std::shared_ptr<Character> ent = engine_world.getCharacterByID(id);
+
+    if(parameter >= PARAM_SENTINEL)
+    {
+        ConsoleInfo::instance().warning(SYSWARN_WRONG_OPTION_INDEX, PARAM_SENTINEL);
+        return 0;
+    }
+
+    if(!ent)
+    {
+        ConsoleInfo::instance().warning(SYSWARN_NO_CHARACTER, id);
+        return 0;
+    }
+    else if(top == 3)
+    {
+        ent->setParam(parameter, lua_tonumber(lua, 3));
+    }
+    else
+    {
+        ent->m_parameters.param[parameter] = lua_tonumber(lua, 3);
+        ent->m_parameters.maximum[parameter] = lua_tonumber(lua, 4);
+    }
+
+    return 0;
+}
+
+int lua_GetCharacterCombatMode(lua_State * lua)
+{
+    if(lua_gettop(lua) < 1) return 0;
+    std::shared_ptr<Character> ent = engine_world.getCharacterByID(lua_tointeger(lua, 1));
+
+    if(ent)
+    {
+        lua_pushnumber(lua, static_cast<int>(ent->m_weaponCurrentState));
+        return 1;
+    }
+
+    return 0;
+}
+
+int lua_ChangeCharacterParam(lua_State * lua)
+{
+    if(lua_gettop(lua) < 3)
+    {
+        ConsoleInfo::instance().warning(SYSWARN_WRONG_ARGS, "[entity_id], [param], [value]");
+        return 0;
+    }
+
+    int id         = lua_tointeger(lua, 1);
+    int parameter  = lua_tointeger(lua, 2);
+    int value      = lua_tonumber(lua, 3);
+    std::shared_ptr<Character> ent = engine_world.getCharacterByID(id);
+
+    if(parameter >= PARAM_SENTINEL)
+    {
+        ConsoleInfo::instance().warning(SYSWARN_WRONG_OPTION_INDEX, PARAM_SENTINEL);
+        return 0;
+    }
+
+    if(ent)
+    {
+        ent->changeParam(parameter, value);
+    }
+    else
+    {
+        ConsoleInfo::instance().warning(SYSWARN_NO_CHARACTER, id);
+    }
+
+    return 0;
+}
+
+int lua_AddCharacterHair(lua_State *lua)
+{
+    if(lua_gettop(lua) != 2)
+    {
+        ConsoleInfo::instance().warning(SYSWARN_WRONG_ARGS, "[entity_id], [hair_setup_index]");
+    }
+    else
+    {
+        int ent_id       = lua_tointeger(lua, 1);
+        int setup_index  = lua_tointeger(lua, 2);
+
+        std::shared_ptr<Character> ent = engine_world.getCharacterByID(ent_id);
+
+        if(ent)
+        {
+            HairSetup hair_setup;
+            memset(&hair_setup, 0, sizeof(HairSetup));
+
+            if(!hair_setup.getSetup(setup_index))
+            {
+                ConsoleInfo::instance().warning(SYSWARN_NO_HAIR_SETUP, setup_index);
+            }
+            else
+            {
+                ent->m_hairs.emplace_back();
+
+                if(!ent->m_hairs.back()->create(&hair_setup, ent))
+                {
+                    ConsoleInfo::instance().warning(SYSWARN_CANT_CREATE_HAIR, ent_id);
+                }
+            }
+        }
+        else
+        {
+            ConsoleInfo::instance().warning(SYSWARN_NO_CHARACTER, ent_id);
+        }
+    }
+    return 0;
+}
+
+int lua_ResetCharacterHair(lua_State *lua)
+{
+    if(lua_gettop(lua) != 1)
+    {
+        ConsoleInfo::instance().warning(SYSWARN_WRONG_ARGS, "[entity_id]");
+        return 0;
+    }
+    else
+    {
+        int ent_id   = lua_tointeger(lua, 1);
+        std::shared_ptr<Character> ent = engine_world.getCharacterByID(ent_id);
+
+        if(ent)
+        {
+            if(!ent->m_hairs.empty())
+            {
+                ent->m_hairs.clear();
+            }
+            else
+            {
+                ConsoleInfo::instance().warning(SYSWARN_CANT_RESET_HAIR, ent_id);
+            }
+        }
+        else
+        {
+            ConsoleInfo::instance().warning(SYSWARN_NO_CHARACTER, ent_id);
+        }
+    }
+    return 0;
+}
+
+int lua_AddEntityRagdoll(lua_State *lua)
+{
+    if(lua_gettop(lua) != 2)
+    {
+        ConsoleInfo::instance().warning(SYSWARN_WRONG_ARGS, "[entity_id], [ragdoll_setup_index]");
+    }
+    else
+    {
+        int ent_id       = lua_tointeger(lua, 1);
+        int setup_index  = lua_tointeger(lua, 2);
+
+        std::shared_ptr<Entity> ent   = engine_world.getEntityByID(ent_id);
+
+        if(ent)
+        {
+            RDSetup ragdoll_setup;
+
+            if(!ragdoll_setup.getSetup(setup_index))
+            {
+                ConsoleInfo::instance().warning(SYSWARN_NO_RAGDOLL_SETUP, setup_index);
+            }
+            else
+            {
+                if(!ent->createRagdoll(&ragdoll_setup))
+                {
+                    ConsoleInfo::instance().warning(SYSWARN_CANT_CREATE_RAGDOLL, ent_id);
+                }
+            }
+        }
+        else
+        {
+            ConsoleInfo::instance().warning(SYSWARN_NO_ENTITY, ent_id);
+        }
+    }
+    return 0;
+}
+
+int lua_RemoveEntityRagdoll(lua_State *lua)
+{
+    if(lua_gettop(lua) != 1)
+    {
+        ConsoleInfo::instance().warning(SYSWARN_WRONG_ARGS, "[entity_id]");
+        return 0;
+    }
+    else
+    {
+        int ent_id   = lua_tointeger(lua, 1);
+        std::shared_ptr<Entity> ent = engine_world.getEntityByID(ent_id);
+
+        if(ent)
+        {
+            if(!ent->m_bt.bt_joints.empty())
+            {
+                ent->deleteRagdoll();
+            }
+            else
+            {
+                ConsoleInfo::instance().warning(SYSWARN_CANT_REMOVE_RAGDOLL, ent_id);
+            }
+        }
+        else
+        {
+            ConsoleInfo::instance().warning(SYSWARN_NO_ENTITY, ent_id);
+        }
+    }
+    return 0;
+}
+
+int lua_GetSecretStatus(lua_State *lua)
+{
+    if(lua_gettop(lua) < 1) return 0;   // No parameter specified - return
+
+    int secret_number = lua_tointeger(lua, 1);
+    if((secret_number > TR_GAMEFLOW_MAX_SECRETS) || (secret_number < 0)) return 0;   // No such secret - return
+
+    lua_pushinteger(lua, (int)gameflow_manager.SecretsTriggerMap[secret_number]);
+    return 1;
+}
+
+int lua_SetSecretStatus(lua_State *lua)
+{
+    if(lua_gettop(lua) < 2) return 0;   // No parameter specified - return
+
+    int secret_number = lua_tointeger(lua, 1);
+    if((secret_number > TR_GAMEFLOW_MAX_SECRETS) || (secret_number < 0)) return 0;   // No such secret - return
+
+    gameflow_manager.SecretsTriggerMap[secret_number] = lua_tointeger(lua, 2);
+    return 0;
+}
+
+
+int lua_GetActionState(lua_State *lua)
+{
+    int top = lua_gettop(lua);
+    int act = lua_tointeger(lua, 1);
+
+    if(top < 1 || act < 0 || act >= ACT_LASTINDEX)
+    {
+        ConsoleInfo::instance().warning(SYSWARN_WRONG_ACTION_NUMBER);
+        return 0;
+    }
+    else if(top == 1)
+    {
+        lua_pushinteger(lua, (int)(control_mapper.action_map[act].state));
+        return 1;
+    }
+
+    ConsoleInfo::instance().warning(SYSWARN_WRONG_ARGS_COUNT, "1");
+    return 0;
+}
+
+
+int lua_GetActionChange(lua_State *lua)
+{
+    int top = lua_gettop(lua);
+    int act = lua_tointeger(lua, 1);
+
+    if(top < 1 || act < 0 || act >= ACT_LASTINDEX)
+    {
+        ConsoleInfo::instance().warning(SYSWARN_WRONG_ACTION_NUMBER);
+        return 0;
+    }
+    else if(top == 1)
+    {
+        lua_pushinteger(lua, (int)(control_mapper.action_map[act].already_pressed));
+        return 1;
+    }
+
+    ConsoleInfo::instance().warning(SYSWARN_WRONG_ARGS_COUNT, "1");
+    return 0;
+}
+
+
+int lua_GetLevelVersion(lua_State *lua)
+{
+    lua_pushinteger(lua, engine_world.version);
+    return 1;
+}
+
+
+int lua_BindKey(lua_State *lua)
+{
+    int top = lua_gettop(lua);
+    int act = lua_tointeger(lua, 1);
+
+    if(top < 1 || act < 0 || act >= ACT_LASTINDEX)
+    {
+        ConsoleInfo::instance().warning(SYSWARN_WRONG_ACTION_NUMBER);
+    }
+
+    else if(top == 2)
+    {
+        control_mapper.action_map[act].primary = lua_tointeger(lua, 2);
+    }
+    else if(top == 3)
+    {
+        control_mapper.action_map[act].primary   = lua_tointeger(lua, 2);
+        control_mapper.action_map[act].secondary = lua_tointeger(lua, 3);
+    }
+    else
+    {
+        ConsoleInfo::instance().warning(SYSWARN_WRONG_ARGS_COUNT, "2 or 3");
+    }
+
+    return 0;
+}
+
+int lua_AddFont(lua_State *lua)
+{
+    if(lua_gettop(lua) != 3)
+    {
+        ConsoleInfo::instance().warning(SYSWARN_WRONG_ARGS, "[font index], [font path], [font size]");
+        return 0;
+    }
+
+    if(!FontManager->AddFont((font_Type)lua_tointeger(lua, 1),
+                             (uint32_t) lua_tointeger(lua, 3),
+                             lua_tostring(lua, 2)))
+    {
+        ConsoleInfo::instance().warning(SYSWARN_CANT_CREATE_FONT, FontManager->GetFontCount(), GUI_MAX_FONTS);
+
+    }
+
+    return 0;
+}
+
+int lua_AddFontStyle(lua_State *lua)
+{
+    if(lua_gettop(lua) != 14)
+    {
+        ConsoleInfo::instance().warning(SYSWARN_WRONG_ARGS, "[index, R, G, B, A, shadow, fade, rect, border, bR, bG, bB, bA, hide]");
+        return 0;
+    }
+
+    font_Style  style_index = (font_Style)lua_tointeger(lua, 1);
+    GLfloat     color_R     = (GLfloat)lua_tonumber(lua, 2);
+    GLfloat     color_G     = (GLfloat)lua_tonumber(lua, 3);
+    GLfloat     color_B     = (GLfloat)lua_tonumber(lua, 4);
+    GLfloat     color_A     = (GLfloat)lua_tonumber(lua, 5);
+    bool        shadowed    = lua_toboolean(lua, 6);
+    bool        fading      = lua_toboolean(lua, 7);
+    bool        rect        = lua_toboolean(lua, 8);
+    GLfloat     rect_border = (GLfloat)lua_tonumber(lua, 9);
+    GLfloat     rect_R      = (GLfloat)lua_tonumber(lua, 10);
+    GLfloat     rect_G      = (GLfloat)lua_tonumber(lua, 11);
+    GLfloat     rect_B      = (GLfloat)lua_tonumber(lua, 12);
+    GLfloat     rect_A      = (GLfloat)lua_tonumber(lua, 13);
+    bool        hide        = lua_toboolean(lua, 14);
+
+
+    if(!FontManager->AddFontStyle(style_index,
+                                  color_R, color_G, color_B, color_A,
+                                  shadowed, fading,
+                                  rect, rect_border, rect_R, rect_G, rect_B, rect_A,
+                                  hide))
+    {
+
+        ConsoleInfo::instance().warning(SYSWARN_CANT_CREATE_STYLE, FontManager->GetFontStyleCount(), GUI_MAX_FONTSTYLES);
+    }
+
+    return 0;
+}
+
+int lua_DeleteFont(lua_State *lua)
+{
+    if(lua_gettop(lua) != 1)
+    {
+        ConsoleInfo::instance().warning(SYSWARN_WRONG_ARGS, "[font index]");
+        return 0;
+    }
+
+    if(!FontManager->RemoveFont((font_Type)lua_tointeger(lua, 1)))
+    {
+        ConsoleInfo::instance().warning(SYSWARN_CANT_REMOVE_FONT);
+    }
+
+    return 0;
+}
+
+int lua_DeleteFontStyle(lua_State *lua)
+{
+    if(lua_gettop(lua) != 1)
+    {
+        ConsoleInfo::instance().warning(SYSWARN_WRONG_ARGS, "[style index]");
+        return 0;
+    }
+
+    if(!FontManager->RemoveFontStyle((font_Style)lua_tointeger(lua, 1)))
+    {
+        ConsoleInfo::instance().warning(SYSWARN_CANT_REMOVE_STYLE);
+    }
+
+    return 0;
+}
+
+int lua_AddItem(lua_State * lua)
+{
+    int top, count;
+    top = lua_gettop(lua);
+
+    if(top < 2)
+    {
+        ConsoleInfo::instance().warning(SYSWARN_WRONG_ARGS, "[entity_id], [item_id], [items_count]");
+        return 0;
+    }
+
+    if(top >= 3)
+    {
+        count = lua_tointeger(lua, 3);
+    }
+    else
+    {
+        count = -1;
+    }
+
+    int entity_id = lua_tointeger(lua, 1);
+    int item_id = lua_tointeger(lua, 2);
+
+    std::shared_ptr<Character> ent = engine_world.getCharacterByID(entity_id);
+
+    if(ent)
+    {
+        lua_pushinteger(lua, ent->addItem(item_id, count));
+        return 1;
+    }
+    else
+    {
+        ConsoleInfo::instance().warning(SYSWARN_NO_ENTITY, entity_id);
+        return 0;
+    }
+}
+
+
+int lua_RemoveItem(lua_State * lua)
+{
+    if(lua_gettop(lua) < 3)
+    {
+        ConsoleInfo::instance().warning(SYSWARN_WRONG_ARGS, "[entity_id], [item_id], [items_count]");
+        return 0;
+    }
+
+    int entity_id = lua_tointeger(lua, 1);
+    int item_id = lua_tointeger(lua, 2);
+    int count = lua_tointeger(lua, 3);
+
+    std::shared_ptr<Character> ent = engine_world.getCharacterByID(entity_id);
+
+    if(ent)
+    {
+        lua_pushinteger(lua, ent->removeItem(item_id, count));
+        return 1;
+    }
+    else
+    {
+        ConsoleInfo::instance().warning(SYSWARN_NO_ENTITY, entity_id);
+        return 0;
+    }
+}
+
+
+int lua_RemoveAllItems(lua_State * lua)
+{
+    if(lua_gettop(lua) < 1)
+    {
+        ConsoleInfo::instance().warning(SYSWARN_WRONG_ARGS, "[entity_id]");
+        return 0;
+    }
+
+    int entity_id = lua_tointeger(lua, 1);
+    std::shared_ptr<Character> ent = engine_world.getCharacterByID(entity_id);
+
+    if(ent)
+    {
+        ent->removeAllItems();
+    }
+    else
+    {
+        ConsoleInfo::instance().warning(SYSWARN_NO_ENTITY, entity_id);
+    }
+
+    return 0;
+}
+
+
+int lua_GetItemsCount(lua_State * lua)
+{
+    if(lua_gettop(lua) < 2)
+    {
+        ConsoleInfo::instance().warning(SYSWARN_WRONG_ARGS, "[entity_id], [item_id]");
+        return 0;
+    }
+    int entity_id = lua_tointeger(lua, 1);
+    int item_id = lua_tointeger(lua, 2);
+
+    std::shared_ptr<Character> ent = engine_world.getCharacterByID(entity_id);
+
+    if(ent)
+    {
+        lua_pushinteger(lua, ent->getItemsCount(item_id));
+        return 1;
+    }
+    else
+    {
+        ConsoleInfo::instance().warning(SYSWARN_NO_ENTITY, entity_id);
+        return 0;
+    }
+
+}
+
+
+int lua_CreateBaseItem(lua_State * lua)
+{
+    if(lua_gettop(lua) < 5)
+    {
+        ConsoleInfo::instance().warning(SYSWARN_WRONG_ARGS, "[item_id], [model_id], [world_model_id], [type], [count], (name))");
+        return 0;
+    }
+
+    int item_id         = lua_tointeger(lua, 1);
+    int model_id        = lua_tointeger(lua, 2);
+    int world_model_id  = lua_tointeger(lua, 3);
+    int type            = lua_tointeger(lua, 4);
+    int count           = lua_tointeger(lua, 5);
+
+    engine_world.createItem(item_id, model_id, world_model_id, type, count, lua_tostring(lua, 6));
+
+    return 0;
+}
+
+
+int lua_DeleteBaseItem(lua_State * lua)
+{
+    if(lua_gettop(lua) < 1)
+    {
+        ConsoleInfo::instance().warning(SYSWARN_WRONG_ARGS, "[item_id]");
+    }
+    else
+    {
+        engine_world.deleteItem(lua_tointeger(lua, 1));
+    }
+    return 0;
+}
+
+
+int lua_PrintItems(lua_State * lua)
+{
+    if(lua_gettop(lua) < 1)
+    {
+        ConsoleInfo::instance().warning(SYSWARN_WRONG_ARGS, "[entity_id]");
+        return 0;
+    }
+
+    int entity_id = lua_tointeger(lua, 1);
+    std::shared_ptr<Character> ent = engine_world.getCharacterByID(entity_id);
+    if(ent == NULL)
+    {
+        ConsoleInfo::instance().warning(SYSWARN_NO_ENTITY, entity_id);
+        return 0;
+    }
+
+    auto ch = std::dynamic_pointer_cast<Character>(ent);
+    for(const InventoryNode& i : ch->m_inventory)
+    {
+        ConsoleInfo::instance().printf("item[id = %d]: count = %d, type = %d", i.id, i.count);
+    }
+    return 0;
+}
+
+
+int lua_SetStateChangeRange(lua_State * lua)
+{
+    int top = lua_gettop(lua);
+
+    if(top < 6)
+    {
+        ConsoleInfo::instance().warning(SYSWARN_WRONG_ARGS, "[model_id], [anim_num], [state_id], [dispatch_num], [start_frame], [end_frame], (next_anim), (next_frame)");
+        return 0;
+    }
+
+    int id = lua_tointeger(lua, 1);
+    SkeletalModel* model = engine_world.getModelByID(id);
+
+    if(model == NULL)
+    {
+        ConsoleInfo::instance().warning(SYSWARN_NO_SKELETAL_MODEL, id);
+        return 0;
+    }
+
+    int anim = lua_tointeger(lua, 2);
+    int state = lua_tointeger(lua, 3);
+    int dispatch = lua_tointeger(lua, 4);
+    int frame_low = lua_tointeger(lua, 5);
+    int frame_high = lua_tointeger(lua, 6);
+
+    if((anim < 0) || (anim + 1 > model->animations.size()))
+    {
+        ConsoleInfo::instance().warning(SYSWARN_WRONG_ANIM_NUMBER, anim);
+        return 0;
+    }
+
+    AnimationFrame* af = &model->animations[anim];
+    for(uint16_t i=0;i<af->state_change.size();i++)
+    {
+        if(af->state_change[i].id == (uint32_t)state)
+        {
+            if((dispatch >= 0) && (dispatch < af->state_change[i].anim_dispatch.size()))
+            {
+                af->state_change[i].anim_dispatch[dispatch].frame_low = frame_low;
+                af->state_change[i].anim_dispatch[dispatch].frame_high = frame_high;
+                if(top >= 8)
+                {
+                    af->state_change[i].anim_dispatch[dispatch].next_anim = lua_tointeger(lua, 7);
+                    af->state_change[i].anim_dispatch[dispatch].next_frame = lua_tointeger(lua, 8);
+                }
+            }
+            else
+            {
+                ConsoleInfo::instance().warning(SYSWARN_WRONG_DISPATCH_NUMBER, dispatch);
+            }
+            break;
+        }
+    }
+
+    return 0;
+}
+
+
+int lua_GetAnimCommandTransform(lua_State * lua)
+{
+    if(lua_gettop(lua) < 3)
+    {
+        ConsoleInfo::instance().warning(SYSWARN_WRONG_ARGS, "[model_id], [anim_num], [frame_num]");
+        return 0;
+    }
+
+    int id = lua_tointeger(lua, 1);
+    int anim = lua_tointeger(lua, 2);
+    int frame = lua_tointeger(lua, 3);
+    SkeletalModel* model = engine_world.getModelByID(id);
+    if(model == NULL)
+    {
+        ConsoleInfo::instance().warning(SYSWARN_NO_SKELETAL_MODEL, id);
+        return 0;
+    }
+
+    if((anim < 0) || (anim + 1 > model->animations.size()))
+    {
+        ConsoleInfo::instance().warning(SYSWARN_WRONG_ANIM_NUMBER, anim);
+        return 0;
+    }
+
+    if(frame < 0)                                                               // it is convenient to use -1 as a last frame number
+    {
+        frame = (int)model->animations[anim].frames.size() + frame;
+    }
+
+    if((frame < 0) || (frame + 1 > model->animations[anim].frames.size()))
+    {
+        ConsoleInfo::instance().warning(SYSWARN_WRONG_FRAME_NUMBER, frame);
+        return 0;
+    }
+
+    lua_pushinteger(lua, model->animations[anim].frames[frame].command);
+    lua_pushnumber(lua, model->animations[anim].frames[frame].move[0]);
+    lua_pushnumber(lua, model->animations[anim].frames[frame].move[1]);
+    lua_pushnumber(lua, model->animations[anim].frames[frame].move[2]);
+
+    return 4;
+}
+
+
+int lua_SetAnimCommandTransform(lua_State * lua)
+{
+    int top = lua_gettop(lua);
+
+    if(top < 4)
+    {
+        ConsoleInfo::instance().warning(SYSWARN_WRONG_ARGS, "[model_id] [anim_num], [frame_num], [flag], (dx, dy, dz)");
+        return 0;
+    }
+
+    int id = lua_tointeger(lua, 1);
+    int anim = lua_tointeger(lua, 2);
+    int frame = lua_tointeger(lua, 3);
+    SkeletalModel* model = engine_world.getModelByID(id);
+    if(model == NULL)
+    {
+        ConsoleInfo::instance().warning(SYSWARN_NO_SKELETAL_MODEL, id);
+        return 0;
+    }
+
+    if((anim < 0) || (anim + 1 > model->animations.size()))
+    {
+        ConsoleInfo::instance().warning(SYSWARN_WRONG_ANIM_NUMBER, anim);
+        return 0;
+    }
+
+    if(frame < 0)                                                               // it is convenient to use -1 as a last frame number
+    {
+        frame = (int)model->animations[anim].frames.size() + frame;
+    }
+
+    if((frame < 0) || (frame + 1 > model->animations[anim].frames.size()))
+    {
+        ConsoleInfo::instance().warning(SYSWARN_WRONG_FRAME_NUMBER, frame);
+        return 0;
+    }
+
+    model->animations[anim].frames[frame].command = 0x00ff & lua_tointeger(lua, 4);
+    if(top >= 7)
+    {
+        model->animations[anim].frames[frame].move[0] = lua_tonumber(lua, 5);
+        model->animations[anim].frames[frame].move[1] = lua_tonumber(lua, 6);
+        model->animations[anim].frames[frame].move[2] = lua_tonumber(lua, 7);
+    }
+
+    return 0;
+}
+
+
+int lua_SpawnEntity(lua_State * lua)
+{
+    if(lua_gettop(lua) < 5)
+    {
+        ///uint32_t World_SpawnEntity(uint32_t model_id, uint32_t room_id, btScalar pos[3], btScalar ang[3])
+        ConsoleInfo::instance().warning(SYSWARN_WRONG_ARGS, "[model_id1], [room_id], [x], [y], [z], (ax, ay, az))");
+        return 0;
+    }
+
+    btVector3 pos, ang;
+    int model_id = lua_tointeger(lua, 1);
+    int room_id = lua_tointeger(lua, 2);
+    pos[0] = lua_tonumber(lua, 3);
+    pos[1] = lua_tonumber(lua, 4);
+    pos[2] = lua_tonumber(lua, 5);
+    ang[0] = lua_tonumber(lua, 6);
+    ang[1] = lua_tonumber(lua, 7);
+    ang[2] = lua_tonumber(lua, 8);
+
+    int32_t ov_id = -1;
+    if(lua_isnumber(lua, 9))
+    {
+        ov_id = lua_tointeger(lua, 9);
+    }
+
+    uint32_t id = engine_world.spawnEntity(model_id, room_id, &pos, &ang, ov_id);
+    if(id == 0xFFFFFFFF)
+    {
+        lua_pushnil(lua);
+    }
+    else
+    {
+        lua_pushinteger(lua, id);
+    }
+
+    return 1;
+}
+
+
+/*
+ * Moveables script control section
+ */
+int lua_GetEntityVector(lua_State * lua)
+{
+    if(lua_gettop(lua) < 2)
+    {
+        ConsoleInfo::instance().warning(SYSWARN_WRONG_ARGS, "[id1], [id2]");
+        return 0;
+    }
+
+    int id = lua_tointeger(lua, 1);
+    std::shared_ptr<Entity> e1 = engine_world.getEntityByID(id);
+    if(e1 == NULL)
+    {
+        ConsoleInfo::instance().warning(SYSWARN_NO_ENTITY, id);
+        return 0;
+    }
+    id = lua_tointeger(lua, 2);
+    std::shared_ptr<Entity> e2 = engine_world.getEntityByID(id);
+    if(e2 == NULL)
+    {
+        ConsoleInfo::instance().warning(SYSWARN_NO_ENTITY, id);
+        return 0;
+    }
+
+    lua_pushnumber(lua, e2->m_transform.getOrigin()[0] - e1->m_transform.getOrigin()[0]);
+    lua_pushnumber(lua, e2->m_transform.getOrigin()[1] - e1->m_transform.getOrigin()[1]);
+    lua_pushnumber(lua, e2->m_transform.getOrigin()[2] - e1->m_transform.getOrigin()[2]);
+    return 3;
+}
+
+int lua_GetEntityDistance(lua_State * lua)
+{
+    if(lua_gettop(lua) < 2)
+    {
+        ConsoleInfo::instance().warning(SYSWARN_WRONG_ARGS, "[id1], [id2]");
+        return 0;
+    }
+
+    int id = lua_tointeger(lua, 1);
+    std::shared_ptr<Entity> e1 = engine_world.getEntityByID(id);
+    if(e1 == NULL)
+    {
+        ConsoleInfo::instance().warning(SYSWARN_NO_ENTITY, id);
+        return 0;
+    }
+    id = lua_tointeger(lua, 2);
+    std::shared_ptr<Entity> e2 = engine_world.getEntityByID(id);
+    if(e2 == NULL)
+    {
+        ConsoleInfo::instance().warning(SYSWARN_NO_ENTITY, id);
+        return 0;
+    }
+
+    lua_pushnumber(lua, e1->findDistance(*e2));
+    return 1;
+}
+
+
+int lua_GetEntityDirDot(lua_State * lua)
+{
+    if(lua_gettop(lua) < 2)
+    {
+        ConsoleInfo::instance().warning(SYSWARN_WRONG_ARGS, "[id1], [id2]");
+        return 0;
+    }
+
+    int id = lua_tointeger(lua, 1);
+    std::shared_ptr<Entity> e1 = engine_world.getEntityByID(id);
+    if(e1 == NULL)
+    {
+        ConsoleInfo::instance().warning(SYSWARN_NO_ENTITY, id);
+        return 0;
+    }
+    id = lua_tointeger(lua, 2);
+    std::shared_ptr<Entity> e2 = engine_world.getEntityByID(id);
+    if(e2 == NULL)
+    {
+        ConsoleInfo::instance().warning(SYSWARN_NO_ENTITY, id);
+        return 0;
+    }
+
+    lua_pushnumber(lua, e1->m_transform.getBasis()[1].dot(e2->m_transform.getBasis()[1]));
+    return 1;
+}
+
+
+int lua_GetEntityPosition(lua_State * lua)
+{
+    if(lua_gettop(lua) != 1)
+    {
+        ConsoleInfo::instance().warning(SYSWARN_WRONG_ARGS, "[id]");
+        return 0;
+    }
+
+    int id = lua_tointeger(lua, 1);
+    std::shared_ptr<Entity> ent = engine_world.getEntityByID(id);
+    if(ent == NULL)
+    {
+        ConsoleInfo::instance().warning(SYSWARN_NO_ENTITY, id);
+        return 0;
+    }
+
+    lua_pushnumber(lua, ent->m_transform.getOrigin()[0]);
+    lua_pushnumber(lua, ent->m_transform.getOrigin()[1]);
+    lua_pushnumber(lua, ent->m_transform.getOrigin()[2]);
+    lua_pushnumber(lua, ent->m_angles[0]);
+    lua_pushnumber(lua, ent->m_angles[1]);
+    lua_pushnumber(lua, ent->m_angles[2]);
+
+    return 6;
+}
+
+int lua_GetEntityAngles(lua_State * lua)
+{
+    if(lua_gettop(lua) != 1)
+    {
+        ConsoleInfo::instance().warning(SYSWARN_WRONG_ARGS, "[id]");
+        return 0;
+    }
+
+    int id = lua_tointeger(lua, 1);
+    std::shared_ptr<Entity> ent = engine_world.getEntityByID(id);
+
+    if(ent == NULL)
+    {
+        ConsoleInfo::instance().warning(SYSWARN_NO_ENTITY, id);
+        return 0;
+    }
+
+    lua_pushnumber(lua, ent->m_angles[0]);
+    lua_pushnumber(lua, ent->m_angles[1]);
+    lua_pushnumber(lua, ent->m_angles[2]);
+
+    return 3;
+}
+
+int lua_GetEntityScaling(lua_State * lua)
+{
+    if(lua_gettop(lua) != 1)
+    {
+        ConsoleInfo::instance().warning(SYSWARN_WRONG_ARGS, "[id]");
+        return 0;
+    }
+
+    int id = lua_tointeger(lua, 1);
+    std::shared_ptr<Entity> ent = engine_world.getEntityByID(id);
+
+    if(!ent) {
+        ConsoleInfo::instance().warning(SYSWARN_NO_ENTITY, id);
+        return 0;
+    }
+
+    lua_pushnumber(lua, ent->m_scaling[0]);
+    lua_pushnumber(lua, ent->m_scaling[1]);
+    lua_pushnumber(lua, ent->m_scaling[2]);
+
+    return 3;
+}
+
+int lua_SimilarSector(lua_State * lua)
+{
+    int top = lua_gettop(lua);
+
+    if(top < 5)
+    {
+        ConsoleInfo::instance().warning(SYSWARN_WRONG_ARGS, "[entity_id, dx, dy, dz, ignore_doors, (ceiling)]");
+        return 0;
+    }
+
+    int id = lua_tointeger(lua, 1);
+    std::shared_ptr<Entity> ent = engine_world.getEntityByID(id);
+
+    if(ent == NULL)
+    {
+        ConsoleInfo::instance().warning(SYSWARN_NO_ENTITY, id);
+        return 0;
+    }
+
+    btScalar dx = lua_tonumber(lua, 2);
+    btScalar dy = lua_tonumber(lua, 3);
+    btScalar dz = lua_tonumber(lua, 4);
+
+    auto next_pos = ent->m_transform.getOrigin() + (dx * ent->m_transform.getBasis()[0] + dy * ent->m_transform.getBasis()[1] + dz * ent->m_transform.getBasis()[2]);
+
+    RoomSector* curr_sector = ent->m_self->room->getSectorRaw(ent->m_transform.getOrigin());
+    RoomSector* next_sector = ent->m_self->room->getSectorRaw(next_pos);
+
+    curr_sector = curr_sector->checkPortalPointer();
+    next_sector = next_sector->checkPortalPointer();
+
+    bool ignore_doors = lua_toboolean(lua, 5);
+
+    if((top >= 6) && lua_toboolean(lua, 6))
+    {
+        lua_pushboolean(lua, curr_sector->similarCeiling(next_sector, ignore_doors));
+    }
+    else
+    {
+        lua_pushboolean(lua, curr_sector->similarFloor(next_sector, ignore_doors));
+    }
+
+    return 1;
+}
+
+int lua_GetSectorHeight(lua_State * lua)
+{
+    int top = lua_gettop(lua);
+
+    if(top < 1)
+    {
+        ConsoleInfo::instance().warning(SYSWARN_WRONG_ARGS, "[entity_id, (ceiling), (dx, dy, dz)");
+        return 0;
+    }
+
+    int id = lua_tointeger(lua, 1);
+    std::shared_ptr<Entity> ent = engine_world.getEntityByID(id);
+
+    if(ent == NULL)
+    {
+        ConsoleInfo::instance().warning(SYSWARN_NO_ENTITY, id);
+        return 0;
+    }
+
+    bool ceiling = false;
+    if(top > 1) ceiling = lua_toboolean(lua, 2);
+
+    auto pos = ent->m_transform.getOrigin();
+
+    if(top > 2)
+    {
+        btScalar dx = lua_tonumber(lua, 2);
+        btScalar dy = lua_tonumber(lua, 3);
+        btScalar dz = lua_tonumber(lua, 4);
+
+        pos += dx * ent->m_transform.getBasis()[0] + dy * ent->m_transform.getBasis()[1] + dz * ent->m_transform.getBasis()[2];
+    }
+
+    RoomSector* curr_sector = ent->m_self->room->getSectorRaw(pos);
+    curr_sector = curr_sector->checkPortalPointer();
+    btVector3 point = ceiling ? curr_sector->getCeilingPoint() : curr_sector->getFloorPoint();
+
+    lua_pushnumber(lua, point[2]);
+    return 1;
+}
+
+int lua_SetEntityPosition(lua_State * lua)
+{
+    switch(lua_gettop(lua))
+    {
+    case 4:
+    {
+        int id = lua_tointeger(lua, 1);
+        std::shared_ptr<Entity> ent = engine_world.getEntityByID(id);
+        if(ent == NULL)
+        {
+            ConsoleInfo::instance().printf("can not find entity with id = %d", id);
+            return 0;
+        }
+        ent->m_transform.getOrigin()[0] = lua_tonumber(lua, 2);
+        ent->m_transform.getOrigin()[1] = lua_tonumber(lua, 3);
+        ent->m_transform.getOrigin()[2] = lua_tonumber(lua, 4);
+        ent->updatePlatformPreStep();
+    }
+        return 0;
+
+    case 7:
+    {
+        int id = lua_tointeger(lua, 1);
+        std::shared_ptr<Entity> ent = engine_world.getEntityByID(id);
+        if(ent == NULL)
+        {
+            ConsoleInfo::instance().warning(SYSWARN_NO_ENTITY, id);
+            return 0;
+        }
+        ent->m_transform.getOrigin()[0] = lua_tonumber(lua, 2);
+        ent->m_transform.getOrigin()[1] = lua_tonumber(lua, 3);
+        ent->m_transform.getOrigin()[2] = lua_tonumber(lua, 4);
+        ent->m_angles[0] = lua_tonumber(lua, 5);
+        ent->m_angles[1] = lua_tonumber(lua, 6);
+        ent->m_angles[2] = lua_tonumber(lua, 7);
+        ent->updateTransform();
+        ent->updatePlatformPreStep();
+    }
+        return 0;
+
+    default:
+        ConsoleInfo::instance().warning(SYSWARN_WRONG_ARGS, "[id, x, y, z] or [id, x, y, z, fi_x, fi_y, fi_z]");
+        return 0;
+    }
+
+    return 0;
+}
+
+int lua_SetEntityAngles(lua_State * lua)
+{
+    int top = lua_gettop(lua);
+
+    if(top < 2)
+    {
+        ConsoleInfo::instance().warning(SYSWARN_WRONG_ARGS, "[entity_id, fi_x], (fi_y, fi_z)");
+        return 0;
+    }
+
+    int id = lua_tointeger(lua, 1);
+    std::shared_ptr<Entity> ent = engine_world.getEntityByID(id);
+
+    if(ent == NULL)
+    {
+        ConsoleInfo::instance().warning(SYSWARN_NO_ENTITY, id);
+    }
+    else
+    {
+        ent->m_angles[0] = lua_tonumber(lua, 2);
+
+        if(top > 2)
+        {
+            ent->m_angles[1] = lua_tonumber(lua, 3);
+            ent->m_angles[2] = lua_tonumber(lua, 4);
+        }
+
+        ent->updateTransform();
+    }
+
+    return 0;
+}
+
+int lua_SetEntityScaling(lua_State * lua)
+{
+    int top = lua_gettop(lua);
+
+    if(top < 4)
+    {
+        ConsoleInfo::instance().warning(SYSWARN_WRONG_ARGS, "[entity_id, x_scaling, y_scaling, z_scaling]");
+        return 0;
+    }
+
+    int id = lua_tointeger(lua, 1);
+    std::shared_ptr<Entity> ent = engine_world.getEntityByID(id);
+
+    if(!ent) {
+        ConsoleInfo::instance().warning(SYSWARN_NO_ENTITY, id);
+    }
+    else {
+        ent->m_scaling[0] = lua_tonumber(lua, 2);
+        ent->m_scaling[1] = lua_tonumber(lua, 3);
+        ent->m_scaling[2] = lua_tonumber(lua, 4);
+
+        if(!ent->m_bf.bone_tags.empty() && !ent->m_bt.bt_body.empty()) {
+            for(size_t i=0; i<ent->m_bf.bone_tags.size(); i++) {
+                if(ent->m_bt.bt_body[i]) {
+                    bt_engine_dynamicsWorld->removeRigidBody(ent->m_bt.bt_body[i].get());
+                    ent->m_bt.bt_body[i]->getCollisionShape()->setLocalScaling(ent->m_scaling);
+                    bt_engine_dynamicsWorld->addRigidBody(ent->m_bt.bt_body[i].get());
+
+                    ent->m_bt.bt_body[i]->activate();
+                }
+            }
+        }
+
+        ent->updateRigidBody(true);
+    }
+
+    return 0;
+}
+
+int lua_MoveEntityGlobal(lua_State * lua)
+{
+    switch(lua_gettop(lua))
+    {
+    case 4:
+    {
+        int id = lua_tointeger(lua, 1);
+        std::shared_ptr<Entity> ent = engine_world.getEntityByID(id);
+        if(ent == NULL)
+        {
+            ConsoleInfo::instance().printf("can not find entity with id = %d", id);
+            return 0;
+        }
+        ent->m_transform.getOrigin()[0] += lua_tonumber(lua, 2);
+        ent->m_transform.getOrigin()[1] += lua_tonumber(lua, 3);
+        ent->m_transform.getOrigin()[2] += lua_tonumber(lua, 4);
+        ent->updateRigidBody(true);
+    }
+        return 0;
+
+    default:
+        ConsoleInfo::instance().warning(SYSWARN_WRONG_ARGS, "[id, x, y, z]");
+        return 0;
+    }
+
+    return 0;
+}
+
+
+int lua_MoveEntityLocal(lua_State * lua)
+{
+    if(lua_gettop(lua) < 4)
+    {
+        ConsoleInfo::instance().warning(SYSWARN_WRONG_ARGS, "[entity_id, dx, dy, dz]");
+        return 0;
+    }
+
+    int id = lua_tointeger(lua, 1);
+    std::shared_ptr<Entity> ent = engine_world.getEntityByID(id);
+
+    if(ent == NULL)
+    {
+        ConsoleInfo::instance().warning(SYSWARN_NO_ENTITY, id);
+        return 0;
+    }
+
+    btScalar dx = lua_tonumber(lua, 2);
+    btScalar dy = lua_tonumber(lua, 3);
+    btScalar dz = lua_tonumber(lua, 4);
+
+    ent->m_transform.getOrigin()[0] += dx * ent->m_transform.getBasis()[0][0] + dy * ent->m_transform.getBasis()[1][0] + dz * ent->m_transform.getBasis()[2][0];
+    ent->m_transform.getOrigin()[1] += dx * ent->m_transform.getBasis()[0][1] + dy * ent->m_transform.getBasis()[1][1] + dz * ent->m_transform.getBasis()[2][1];
+    ent->m_transform.getOrigin()[2] += dx * ent->m_transform.getBasis()[0][2] + dy * ent->m_transform.getBasis()[1][2] + dz * ent->m_transform.getBasis()[2][2];
+
+    ent->updateRigidBody(true);
+
+    return 0;
+}
+
+int lua_MoveEntityToSink(lua_State * lua)
+{
+    if(lua_gettop(lua) < 2)
+    {
+        ConsoleInfo::instance().warning(SYSWARN_WRONG_ARGS, "[entity_id, sink_id]");
+        return 0;
+    }
+
+    std::shared_ptr<Entity> ent = engine_world.getEntityByID(lua_tointeger(lua, 1));
+    uint32_t sink_index = lua_tointeger(lua, 2);
+
+    if(sink_index > engine_world.cameras_sinks.size())
+        return 0;
+    StatCameraSink* sink = &engine_world.cameras_sinks[sink_index];
+
+    btVector3 ent_pos;  ent_pos[0] = ent->m_transform.getOrigin()[0];
+    ent_pos[1] = ent->m_transform.getOrigin()[1];
+    ent_pos[2] = ent->m_transform.getOrigin()[2];
+
+    btVector3 sink_pos; sink_pos[0] = sink->x;
+    sink_pos[1] = sink->y;
+    sink_pos[2] = sink->z + 256.0;
+
+    RoomSector* ls = ent->m_currentSector->getLowestSector();
+    RoomSector* hs = ent->m_currentSector->getHighestSector();
+    if((sink_pos[2] > hs->ceiling) ||
+       (sink_pos[2] < ls->floor) )
+    {
+        sink_pos[2] = ent_pos[2];
+    }
+
+    btScalar dist = btDistance(ent_pos, sink_pos);
+    if(dist == 0.0) dist = 1.0; // Prevents division by zero.
+
+    btVector3 speed = ((sink_pos - ent_pos) / dist) * ((btScalar)(sink->room_or_strength) * 1.5);
+
+    ent->m_transform.getOrigin()[0] += speed[0];
+    ent->m_transform.getOrigin()[1] += speed[1];
+    ent->m_transform.getOrigin()[2] += speed[2] * 16.0;
+
+    ent->updateRigidBody(true);
+
+    return 0;
+}
+
+int lua_MoveEntityToEntity(lua_State * lua)
+{
+    int top = lua_gettop(lua);
+
+    if(top < 3)
+    {
+        ConsoleInfo::instance().warning(SYSWARN_WRONG_ARGS, "[entity_to_move_id, entity_id, speed], (ignore_z)");
+        return 0;
+    }
+
+    std::shared_ptr<Entity> ent1 = engine_world.getEntityByID(lua_tointeger(lua, 1));
+    std::shared_ptr<Entity> ent2 = engine_world.getEntityByID(lua_tointeger(lua, 2));
+    btScalar speed_mult = lua_tonumber(lua, 3);
+
+    btVector3 ent1_pos; ent1_pos[0] = ent1->m_transform.getOrigin()[0];
+    ent1_pos[1] = ent1->m_transform.getOrigin()[1];
+    ent1_pos[2] = ent1->m_transform.getOrigin()[2];
+
+    btVector3 ent2_pos; ent2_pos[0] = ent2->m_transform.getOrigin()[0];
+    ent2_pos[1] = ent2->m_transform.getOrigin()[1];
+    ent2_pos[2] = ent2->m_transform.getOrigin()[2];
+
+    btScalar dist = btDistance(ent1_pos, ent2_pos);
+    if(dist == 0.0) dist = 1.0; // Prevents division by zero.
+
+    btVector3 speed = ((ent2_pos - ent1_pos) / dist) * speed_mult; // FIXME!
+
+    ent1->m_transform.getOrigin()[0] += speed[0];
+    ent1->m_transform.getOrigin()[1] += speed[1];
+    bool ignore_z = (top > 3)?(lua_toboolean(lua, 4)):(false);
+    if(!ignore_z)
+        ent1->m_transform.getOrigin()[2] += speed[2];
+    ent1->updatePlatformPreStep();
+    ent1->updateRigidBody(true);
+
+    return 0;
+}
+
+int lua_RotateEntity(lua_State *lua)
+{
+    int top = lua_gettop(lua);
+
+    if((top > 4) || (top < 2))
+    {
+        ConsoleInfo::instance().warning(SYSWARN_WRONG_ARGS, "[ent_id, rot_x], (rot_y, rot_z)");
+        return 0;
+    }
+
+    int id = lua_tointeger(lua, 1);
+    std::shared_ptr<Entity> ent = engine_world.getEntityByID(id);
+
+    if(ent == NULL)
+    {
+        ConsoleInfo::instance().warning(SYSWARN_NO_ENTITY, id);
+    }
+    else
+    {
+        ent->m_angles[0] += lua_tonumber(lua, 2);
+
+        if(top == 4)
+        {
+             ent->m_angles[1] += lua_tonumber(lua, 3);
+             ent->m_angles[2] += lua_tonumber(lua, 4);
+        }
+
+        ent->updateTransform();
+        ent->updateRigidBody(true);
+    }
+
+    return 0;
+}
+
+int lua_GetEntitySpeed(lua_State * lua)
+{
+    if(lua_gettop(lua) != 1)
+    {
+        ConsoleInfo::instance().warning(SYSWARN_WRONG_ARGS, "[id]");
+        return 0;
+    }
+
+    int id = lua_tointeger(lua, 1);
+    std::shared_ptr<Entity> ent = engine_world.getEntityByID(id);
+
+    if(ent == NULL)
+    {
+        ConsoleInfo::instance().warning(SYSWARN_NO_ENTITY, id);
+        return 0;
+    }
+
+    lua_pushnumber(lua, ent->m_speed[0]);
+    lua_pushnumber(lua, ent->m_speed[1]);
+    lua_pushnumber(lua, ent->m_speed[2]);
+    return 3;
+}
+
+int lua_GetEntitySpeedLinear(lua_State * lua)
+{
+    if(lua_gettop(lua) != 1)
+    {
+        ConsoleInfo::instance().warning(SYSWARN_WRONG_ARGS, "[id]");
+        return 0;
+    }
+
+    int id = lua_tointeger(lua, 1);
+    std::shared_ptr<Entity> ent = engine_world.getEntityByID(id);
+
+    if(ent == NULL)
+    {
+        ConsoleInfo::instance().warning(SYSWARN_NO_ENTITY, id);
+        return 0;
+    }
+
+    lua_pushnumber(lua, ent->m_speed.length());
+    return 1;
+}
+
+int lua_SetEntitySpeed(lua_State * lua)
+{
+    int top = lua_gettop(lua);
+
+    if(top < 2)
+    {
+        ConsoleInfo::instance().warning(SYSWARN_WRONG_ARGS, "[id, Vx, Vy, Vz]");
+        return 0;
+    }
+
+    int id = lua_tointeger(lua, 1);
+    std::shared_ptr<Entity> ent = engine_world.getEntityByID(id);
+
+    if(ent == NULL) {
+        ConsoleInfo::instance().warning(SYSWARN_NO_ENTITY, id);
+    }
+    else {
+        if( top>2 ) {
+            ent->m_speed[1] = lua_tonumber(lua, 3);
+            ent->m_speed[2] = lua_tonumber(lua, 4);
+        }
+        ent->updateCurrentSpeed();
+    }
+
+    return 0;
+}
+
+
+int lua_SetEntityAnim(lua_State * lua)
+{
+    int top = lua_gettop(lua);
+
+    if(top < 2)
+    {
+        ConsoleInfo::instance().warning(SYSWARN_WRONG_ARGS, "[entity_id, anim_id, (frame_number, another_model)]");
+        return 0;
+    }
+
+    int id = lua_tointeger(lua, 1);
+    std::shared_ptr<Entity> ent = engine_world.getEntityByID(id);
+
+    if(ent == NULL)
+    {
+        ConsoleInfo::instance().warning(SYSWARN_NO_ENTITY, id);
+        return 0;
+    }
+
+    switch(top)
+    {
+    case 2:
+    default:
+        ent->setAnimation(lua_tointeger(lua, 2));
+        break;
+    case 3:
+        ent->setAnimation(lua_tointeger(lua, 2), lua_tointeger(lua, 3));
+        break;
+    case 4:
+        ent->setAnimation(lua_tointeger(lua, 2), lua_tointeger(lua, 3), lua_tointeger(lua, 4));
+        break;
+    }
+
+    return 0;
+}
+
+int lua_SetEntityAnimFlag(lua_State * lua)
+{
+    int top = lua_gettop(lua);
+
+    if(top != 2)
+    {
+        ConsoleInfo::instance().warning(SYSWARN_WRONG_ARGS, "[entity_id, anim_flag]");
+        return 0;
+    }
+
+    int id = lua_tointeger(lua, 1);
+    std::shared_ptr<Entity> ent = engine_world.getEntityByID(id);
+
+    if(ent == NULL)
+    {
+        ConsoleInfo::instance().warning(SYSWARN_NO_ENTITY, id);
+        return 0;
+    }
+
+    ent->m_bf.animations.anim_flags = lua_tointeger(lua,2);
+
+    return 0;
+}
+
+int lua_SetEntityBodyPartFlag(lua_State * lua)
+{
+    int top = lua_gettop(lua);
+
+    if(top < 3)
+    {
+        ConsoleInfo::instance().warning(SYSWARN_WRONG_ARGS, "[entity_id, bone_id, body_part_flag]");
+        return 0;
+    }
+
+    int id = lua_tointeger(lua, 1);
+    std::shared_ptr<Entity> ent = engine_world.getEntityByID(id);
+
+    if(ent == NULL)
+    {
+        ConsoleInfo::instance().warning(SYSWARN_NO_ENTITY, id);
+        return 0;
+    }
+
+    int bone_id = lua_tointeger(lua, 2);
+    if((bone_id < 0) || (bone_id >= ent->m_bf.bone_tags.size()))
+    {
+        ConsoleInfo::instance().warning(SYSWARN_WRONG_OPTION_INDEX, bone_id);
+        return 0;
+    }
+
+    ent->m_bf.bone_tags[bone_id].body_part = lua_tointeger(lua, 3);
+
+    return 0;
+}
+
+
+int lua_SetModelBodyPartFlag(lua_State * lua)
+{
+    int top = lua_gettop(lua);
+
+    if(top < 3)
+    {
+        ConsoleInfo::instance().warning(SYSWARN_WRONG_ARGS, "[model_id, bone_id, body_part_flag]");
+        return 0;
+    }
+
+    int id = lua_tointeger(lua, 1);
+    SkeletalModel* model = engine_world.getModelByID(id);
+
+    if(model == NULL)
+    {
+        ConsoleInfo::instance().warning(SYSWARN_NO_SKELETAL_MODEL, id);
+        return 0;
+    }
+
+    int bone_id = lua_tointeger(lua, 2);
+    if((bone_id < 0) || (bone_id >= model->mesh_count))
+    {
+        ConsoleInfo::instance().warning(SYSWARN_WRONG_OPTION_INDEX, bone_id);
+        return 0;
+    }
+
+    model->mesh_tree[bone_id].body_part = lua_tointeger(lua, 3);
+
+    return 0;
+}
+
+
+int lua_GetEntityAnim(lua_State * lua)
+{
+    if(lua_gettop(lua) < 1)
+    {
+        ConsoleInfo::instance().warning(SYSWARN_WRONG_ARGS, "[entity_id]");
+        return 0;
+    }
+
+    int id = lua_tointeger(lua, 1);
+    std::shared_ptr<Entity> ent = engine_world.getEntityByID(id);
+
+    if(ent == NULL)
+    {
+        ConsoleInfo::instance().warning(SYSWARN_NO_ENTITY, id);
+        return 0;
+    }
+
+    lua_pushinteger(lua, ent->m_bf.animations.current_animation);
+    lua_pushinteger(lua, ent->m_bf.animations.current_frame);
+    lua_pushinteger(lua, ent->m_bf.animations.model->animations[ent->m_bf.animations.current_animation].frames.size());
+
+    return 3;
+}
+
+
+int lua_CanTriggerEntity(lua_State * lua)
+{
+    int id;
+    int top = lua_gettop(lua);
+
+    if(top < 2)
+    {
+        lua_pushinteger(lua, 0);
+        return 1;
+    }
+
+    id = lua_tointeger(lua, 1);
+    std::shared_ptr<Character> e1 = engine_world.getCharacterByID(id);
+    if(!e1 || !e1->m_command.action)
+    {
+        lua_pushinteger(lua, 0);
+        return 1;
+    }
+
+    id = lua_tointeger(lua, 2);
+    std::shared_ptr<Entity> e2 = engine_world.getEntityByID(id);
+    if((e2 == NULL) || (e1 == e2))
+    {
+        lua_pushinteger(lua, 0);
+        return 1;
+    }
+
+    auto r = e2->m_activationRadius;
+    if(top >= 3)
+    {
+        r = lua_tonumber(lua, 3);
+    }
+    r *= r;
+    auto offset = e2->m_activationOffset;
+    if(top >= 4)
+    {
+        offset[0] = lua_tonumber(lua, 4);
+        offset[1] = lua_tonumber(lua, 5);
+        offset[2] = lua_tonumber(lua, 6);
+    }
+
+    auto pos = e2->m_transform * offset;
+    if((e1->m_transform.getBasis()[1].dot(e2->m_transform.getBasis()[1]) > 0.75) &&
+            ((e1->m_transform.getOrigin() - pos).length2() < r))
+    {
+        lua_pushinteger(lua, 1);
+        return 1;
+    }
+
+    lua_pushinteger(lua, 0);
+    return 1;
+}
+
+
+int lua_GetEntityVisibility(lua_State * lua)
+{
+    if(lua_gettop(lua) < 1)
+    {
+        ConsoleInfo::instance().warning(SYSWARN_WRONG_ARGS, "[entity_id]");
+        return 0;
+    }
+
+    int id = lua_tointeger(lua, 1);
+    std::shared_ptr<Entity> ent = engine_world.getEntityByID(id);
+
+    if(ent == NULL)
+    {
+        ConsoleInfo::instance().warning(SYSWARN_NO_ENTITY, id);
+        return 0;
+    }
+
+    lua_pushinteger(lua, ent->m_visible);
+
+    return 1;
+}
+
+int lua_SetEntityVisibility(lua_State * lua)
+{
+    if(lua_gettop(lua) < 2)
+    {
+        ConsoleInfo::instance().warning(SYSWARN_WRONG_ARGS, "[entity_id, value]");
+        return 0;
+    }
+
+    int id = lua_tointeger(lua, 1);
+    std::shared_ptr<Entity> ent = engine_world.getEntityByID(id);
+
+    if(ent == NULL)
+    {
+        ConsoleInfo::instance().warning(SYSWARN_NO_ENTITY, id);
+        return 0;
+    }
+
+    ent->m_visible = lua_tointeger(lua, 2) != 0;
+
+    return 0;
+}
+
+
+int lua_GetEntityEnability(lua_State * lua)
+{
+    if(lua_gettop(lua) < 1)
+    {
+        ConsoleInfo::instance().warning(SYSWARN_WRONG_ARGS, "[entity_id]");
+        return 0;
+    }
+
+    int id = lua_tointeger(lua, 1);
+    std::shared_ptr<Entity> ent = engine_world.getEntityByID(id);
+
+    if(ent == NULL)
+    {
+        ConsoleInfo::instance().warning(SYSWARN_NO_ENTITY, id);
+        return 0;
+    }
+
+    lua_pushinteger(lua, ent->m_enabled);
+
+    return 1;
+}
+
+
+int lua_GetEntityActivity(lua_State * lua)
+{
+    if(lua_gettop(lua) < 1)
+    {
+        ConsoleInfo::instance().warning(SYSWARN_WRONG_ARGS, "[entity_id]");
+        return 0;
+    }
+
+    int id = lua_tointeger(lua, 1);
+    std::shared_ptr<Entity> ent = engine_world.getEntityByID(id);
+
+    if(ent == NULL)
+    {
+        ConsoleInfo::instance().warning(SYSWARN_NO_ENTITY, id);
+        return 0;
+    }
+
+    lua_pushinteger(lua, ent->m_active);
+
+    return 1;
+}
+
+
+int lua_SetEntityActivity(lua_State * lua)
+{
+    if(lua_gettop(lua) < 2)
+    {
+        ConsoleInfo::instance().warning(SYSWARN_WRONG_ARGS, "[entity_id, value]");
+        return 0;
+    }
+
+    int id = lua_tointeger(lua, 1);
+    std::shared_ptr<Entity> ent = engine_world.getEntityByID(id);
+
+    if(ent == NULL)
+    {
+        ConsoleInfo::instance().warning(SYSWARN_NO_ENTITY, id);
+        return 0;
+    }
+
+    ent->m_active = lua_tointeger(lua, 2) != 0;
+
+    return 0;
+}
+
+
+int lua_GetEntityTriggerLayout(lua_State *lua)
+{
+    if(lua_gettop(lua) < 1) return 0;
+
+    std::shared_ptr<Entity> ent = engine_world.getEntityByID(lua_tointeger(lua, 1));
+    if(ent == NULL) return 0;   // No entity found - return.
+
+    lua_pushinteger(lua, (ent->m_triggerLayout & ENTITY_TLAYOUT_MASK));          // mask
+    lua_pushinteger(lua, (ent->m_triggerLayout & ENTITY_TLAYOUT_EVENT) >> 5);    // event
+    lua_pushinteger(lua, (ent->m_triggerLayout & ENTITY_TLAYOUT_LOCK) >> 6);     // lock
+
+    return 3;
+}
+
+int lua_SetEntityTriggerLayout(lua_State *lua)
+{
+    int top = lua_gettop(lua);
+
+    if(top < 2)
+    {
+        ConsoleInfo::instance().warning(SYSWARN_WRONG_ARGS, "[entity_id, layout] or [entity_id, mask, event, once] / %d");
+        return 0;
+    }
+
+    int id = lua_tointeger(lua, 1);
+    std::shared_ptr<Entity> ent = engine_world.getEntityByID(id);
+
+    if(ent == NULL)
+    {
+        ConsoleInfo::instance().warning(SYSWARN_NO_ENTITY, id);
+        return 0;
+    }
+
+    if(top == 2)
+    {
+        ent->m_triggerLayout = (uint8_t)lua_tointeger(lua, 2);
+    }
+    else if(top == 4)
+    {
+        uint8_t trigger_layout = ent->m_triggerLayout;
+        trigger_layout &= ~(uint8_t)(ENTITY_TLAYOUT_MASK);  trigger_layout ^= (uint8_t)lua_tointeger(lua, 2);          // mask  - 00011111
+        trigger_layout &= ~(uint8_t)(ENTITY_TLAYOUT_EVENT); trigger_layout ^= ((uint8_t)lua_tointeger(lua, 3)) << 5;   // event - 00100000
+        trigger_layout &= ~(uint8_t)(ENTITY_TLAYOUT_LOCK);  trigger_layout ^= ((uint8_t)lua_tointeger(lua, 4)) << 6;   // lock  - 01000000
+        ent->m_triggerLayout = trigger_layout;
+    }
+
+    return 0;
+}
+
+int lua_SetEntityLock(lua_State * lua)
+{
+    if(lua_gettop(lua) < 2) return 0;   // No arguments provided - return.
+
+    std::shared_ptr<Entity> ent = engine_world.getEntityByID(lua_tointeger(lua, 1));
+    if(ent != NULL)
+    {
+        uint8_t trigger_layout = ent->m_triggerLayout;
+        trigger_layout &= ~(uint8_t)(ENTITY_TLAYOUT_LOCK);  trigger_layout ^= ((uint8_t)lua_tointeger(lua, 2)) << 6;   // lock  - 01000000
+        ent->m_triggerLayout = trigger_layout;
+    }
+    return 0;
+}
+
+int lua_GetEntityLock(lua_State * lua)
+{
+    if(lua_gettop(lua) < 1) return 0;   // No argument provided - return.
+
+    std::shared_ptr<Entity> ent = engine_world.getEntityByID(lua_tointeger(lua, 1));
+    if(ent != NULL)
+    {
+        lua_pushinteger(lua, ((ent->m_triggerLayout & ENTITY_TLAYOUT_LOCK) >> 6));      // lock
+        return 1;
+    }
+    return 0;
+}
+
+int lua_SetEntityEvent(lua_State * lua)
+{
+    if(lua_gettop(lua) < 2) return 0;   // No arguments provided - return.
+
+    std::shared_ptr<Entity> ent = engine_world.getEntityByID(lua_tointeger(lua, 1));
+    if(ent != NULL)
+    {
+        uint8_t trigger_layout = ent->m_triggerLayout;
+        trigger_layout &= ~(uint8_t)(ENTITY_TLAYOUT_EVENT); trigger_layout ^= ((uint8_t)lua_tointeger(lua, 2)) << 5;   // event - 00100000
+        ent->m_triggerLayout = trigger_layout;
+    }
+    return 0;
+}
+
+int lua_GetEntityEvent(lua_State *lua)
+{
+    if(lua_gettop(lua) < 1) return 0;   // No argument provided - return.
+
+    std::shared_ptr<Entity> ent = engine_world.getEntityByID(lua_tointeger(lua, 1));
+    if(ent != NULL)
+    {
+        lua_pushinteger(lua, ((ent->m_triggerLayout & ENTITY_TLAYOUT_EVENT) >> 5));    // event
+        return 1;
+    }
+    return 0;
+}
+
+int lua_GetEntityMask(lua_State * lua)
+{
+    if(lua_gettop(lua) < 1) return 0;   // No argument provided - return.
+
+    std::shared_ptr<Entity> ent = engine_world.getEntityByID(lua_tointeger(lua, 1));
+    if(ent != NULL)
+    {
+        lua_pushinteger(lua, (ent->m_triggerLayout & ENTITY_TLAYOUT_MASK));          // mask
+        return 1;
+    }
+    return 0;
+}
+
+int lua_SetEntityMask(lua_State * lua)
+{
+    if(lua_gettop(lua) < 2) return 0;   // No arguments provided - return.
+
+    std::shared_ptr<Entity> ent = engine_world.getEntityByID(lua_tointeger(lua, 1));
+    if(ent != NULL)
+    {
+        uint8_t trigger_layout = ent->m_triggerLayout;
+        trigger_layout &= ~(uint8_t)(ENTITY_TLAYOUT_MASK);  trigger_layout ^= (uint8_t)lua_tointeger(lua, 2);   // mask  - 00011111
+        ent->m_triggerLayout = trigger_layout;
+    }
+    return 0;
+}
+
+int lua_GetEntitySectorStatus(lua_State *lua)
+{
+    if(lua_gettop(lua) < 1) return 0;
+
+    std::shared_ptr<Entity> ent = engine_world.getEntityByID(lua_tonumber(lua, 1));
+    if(ent != NULL)
+    {
+        lua_pushinteger(lua, ((ent->m_triggerLayout & ENTITY_TLAYOUT_SSTATUS) >> 7));
+        return 1;
+    }
+    return 0;
+}
+
+int lua_SetEntitySectorStatus(lua_State *lua)
+{
+    if(lua_gettop(lua) < 2) return 0;   // No arguments specified - return.
+
+    std::shared_ptr<Entity> ent = engine_world.getEntityByID(lua_tonumber(lua, 1));
+    if(ent != NULL)
+    {
+        uint8_t trigger_layout = ent->m_triggerLayout;
+        trigger_layout &= ~(uint8_t)(ENTITY_TLAYOUT_SSTATUS);
+        trigger_layout ^=  ((uint8_t)lua_tointeger(lua, 2)) << 7;   // sector_status  - 10000000
+        ent->m_triggerLayout = trigger_layout;
+    }
+    return 0;
+}
+
+int lua_GetEntityOCB(lua_State * lua)
+{
+    if(lua_gettop(lua) < 1) return 0;   // No argument provided - return.
+
+    std::shared_ptr<Entity> ent = engine_world.getEntityByID(lua_tointeger(lua, 1));
+    if(ent == NULL) return 0;   // No entity found - return.
+
+    lua_pushinteger(lua, ent->m_OCB);
+    return 1;
+}
+
+
+int lua_SetEntityOCB(lua_State * lua)
+{
+    if(lua_gettop(lua) < 2) return 0;   // No arguments provided - return.
+
+    std::shared_ptr<Entity> ent = engine_world.getEntityByID(lua_tointeger(lua, 1));
+    if(ent == NULL) return 0;   // No entity found - return.
+
+    ent->m_OCB = lua_tointeger(lua, 2);
+    return 0;
+}
+
+int lua_GetEntityFlags(lua_State * lua)
+{
+    if(lua_gettop(lua) < 1)
+    {
+        ConsoleInfo::instance().warning(SYSWARN_WRONG_ARGS, "[entity_id]");
+        return 0;
+    }
+
+    int id = lua_tointeger(lua, 1);
+    std::shared_ptr<Entity> ent = engine_world.getEntityByID(id);
+
+    if(ent == NULL)
+    {
+        ConsoleInfo::instance().warning(SYSWARN_NO_ENTITY, id);
+        return 0;
+    }
+
+    lua_pushinteger(lua, ent->m_active);
+    lua_pushinteger(lua, ent->m_enabled);
+    lua_pushinteger(lua, ent->m_visible);
+    lua_pushinteger(lua, ent->m_typeFlags);
+    lua_pushinteger(lua, ent->m_callbackFlags);
+
+    return 3;
+}
+
+int lua_SetEntityFlags(lua_State * lua)
+{
+    if(lua_gettop(lua) < 5)
+    {
+        ConsoleInfo::instance().warning(SYSWARN_WRONG_ARGS, "[entity_id, active_flag, enabled_flag, visible_flag, type_flags, (callback_flags)]");
+        return 0;
+    }
+
+    int id = lua_tointeger(lua, 1);
+    std::shared_ptr<Entity> ent = engine_world.getEntityByID(id);
+
+    if(ent == NULL)
+    {
+        ConsoleInfo::instance().warning(SYSWARN_NO_ENTITY, id);
+        return 0;
+    }
+
+    if(!lua_isnil(lua, 2)) ent->m_active = lua_tointeger(lua, 2)!=0;
+    if(!lua_isnil(lua, 3)) ent->m_enabled = lua_tointeger(lua, 3)!=0;
+    if(!lua_isnil(lua, 4)) ent->m_visible = lua_tointeger(lua, 4)!=0;
+    if(!lua_isnil(lua, 5)) ent->m_typeFlags = lua_tointeger(lua, 5);
+    if(!lua_isnil(lua, 6)) ent->m_callbackFlags = lua_tointeger(lua, 6);
+
+    return 0;
+}
+
+
+int lua_GetEntityTypeFlag(lua_State *lua)
+{
+    int top = lua_gettop(lua);
+
+    if(top < 1)
+    {
+        ConsoleInfo::instance().warning(SYSWARN_WRONG_ARGS, "[entity_id], (type_flag)");
+        return 0;
+    }
+
+    int id = lua_tointeger(lua, 1);
+    std::shared_ptr<Entity> ent = engine_world.getEntityByID(id);
+
+    if(ent == NULL)
+    {
+        ConsoleInfo::instance().warning(SYSWARN_NO_ENTITY, id);
+        return 0;
+    }
+
+    if(top == 1)
+    {
+        lua_pushinteger(lua, ent->m_typeFlags);
+    }
+    else
+    {
+        lua_pushinteger(lua, (ent->m_typeFlags & (uint16_t)(lua_tointeger(lua, 2))));
+    }
+
+    return 1;
+}
+
+int lua_SetEntityTypeFlag(lua_State *lua)
+{
+    int top = lua_gettop(lua);
+
+    if(top < 2)
+    {
+        ConsoleInfo::instance().warning(SYSWARN_WRONG_ARGS, "[entity_id, type_flag], (value)");
+        return 0;
+    }
+
+    int id = lua_tointeger(lua, 1);
+    std::shared_ptr<Entity> ent = engine_world.getEntityByID(id);
+
+    if(ent == NULL)
+    {
+        ConsoleInfo::instance().warning(SYSWARN_NO_ENTITY, id);
+        return 0;
+    }
+
+    if(top == 2)
+    {
+        ent->m_typeFlags ^= (uint16_t)lua_tointeger(lua, 2);
+    }
+    else
+    {
+        if(lua_tointeger(lua, 3) == 1)
+        {
+            ent->m_typeFlags |=  (uint16_t)lua_tointeger(lua, 2);
+        }
+        else
+        {
+            ent->m_typeFlags &= ~(uint16_t)lua_tointeger(lua, 2);
+        }
+    }
+
+    return 0;
+}
+
+
+int lua_GetEntityStateFlag(lua_State *lua)
+{
+    int top = lua_gettop(lua);
+
+    if(top < 2)
+    {
+        ConsoleInfo::instance().warning(SYSWARN_WRONG_ARGS, "[entity_id], [active|enabled|visible]");
+        return 0;
+    }
+
+    int id = lua_tointeger(lua, 1);
+    std::shared_ptr<Entity> ent = engine_world.getEntityByID(id);
+
+    if(ent == NULL)
+    {
+        ConsoleInfo::instance().warning(SYSWARN_NO_ENTITY, id);
+        return 0;
+    }
+
+    std::string which = lua_tostring(lua, 2);
+    if(which == "active")
+        lua_pushinteger(lua, ent->m_active);
+    else if(which == "enabled")
+        lua_pushinteger(lua, ent->m_enabled);
+    else if(which == "visible")
+        lua_pushinteger(lua, ent->m_visible);
+    else {
+        return 0;
+    }
+
+    return 1;
+}
+
+int lua_SetEntityStateFlag(lua_State *lua)
+{
+    int top = lua_gettop(lua);
+
+    if(top < 2)
+    {
+        ConsoleInfo::instance().warning(SYSWARN_WRONG_ARGS, "[entity_id, (active|enabled|visible)], (value)");
+        return 0;
+    }
+
+    int id = lua_tointeger(lua, 1);
+    std::shared_ptr<Entity> ent = engine_world.getEntityByID(id);
+
+    if(ent == NULL)
+    {
+        ConsoleInfo::instance().warning(SYSWARN_NO_ENTITY, id);
+        return 0;
+    }
+
+    std::string which = lua_tostring(lua, 2);
+    bool* flag = nullptr;
+    if(which == "active") flag = &ent->m_active;
+    else if(which == "enabled") flag = &ent->m_enabled;
+    else if(which == "visible") flag = &ent->m_visible;
+    else return 0;
+
+    if(top == 2)
+    {
+        *flag = !*flag;
+    }
+    else
+    {
+        *flag = lua_tointeger(lua, 3)!=0;
+    }
+
+    return 0;
+}
+
+
+int lua_GetEntityCallbackFlag(lua_State *lua)
+{
+    int top = lua_gettop(lua);
+
+    if(top < 1)
+    {
+        ConsoleInfo::instance().warning(SYSWARN_WRONG_ARGS, "[entity_id], (callback_flag)");
+        return 0;
+    }
+
+    int id = lua_tointeger(lua, 1);
+    std::shared_ptr<Entity> ent = engine_world.getEntityByID(id);
+
+    if(ent == NULL)
+    {
+        ConsoleInfo::instance().warning(SYSWARN_NO_ENTITY, id);
+        return 0;
+    }
+
+    if(top == 1)
+    {
+        lua_pushinteger(lua, ent->m_callbackFlags);
+    }
+    else
+    {
+        lua_pushinteger(lua, (ent->m_callbackFlags & (uint32_t)(lua_tointeger(lua, 2))));
+    }
+
+    return 1;
+}
+
+int lua_SetEntityCallbackFlag(lua_State *lua)
+{
+    int top = lua_gettop(lua);
+
+    if(top < 2)
+    {
+        ConsoleInfo::instance().warning(SYSWARN_WRONG_ARGS, "[entity_id, callback_flag], (value)");
+        return 0;
+    }
+
+    int id = lua_tointeger(lua, 1);
+    std::shared_ptr<Entity> ent = engine_world.getEntityByID(id);
+
+    if(ent == NULL)
+    {
+        ConsoleInfo::instance().warning(SYSWARN_NO_ENTITY, id);
+        return 0;
+    }
+
+    if(top == 2)
+    {
+        ent->m_callbackFlags ^= (uint32_t)lua_tointeger(lua, 2);
+    }
+    else
+    {
+        if(lua_tointeger(lua, 3) == 1)
+        {
+            ent->m_callbackFlags |=  (uint16_t)lua_tointeger(lua, 2);
+        }
+        else
+        {
+            ent->m_callbackFlags &= ~(uint32_t)lua_tointeger(lua, 2);
+        }
+    }
+
+    return 0;
+}
+
+int lua_GetEntityTimer(lua_State * lua)
+{
+    if(lua_gettop(lua) < 1) return 0;   // No arguments provided - return.
+
+    std::shared_ptr<Entity> ent = engine_world.getEntityByID(lua_tointeger(lua, 1));
+    if(ent == NULL) return 0;   // No entity found - return.
+
+    lua_pushnumber(lua, ent->m_timer);
+    return 1;
+}
+
+int lua_SetEntityTimer(lua_State * lua)
+{
+    if(lua_gettop(lua) < 2) return 0;   // No arguments provided - return.
+
+    std::shared_ptr<Entity> ent = engine_world.getEntityByID(lua_tointeger(lua, 1));
+    if(ent == NULL) return 0;   // No entity found - return.
+
+    ent->m_timer = lua_tonumber(lua, 2);
+    return 0;
+}
+
+int lua_GetEntityMoveType(lua_State * lua)
+{
+    if(lua_gettop(lua) < 1)
+    {
+        ConsoleInfo::instance().warning(SYSWARN_WRONG_ARGS, "[entity_id]");
+        return 0;
+    }
+
+    int id = lua_tointeger(lua, 1);
+    std::shared_ptr<Entity> ent = engine_world.getEntityByID(id);
+
+    if(ent == NULL)
+    {
+        ConsoleInfo::instance().warning(SYSWARN_NO_ENTITY, id);
+        return 0;
+    }
+
+    lua_pushinteger(lua, ent->m_moveType);
+
+    return 1;
+}
+
+int lua_SetEntityMoveType(lua_State * lua)
+{
+    if(lua_gettop(lua) < 2)
+    {
+        ConsoleInfo::instance().warning(SYSWARN_WRONG_ARGS, "[entity_id, move_type]");
+        return 0;
+    }
+
+    std::shared_ptr<Entity> ent = engine_world.getEntityByID(lua_tointeger(lua, 1));
+
+    if(ent == NULL) return 0;
+    ent->m_moveType = lua_tointeger(lua, 2);
+
+    return 0;
+}
+
+
+int lua_GetEntityResponse(lua_State * lua)
+{
+    if(lua_gettop(lua) < 2)
+    {
+        ConsoleInfo::instance().warning(SYSWARN_WRONG_ARGS, "[entity_id, response_id]");
+        return 0;
+    }
+
+    int id = lua_tointeger(lua, 1);
+    std::shared_ptr<Character> ent = engine_world.getCharacterByID(id);
+
+    if(ent)
+    {
+        switch(lua_tointeger(lua, 2))
+        {
+        case 0:
+            lua_pushinteger(lua, ent->m_response.kill);
+            break;
+        case 1:
+            lua_pushinteger(lua, ent->m_response.vertical_collide);
+            break;
+        case 2:
+            lua_pushinteger(lua, ent->m_response.horizontal_collide);
+            break;
+        case 3:
+            lua_pushinteger(lua, ent->m_response.slide);
+            break;
+        default:
+            lua_pushinteger(lua, 0);
+            break;
+        }
+        return 1;
+    }
+    else
+    {
+        ConsoleInfo::instance().warning(SYSWARN_NO_ENTITY, id);
+        return 0;
+    }
+}
+
+
+int lua_SetEntityResponse(lua_State * lua)
+{
+    if(lua_gettop(lua) < 3)
+    {
+        ConsoleInfo::instance().warning(SYSWARN_WRONG_ARGS, "[entity_id, response_id, value]");
+        return 0;
+    }
+
+    int id = lua_tointeger(lua, 1);
+    std::shared_ptr<Character> ent = engine_world.getCharacterByID(id);
+
+    if(ent)
+    {
+        int8_t value = (int8_t)lua_tointeger(lua, 3);
+
+        switch(lua_tointeger(lua, 2))
+        {
+        case 0:
+            ent->m_response.kill = value;
+            break;
+        case 1:
+            ent->m_response.vertical_collide = value;
+            break;
+        case 2:
+            ent->m_response.horizontal_collide = value;
+            break;
+        case 3:
+            ent->m_response.slide = value;
+            break;
+        default:
+            break;
+        }
+    }
+    else
+    {
+        ConsoleInfo::instance().warning(SYSWARN_NO_ENTITY, id);
+    }
+
+    return 0;
+}
+
+int lua_GetEntityState(lua_State * lua)
+{
+    if(lua_gettop(lua) < 1)
+    {
+        ConsoleInfo::instance().warning(SYSWARN_WRONG_ARGS, "[entity_id]");
+        return 0;
+    }
+
+    int id = lua_tointeger(lua, 1);
+    std::shared_ptr<Entity> ent = engine_world.getEntityByID(id);
+
+    if(ent == NULL)
+    {
+        ConsoleInfo::instance().warning(SYSWARN_NO_ENTITY, id);
+        return 0;
+    }
+
+    lua_pushinteger(lua, ent->m_bf.animations.last_state);
+
+    return 1;
+}
+
+int lua_GetEntityModel(lua_State * lua)
+{
+    if(lua_gettop(lua) < 1)
+    {
+        ConsoleInfo::instance().warning(SYSWARN_WRONG_ARGS, "[entity_id]");
+        return 0;
+    }
+
+    int id = lua_tointeger(lua, 1);
+    std::shared_ptr<Entity> ent = engine_world.getEntityByID(id);
+
+    if(ent == NULL)
+    {
+        ConsoleInfo::instance().warning(SYSWARN_NO_ENTITY, id);
+        return 0;
+    }
+
+    lua_pushinteger(lua, ent->m_bf.animations.model->id);
+
+    return 1;
+}
+
+int lua_SetEntityState(lua_State * lua)
+{
+    if(lua_gettop(lua) < 2)
+    {
+        ConsoleInfo::instance().warning(SYSWARN_WRONG_ARGS, "[entity_id, value]");
+        return 0;
+    }
+
+    int id = lua_tointeger(lua, 1);
+    std::shared_ptr<Entity> ent = engine_world.getEntityByID(id);
+
+    if(ent == NULL)
+    {
+        ConsoleInfo::instance().warning(SYSWARN_NO_ENTITY, id);
+        return 0;
+    }
+
+    ent->m_bf.animations.next_state = lua_tointeger(lua, 2);
+    if(!lua_isnil(lua, 3))
+    {
+        ent->m_bf.animations.last_state = lua_tointeger(lua, 3);
+    }
+
+    return 0;
+}
+
+int lua_SetEntityRoomMove(lua_State * lua)
+{
+    if(lua_gettop(lua) < 4)
+    {
+        ConsoleInfo::instance().warning(SYSWARN_WRONG_ARGS, "[id, room_id, move_type, dir_flag]");
+        return 0;
+    }
+
+    uint32_t id = lua_tointeger(lua, 1);
+    std::shared_ptr<Entity> ent = engine_world.getEntityByID(id);
+    if(ent == NULL)
+    {
+        ConsoleInfo::instance().warning(SYSWARN_NO_ENTITY, id);
+        return 0;
+    }
+
+    uint32_t room = lua_tointeger(lua, 2);
+    if(!lua_isnil(lua, 2) && (room < engine_world.rooms.size()))
+    {
+        std::shared_ptr<Room> r = engine_world.rooms[room];
+        if(ent == engine_world.character)
+        {
+            ent->m_self->room = r;
+        }
+        else if(ent->m_self->room != r)
+        {
+            if(ent->m_self->room != NULL)
+            {
+                ent->m_self->room->removeEntity(ent);
+            }
+            r->addEntity(ent);
+        }
+    }
+    ent->updateRoomPos();
+
+    if(!lua_isnil(lua, 3))
+    {
+        ent->m_moveType = lua_tointeger(lua, 3);
+    }
+    if(!lua_isnil(lua, 4))
+    {
+        ent->m_dirFlag = lua_tointeger(lua, 4);
+    }
+
+    return 0;
+}
+
+
+int lua_GetEntityMeshCount(lua_State *lua)
+{
+    if(lua_gettop(lua) < 1)
+    {
+        ConsoleInfo::instance().warning(SYSWARN_WRONG_ARGS, "[entity_id]");
+        return 0;
+    }
+
+    int id = lua_tointeger(lua, 1);
+    std::shared_ptr<Entity> ent = engine_world.getEntityByID(id);
+
+    if(ent == NULL)
+    {
+        ConsoleInfo::instance().warning(SYSWARN_NO_ENTITY, id);
+        return 0;
+    }
+
+    lua_pushinteger(lua, ent->m_bf.bone_tags.size());
+    return 1;
+}
+
+int lua_SetEntityMeshswap(lua_State * lua)
+{
+    if(lua_gettop(lua) < 2)
+    {
+        ConsoleInfo::instance().warning(SYSWARN_WRONG_ARGS, "[id_dest, id_src]");
+        return 0;
+    }
+
+    int id_dest = lua_tointeger(lua, 1);
+    int id_src = lua_tointeger(lua, 2);
+
+    std::shared_ptr<Entity>         ent_dest;
+    SkeletalModel* model_src;
+
+    ent_dest   = engine_world.getEntityByID(id_dest);
+    model_src  = engine_world.getModelByID(id_src);
+
+    int meshes_to_copy = (ent_dest->m_bf.bone_tags.size() > model_src->mesh_count)?(model_src->mesh_count):(ent_dest->m_bf.bone_tags.size());
+
+    for(int i = 0; i < meshes_to_copy; i++)
+    {
+        ent_dest->m_bf.bone_tags[i].mesh_base = model_src->mesh_tree[i].mesh_base;
+        ent_dest->m_bf.bone_tags[i].mesh_skin = model_src->mesh_tree[i].mesh_skin;
+    }
+
+    return 0;
+}
+
+int lua_SetModelMeshReplaceFlag(lua_State *lua)
+{
+    if(lua_gettop(lua) < 3)
+    {
+        ConsoleInfo::instance().printf("Wrong arguments count. Must be (id_model, bone_num, flag)");
+        return 0;
+    }
+
+    int id = lua_tointeger(lua, 1);
+    SkeletalModel* sm = engine_world.getModelByID(id);
+    if(sm != NULL)
+    {
+        int bone = lua_tointeger(lua, 2);
+        if((bone >= 0) && (bone < sm->mesh_count))
+        {
+            sm->mesh_tree[bone].replace_mesh = lua_tointeger(lua, 3);
+        }
+        else
+        {
+            ConsoleInfo::instance().printf("wrong bone number = %d", bone);
+        }
+    }
+    else
+    {
+        ConsoleInfo::instance().printf("can not find model with id = %d", id);
+    }
+
+    return 0;
+}
+
+int lua_SetModelAnimReplaceFlag(lua_State *lua)
+{
+    if(lua_gettop(lua) < 3)
+    {
+        ConsoleInfo::instance().printf("Wrong arguments count. Must be (id_model, bone_num, flag)");
+        return 0;
+    }
+
+    int id = lua_tointeger(lua, 1);
+    SkeletalModel* sm = engine_world.getModelByID(id);
+    if(sm != NULL)
+    {
+        int bone = lua_tointeger(lua, 2);
+        if((bone >= 0) && (bone < sm->mesh_count))
+        {
+            sm->mesh_tree[bone].replace_anim = lua_tointeger(lua, 3);
+        }
+        else
+        {
+            ConsoleInfo::instance().printf("wrong bone number = %d", bone);
+        }
+    }
+    else
+    {
+        ConsoleInfo::instance().printf("can not find model with id = %d", id);
+    }
+
+    return 0;
+}
+
+int lua_CopyMeshFromModelToModel(lua_State *lua)
+{
+    if(lua_gettop(lua) < 4)
+    {
+        ConsoleInfo::instance().printf("Wrong arguments count. Must be (id_model1, id_model2, bone_num1, bone_num2)");
+        return 0;
+    }
+
+    int id = lua_tointeger(lua, 1);
+    SkeletalModel* sm1 = engine_world.getModelByID(id);
+    if(sm1 == NULL)
+    {
+        ConsoleInfo::instance().printf("can not find model with id = %d", id);
+        return 0;
+    }
+
+    id = lua_tointeger(lua, 2);
+    SkeletalModel* sm2 = engine_world.getModelByID(id);
+    if(sm2 == NULL)
+    {
+        ConsoleInfo::instance().printf("can not find model with id = %d", id);
+        return 0;
+    }
+
+    int bone1 = lua_tointeger(lua, 3);
+    int bone2 = lua_tointeger(lua, 4);
+
+    if((bone1 >= 0) && (bone1 < sm1->mesh_count) && (bone2 >= 0) && (bone2 < sm2->mesh_count))
+    {
+        sm1->mesh_tree[bone1].mesh_base = sm2->mesh_tree[bone2].mesh_base;
+    }
+    else
+    {
+        ConsoleInfo::instance().addLine("wrong bone number = %d", FONTSTYLE_CONSOLE_WARNING);
+    }
+
+    return 0;
+}
+
+int lua_PushEntityBody(lua_State *lua)
+{
+    if(lua_gettop(lua) != 5)
+    {
+        ConsoleInfo::instance().printf("Wrong arguments count. Must be [entity_id, body_number, h_force, v_force, reset_flag]");
+        return 0;
+    }
+
+    int id = lua_tointeger(lua, 1);
+    std::shared_ptr<Entity> ent = engine_world.getEntityByID(id);
+    int body_number = lua_tointeger(lua, 2);
+
+    if((ent != NULL) && (body_number < ent->m_bf.bone_tags.size()) && (ent->m_bt.bt_body[body_number] != NULL) && (ent->m_typeFlags & ENTITY_TYPE_DYNAMIC))
+    {
+        btScalar h_force = lua_tonumber(lua, 3);
+        btScalar v_force = lua_tonumber(lua, 4);
+
+        btScalar t    = ent->m_angles[0] * M_PI / 180.0;
+
+        btScalar ang1 = sinf(t);
+        btScalar ang2 = cosf(t);
+
+        btVector3 angle (-ang1 * h_force, ang2 * h_force, v_force);
+
+        if(lua_toboolean(lua, 5))
+            ent->m_bt.bt_body[body_number]->clearForces();
+
+        ent->m_bt.bt_body[body_number]->setLinearVelocity(angle);
+        ent->m_bt.bt_body[body_number]->setAngularVelocity(angle / 1024.0);
+    }
+    else
+    {
+        ConsoleInfo::instance().printf("Can't apply force to entity %d - no entity, body, or entity is not kinematic!", id);
+    }
+
+    return 0;
+}
+
+int lua_SetEntityBodyMass(lua_State *lua)
+{
+    int top = lua_gettop(lua);
+
+    if(lua_gettop(lua) < 3)
+    {
+        ConsoleInfo::instance().printf("Wrong arguments count. Must be [entity_id, body_number, (mass / each body mass)]");
+        return 0;
+    }
+
+    int id = lua_tointeger(lua, 1);
+    std::shared_ptr<Entity> ent = engine_world.getEntityByID(id);
+
+    int body_number = lua_tointeger(lua, 2);
+    body_number = (body_number < 1)?(1):(body_number);
+
+    uint16_t argn  = 3;
+    bool dynamic = false;
+
+    btScalar mass;
+
+    if((ent != NULL) && (ent->m_bf.bone_tags.size() >= body_number))
+    {
+        for(int i=0; i<body_number; i++)
+        {
+            btVector3 inertia (0.0, 0.0, 0.0);
+
+            if(top >= argn) mass = lua_tonumber(lua, argn);
+            argn++;
+
+            if(ent->m_bt.bt_body[i])
+            {
+                bt_engine_dynamicsWorld->removeRigidBody(ent->m_bt.bt_body[i].get());
+
+                ent->m_bt.bt_body[i]->getCollisionShape()->calculateLocalInertia(mass, inertia);
+
+                ent->m_bt.bt_body[i]->setMassProps(mass, inertia);
+
+                ent->m_bt.bt_body[i]->updateInertiaTensor();
+                ent->m_bt.bt_body[i]->clearForces();
+
+                ent->m_bt.bt_body[i]->getCollisionShape()->setLocalScaling(ent->m_scaling);
+
+                btVector3 factor = (mass > 0.0)?(btVector3(1.0, 1.0, 1.0)):(btVector3(0.0, 0.0, 0.0));
+                ent->m_bt.bt_body[i]->setLinearFactor (factor);
+                ent->m_bt.bt_body[i]->setAngularFactor(factor);
+
+                //ent->bt_body[i]->forceActivationState(DISABLE_DEACTIVATION);
+
+                //ent->bt_body[i]->setCcdMotionThreshold(32.0);   // disable tunneling effect
+                //ent->bt_body[i]->setCcdSweptSphereRadius(32.0);
+
+                bt_engine_dynamicsWorld->addRigidBody(ent->m_bt.bt_body[i].get());
+
+                ent->m_bt.bt_body[i]->activate();
+
+                //ent->bt_body[i]->getBroadphaseHandle()->m_collisionFilterGroup = 0xFFFF;
+                //ent->bt_body[i]->getBroadphaseHandle()->m_collisionFilterMask  = 0xFFFF;
+
+                //ent->self->object_type = OBJECT_ENTITY;
+                //ent->bt_body[i]->setUserPointer(ent->self);
+
+                if(mass > 0.0) dynamic = true;
+            }
+
+        }
+
+        ent->updateRigidBody(true);
+
+        if(dynamic)
+        {
+            ent->m_typeFlags |=  ENTITY_TYPE_DYNAMIC;
+        }
+        else
+        {
+            ent->m_typeFlags &= ~ENTITY_TYPE_DYNAMIC;
+        }
+    }
+    else
+    {
+        ConsoleInfo::instance().printf("Can't find entity %d or body number is more than %d", id, body_number);
+    }
+
+    return 0;
+}
+
+int lua_LockEntityBodyLinearFactor(lua_State *lua)
+{
+    int top = lua_gettop(lua);
+
+    if(top < 2)
+    {
+        ConsoleInfo::instance().printf("Wrong arguments count. Must be [entity_id, body_number, (vertical_factor)]");
+        return 0;
+    }
+
+    int id = lua_tointeger(lua, 1);
+    std::shared_ptr<Entity> ent = engine_world.getEntityByID(id);
+    int body_number = lua_tointeger(lua, 2);
+
+    if((ent != NULL) && (body_number < ent->m_bf.bone_tags.size()) && (ent->m_bt.bt_body[body_number] != NULL) && (ent->m_typeFlags & ENTITY_TYPE_DYNAMIC))
+    {
+        btScalar t    = ent->m_angles[0] * M_PI / 180.0;
+        btScalar ang1 = sinf(t);
+        btScalar ang2 = cosf(t);
+        btScalar ang3 = 1.0;
+
+        if(top >= 3)
+        {
+            ang3 = abs(lua_tonumber(lua, 3));
+            ang3 = (ang3 > 1.0)?(1.0):(ang3);
+        }
+
+        ent->m_bt.bt_body[body_number]->setLinearFactor(btVector3(abs(ang1), abs(ang2), ang3));
+    }
+    else
+    {
+        ConsoleInfo::instance().printf("Can't apply force to entity %d - no entity, body, or entity is not dynamic!", id);
+    }
+
+    return 0;
+}
+
+int lua_SetCharacterWeaponModel(lua_State *lua)
+{
+    if(lua_gettop(lua) < 3)
+    {
+        ConsoleInfo::instance().printf("Wrong arguments count. Must be (id_entity, id_weapon_model, armed_state)");
+        return 0;
+    }
+
+    int id = lua_tointeger(lua, 1);
+    std::shared_ptr<Character> ent = engine_world.getCharacterByID(id);
+
+    if(ent)
+    {
+        ent->setWeaponModel(lua_tointeger(lua, 2), lua_tointeger(lua, 3));
+    }
+    else
+    {
+        ConsoleInfo::instance().printf("can not find entity with id = %d", id);
+    }
+
+    return 0;
+}
+
+int lua_GetCharacterCurrentWeapon(lua_State *lua)
+{
+    if(lua_gettop(lua) < 1)
+    {
+        ConsoleInfo::instance().warning(SYSWARN_WRONG_ARGS, "[entity_id]");
+        return 0;
+    }
+
+    int id = lua_tointeger(lua, 1);
+    std::shared_ptr<Character> ent = engine_world.getCharacterByID(id);
+
+    if(ent)
+    {
+        lua_pushinteger(lua, ent->m_currentWeapon);
+        return 1;
+    }
+    else
+    {
+        ConsoleInfo::instance().warning(SYSWARN_NO_ENTITY, id);
+        return 0;
+    }
+}
+
+int lua_SetCharacterCurrentWeapon(lua_State *lua)
+{
+    if(lua_gettop(lua) < 2)
+    {
+        ConsoleInfo::instance().printf("Wrong arguments count. Must be (id_entity, id_weapon)");
+        return 0;
+    }
+
+    int id = lua_tointeger(lua, 1);
+    std::shared_ptr<Character> ent = engine_world.getCharacterByID(id);
+
+    if(ent)
+    {
+        ent->m_currentWeapon = lua_tointeger(lua, 2);
+    }
+    else
+    {
+        ConsoleInfo::instance().printf("can not find entity with id = %d", id);
+    }
+
+    return 0;
+}
+
+/*
+ * Camera functions
+ */
+
+int lua_CamShake(lua_State *lua)
+{
+    if(lua_gettop(lua) != 2) return 0;
+
+    float power = lua_tonumber(lua, 1);
+    float time  = lua_tonumber(lua, 2);
+    renderer.camera()->shake(power, time);
+
+    return 0;
+}
+
+int lua_FlashSetup(lua_State *lua)
+{
+    if(lua_gettop(lua) != 6) return 0;
+
+    Gui_FadeSetup(FADER_EFFECT,
+                  (uint8_t)(lua_tointeger(lua, 1)),
+                  (uint8_t)(lua_tointeger(lua, 2)), (uint8_t)(lua_tointeger(lua, 3)), (uint8_t)(lua_tointeger(lua, 4)),
+                  BM_MULTIPLY,
+                  (uint16_t)(lua_tointeger(lua, 5)), (uint16_t)(lua_tointeger(lua, 6)));
+    return 0;
+}
+
+int lua_FlashStart(lua_State *lua)
+{
+    Gui_FadeStart(FADER_EFFECT, GUI_FADER_DIR_TIMED);
+    return 0;
+}
+
+int lua_FadeOut(lua_State *lua)
+{
+    Gui_FadeStart(FADER_BLACK, GUI_FADER_DIR_OUT);
+    return 0;
+}
+
+int lua_FadeIn(lua_State *lua)
+{
+    Gui_FadeStart(FADER_BLACK, GUI_FADER_DIR_IN);
+    return 0;
+}
+
+int lua_FadeCheck(lua_State *lua)
+{
+    lua_pushinteger(lua, Gui_FadeCheck(FADER_BLACK));
+    return 1;
+}
+
+/*
+ * General gameplay functions
+ */
+
+int lua_PlayStream(lua_State *lua)
+{
+    int top = lua_gettop(lua);
+
+    if(top < 1)
+    {
+        ConsoleInfo::instance().warning(SYSWARN_WRONG_ARGS, "[id] or [id, mask].");
+        return 0;
+    }
+
+    int id = lua_tointeger(lua, 1);
+    uint8_t mask = 0;
+    if(top >= 2) mask = lua_tointeger(lua, 2);
+
+    if(id < 0)
+    {
+        ConsoleInfo::instance().warning(SYSWARN_WRONG_STREAM_ID);
+        return 0;
+    }
+
+    if(mask)
+    {
+        Audio_StreamPlay(id, mask);
+    }
+    else
+    {
+        Audio_StreamPlay(id);
+    }
+
+    return 0;
+}
+
+int lua_PlaySound(lua_State *lua)
+{
+    int top = lua_gettop(lua);
+
+    if(top < 1)
+    {
+        ConsoleInfo::instance().warning(SYSWARN_WRONG_ARGS, "[sound_id], (entity_id)");
+        return 0;
+    }
+
+    uint32_t id  = lua_tointeger(lua, 1);
+    if(id >= engine_world.audio_map.size())
+    {
+        ConsoleInfo::instance().warning(SYSWARN_WRONG_SOUND_ID, engine_world.audio_map.size());
+        return 0;
+    }
+
+    int ent_id = -1;
+
+    if(top >= 2)
+    {
+        ent_id = lua_tointeger(lua, 2);
+        if(engine_world.getEntityByID(ent_id) == NULL) ent_id = -1;
+    }
+
+    int result;
+
+    if(ent_id >= 0)
+    {
+        result = Audio_Send(id, TR_AUDIO_EMITTER_ENTITY, ent_id);
+    }
+    else
+    {
+        result = Audio_Send(id, TR_AUDIO_EMITTER_GLOBAL);
+    }
+
+    if(result < 0)
+    {
+        switch(result)
+        {
+        case TR_AUDIO_SEND_NOCHANNEL:
+            ConsoleInfo::instance().warning(SYSWARN_AS_NOCHANNEL);
+            break;
+
+        case TR_AUDIO_SEND_NOSAMPLE:
+            ConsoleInfo::instance().warning(SYSWARN_AS_NOSAMPLE);
+            break;
+        }
+    }
+
+    return 0;
+}
+
+
+int lua_StopSound(lua_State *lua)
+{
+    int top = lua_gettop(lua);
+
+    if(top < 1)
+    {
+        ConsoleInfo::instance().warning(SYSWARN_WRONG_ARGS, "[sound_id], (entity_id)");
+        return 0;
+    }
+
+    uint32_t id  = lua_tointeger(lua, 1);
+    if(id >= engine_world.audio_map.size())
+    {
+        ConsoleInfo::instance().warning(SYSWARN_WRONG_SOUND_ID, engine_world.audio_map.size());
+        return 0;
+    }
+
+    int ent_id = -1;
+
+    if(top > 1)
+    {
+        ent_id = lua_tointeger(lua, 2);
+        if(engine_world.getEntityByID(ent_id) == NULL) ent_id = -1;
+    }
+
+    int result;
+
+    if(ent_id == -1)
+    {
+        result = Audio_Kill(id, TR_AUDIO_EMITTER_GLOBAL);
+    }
+    else
+    {
+        result = Audio_Kill(id, TR_AUDIO_EMITTER_ENTITY, ent_id);
+    }
+
+    if(result < 0) ConsoleInfo::instance().warning(SYSWARN_AK_NOTPLAYED, id);
+
+    return 0;
+}
+
+int lua_GetLevel(lua_State *lua)
+{
+    lua_pushinteger(lua, gameflow_manager.CurrentLevelID);
+    return 1;
+}
+
+int lua_SetLevel(lua_State *lua)
+{
+    if(lua_gettop(lua) != 1)
+    {
+        ConsoleInfo::instance().warning(SYSWARN_WRONG_ARGS, "[level_id]");
+        return 0;
+    }
+
+    int id  = lua_tointeger(lua, 1);
+    ConsoleInfo::instance().notify(SYSNOTE_CHANGING_LEVEL, id);
+
+    Game_LevelTransition(id);
+    Gameflow_Send(TR_GAMEFLOW_OP_LEVELCOMPLETE, id);    // Next level
+
+    return 0;
+}
+
+int lua_SetGame(lua_State *lua)
+{
+    int top = lua_gettop(lua);
+    if(top < 1)
+    {
+        ConsoleInfo::instance().warning(SYSWARN_WRONG_ARGS, "[gameversion], (level_id)");
+        return 0;
+    }
+
+    gameflow_manager.CurrentGameID = lua_tointeger(lua, 1);
+    if(!lua_isnil(lua, 2))
+    {
+        gameflow_manager.CurrentLevelID = lua_tointeger(lua, 2);
+    }
+
+    lua_getglobal(lua, "getTitleScreen");
+    if(lua_isfunction(lua, -1))
+    {
+        lua_pushnumber(lua, gameflow_manager.CurrentGameID);
+        if (lua_CallAndLog(lua, 1, 1, 0))
+        {
+            Gui_FadeAssignPic(FADER_LOADSCREEN, lua_tostring(lua, -1));
+            lua_pop(lua, 1);
+            Gui_FadeStart(FADER_LOADSCREEN, GUI_FADER_DIR_OUT);
+        }
+    }
+    lua_settop(lua, top);
+
+    ConsoleInfo::instance().notify(SYSNOTE_CHANGING_GAME, gameflow_manager.CurrentGameID);
+    Game_LevelTransition(gameflow_manager.CurrentLevelID);
+    Gameflow_Send(TR_GAMEFLOW_OP_LEVELCOMPLETE, gameflow_manager.CurrentLevelID);
+
+    return 0;
+}
+
+int lua_LoadMap(lua_State *lua)
+{
+    if(lua_gettop(lua) < 1)
+    {
+        ConsoleInfo::instance().warning(SYSWARN_WRONG_ARGS, "[map_name], (game_id, map_id)");
+        return 0;
+    }
+
+    if(lua_isstring(lua, 1))
+    {
+        const char *s = lua_tostring(lua, 1);
+        if((s != NULL) && (s[0] != 0) && (strcmp(s, gameflow_manager.CurrentLevelPath) != 0))
+        {
+            if(!lua_isnil(lua, 2))
+            {
+                gameflow_manager.CurrentGameID = lua_tointeger(lua, 2);
+            }
+            if(!lua_isnil(lua, 3))
+            {
+                gameflow_manager.CurrentLevelID = lua_tointeger(lua, 3);
+            }
+            char file_path[MAX_ENGINE_PATH];
+            lua_GetLoadingScreen(lua, gameflow_manager.CurrentLevelID, file_path);
+            Gui_FadeAssignPic(FADER_LOADSCREEN, file_path);
+            Gui_FadeStart(FADER_LOADSCREEN, GUI_FADER_DIR_IN);
+            Engine_LoadMap(s);
+        }
+    }
+
+    return 0;
+}
+
+
+/*
+ * Flipped (alternate) room functions
+ */
+
+int lua_SetFlipState(lua_State *lua)
+{
+    if(lua_gettop(lua) != 2)
+    {
+        ConsoleInfo::instance().warning(SYSWARN_WRONG_ARGS, "[flip_index, flip_state]");
+        return 0;
+    }
+
+    uint32_t group = (uint32_t)lua_tointeger(lua, 1);
+    uint32_t state = (uint32_t)lua_tointeger(lua, 2);
+    state = (state > 1)?(1):(state);       // State is always boolean.
+
+    if(group >= engine_world.flip_data.size())
+    {
+        ConsoleInfo::instance().warning(SYSWARN_WRONG_FLIPMAP_INDEX);
+        return 0;
+    }
+
+    if(engine_world.flip_data[group].map == 0x1F)         // Check flipmap state.
+    {
+        std::vector< std::shared_ptr<Room> >::iterator current_room = engine_world.rooms.begin();
+
+        if(engine_world.version > TR_III)
+        {
+            for(; current_room!=engine_world.rooms.end(); ++current_room)
+            {
+                if((*current_room)->alternate_group == group)    // Check if group is valid.
+                {
+                    if(state)
+                        (*current_room)->swapToAlternate();
+                    else
+                        (*current_room)->swapToBase();
+                }
+            }
+
+            engine_world.flip_data[group].state = state;
+        }
+        else
+        {
+            for(; current_room!=engine_world.rooms.end(); ++current_room)
+            {
+                if(state)
+                    (*current_room)->swapToAlternate();
+                else
+                    (*current_room)->swapToBase();
+            }
+
+            engine_world.flip_data[0].state = state;    // In TR1-3, state is always global.
+        }
+    }
+
+    return 0;
+}
+
+int lua_SetFlipMap(lua_State *lua)
+{
+    if(lua_gettop(lua) != 3)
+    {
+        ConsoleInfo::instance().warning(SYSWARN_WRONG_ARGS, "[flip_index, flip_mask, flip_operation]");
+        return 0;
+    }
+
+    uint32_t group = (uint32_t)lua_tointeger(lua, 1);
+    uint8_t  mask  = (uint8_t)lua_tointeger(lua, 2);
+    uint8_t  op    = (uint8_t)lua_tointeger(lua, 3);
+    op    = (mask > AMASK_OP_XOR)?(AMASK_OP_XOR):(AMASK_OP_OR);
+
+    if(group >= engine_world.flip_data.size())
+    {
+        ConsoleInfo::instance().warning(SYSWARN_WRONG_FLIPMAP_INDEX);
+        return 0;
+    }
+
+    if(op == AMASK_OP_XOR)
+    {
+        engine_world.flip_data[group].map ^= mask;
+    }
+    else
+    {
+        engine_world.flip_data[group].map |= mask;
+    }
+
+    return 0;
+}
+
+int lua_GetFlipMap(lua_State *lua)
+{
+    if(lua_gettop(lua) == 1)
+    {
+        uint32_t group = (uint32_t)lua_tointeger(lua, 1);
+
+        if(group >= engine_world.flip_data.size())
+        {
+            ConsoleInfo::instance().warning(SYSWARN_WRONG_FLIPMAP_INDEX);
+            return 0;
+        }
+
+        lua_pushinteger(lua, engine_world.flip_data[group].map);
+        return 1;
+    }
+    else
+    {
+        ConsoleInfo::instance().warning(SYSWARN_WRONG_ARGS, "[flip_index]");
+        return 0;
+    }
+}
+
+int lua_GetFlipState(lua_State *lua)
+{
+    if(lua_gettop(lua) == 1)
+    {
+        uint32_t group = (uint32_t)lua_tointeger(lua, 1);
+
+        if(group >= engine_world.flip_data.size())
+        {
+            ConsoleInfo::instance().warning(SYSWARN_WRONG_FLIPMAP_INDEX);
+            return 0;
+        }
+
+        lua_pushinteger(lua, engine_world.flip_data[group].state);
+        return 1;
+    }
+    else
+    {
+        ConsoleInfo::instance().warning(SYSWARN_WRONG_ARGS, "[flip_index]");
+        return 0;
+    }
+}
+
+/*
+ * Generate UV rotate animations
+ */
+
+int lua_genUVRotateAnimation(lua_State *lua)
+{
+    if(lua_gettop(lua) < 1)
+    {
+        ConsoleInfo::instance().warning(SYSWARN_WRONG_ARGS, "[model_id]", FONTSTYLE_CONSOLE_WARNING);
+        return 0;
+    }
+
+    int id = lua_tointeger(lua, 1);
+    SkeletalModel* model = engine_world.getModelByID(id);
+
+    if(!model)
+        return 0;
+
+    if(model->mesh_tree.front().mesh_base->m_transparencyPolygons.empty())
+        return 0;
+    const Polygon& firstPolygon = model->mesh_tree.front().mesh_base->m_transparencyPolygons.front();
+    if(firstPolygon.anim_id != 0)
+        return 0;
+
+    engine_world.anim_sequences.emplace_back();
+    AnimSeq* seq = &engine_world.anim_sequences.back();
+
+    // Fill up new sequence with frame list.
+    seq->anim_type         = TR_ANIMTEXTURE_FORWARD;
+    seq->frame_lock        = false; // by default anim is playing
+    seq->uvrotate          = true;
+    seq->reverse_direction = false; // Needed for proper reverse-type start-up.
+    seq->frame_rate        = 0.025;  // Should be passed as 1 / FPS.
+    seq->frame_time        = 0.0;   // Reset frame time to initial state.
+    seq->current_frame     = 0;     // Reset current frame to zero.
+    seq->frames.resize(16);
+    seq->frame_list.resize(16);
+    seq->frame_list[0] = 0;
+
+    btScalar v_min, v_max;
+    v_min = v_max = firstPolygon.vertices[0].tex_coord[1];
+    for(size_t j=1; j<firstPolygon.vertices.size(); j++)
+    {
+        if(firstPolygon.vertices[j].tex_coord[1] > v_max)
+        {
+            v_max = firstPolygon.vertices[j].tex_coord[1];
+        }
+        if(firstPolygon.vertices[j].tex_coord[1] < v_min)
+        {
+            v_min = firstPolygon.vertices[j].tex_coord[1];
+        }
+    }
+
+    seq->uvrotate_max = 0.5 * (v_max - v_min);
+    seq->uvrotate_speed = seq->uvrotate_max / (btScalar)seq->frames.size();
+    for(uint16_t j=0;j<seq->frames.size();j++)
+    {
+        seq->frames[j].tex_ind = firstPolygon.tex_index;
+        seq->frames[j].mat[0] = 1.0;
+        seq->frames[j].mat[1] = 0.0;
+        seq->frames[j].mat[2] = 0.0;
+        seq->frames[j].mat[3] = 1.0;
+        seq->frames[j].move[0] = 0.0;
+        seq->frames[j].move[1] = -((btScalar)j * seq->uvrotate_speed);
+    }
+
+    for(Polygon& p : model->mesh_tree.front().mesh_base->m_transparencyPolygons) {
+        p.anim_id = engine_world.anim_sequences.size();
+        for(Vertex& v : p.vertices) {
+            v.tex_coord[1] = v_min + 0.5 * (v.tex_coord[1] - v_min) + seq->uvrotate_max;
+        }
+    }
+
+    return 0;
+}
+
+// Called when something goes absolutely horribly wrong in Lua, and tries
+// to produce some debug output. Lua calls abort afterwards, so sending
+// the output to the internal console is not an option.
+static int engine_LuaPanic(lua_State *lua) {
+    if (lua_gettop(lua) < 1) {
+        fprintf(stderr, "Fatal lua error (no details provided).\n");
+    } else {
+        fprintf(stderr, "Fatal lua error: %s\n", lua_tostring(lua, 1));
+    }
+    fflush(stderr);
+    return 0;
+}
+
+bool Engine_LuaInit()
+{
+    engine_lua = luaL_newstate();
+
+    if(engine_lua != NULL)
+    {
+        luaL_openlibs(engine_lua);
+        Engine_LuaRegisterFuncs(engine_lua);
+        lua_atpanic(engine_lua, engine_LuaPanic);
+
+        // Load script loading order (sic!)
+
+        luaL_dofile(engine_lua, "scripts/loadscript.lua");
+
+        return true;
+    }
+    else
+    {
+        return false;
+    }
+}
+
+void Engine_LuaClearTasks()
+{
+    lua_CallVoidFunc(engine_lua, "clearTasks");
+}
+
+void lua_registerc(lua_State *lua, const char* func_name, int(*func)(lua_State*))
+{
+    char uc[64] = {0}; char lc[64] = {0};
+    for(size_t i=0; i < strlen(func_name); i++)
+    {
+        lc[i]=tolower(func_name[i]);
+        uc[i]=toupper(func_name[i]);
+    }
+
+    lua_register(lua, func_name, func);
+    lua_register(lua, lc, func);
+    lua_register(lua, uc, func);
+}
+
+
+void Engine_LuaRegisterFuncs(lua_State *lua)
+{
+    /*
+     * register globals
+     */
+    char cvar_init[64]; cvar_init[0] = 0;
+    strcat(cvar_init, CVAR_LUA_TABLE_NAME); strcat(cvar_init, " = {};");
+    luaL_dostring(lua, cvar_init);
+
+    Game_RegisterLuaFunctions(lua);
+
+    // Register script functions
+
+    lua_registerc(lua, "print", lua_print);
+    lua_registerc(lua, "checkStack", lua_CheckStack);
+    lua_registerc(lua, "dumpModel", lua_DumpModel);
+    lua_registerc(lua, "dumpRoom", lua_DumpRoom);
+    lua_registerc(lua, "setRoomEnabled", lua_SetRoomEnabled);
+
+    lua_registerc(lua, "playSound", lua_PlaySound);
+    lua_registerc(lua, "stopSound", lua_StopSound);
+
+    lua_registerc(lua, "playStream", lua_PlayStream);
+
+    lua_registerc(lua, "setLevel", lua_SetLevel);
+    lua_registerc(lua, "getLevel", lua_GetLevel);
+
+    lua_registerc(lua, "setGame", lua_SetGame);
+    lua_registerc(lua, "loadMap", lua_LoadMap);
+
+    lua_register(lua, "camShake", lua_CamShake);
+
+    lua_register(lua, "fadeOut", lua_FadeOut);
+    lua_register(lua, "fadeIn", lua_FadeIn);
+    lua_register(lua, "fadeCheck", lua_FadeCheck);
+
+    lua_register(lua, "flashSetup", lua_FlashSetup);
+    lua_register(lua, "flashStart", lua_FlashStart);
+
+    lua_register(lua, "getLevelVersion", lua_GetLevelVersion);
+
+    lua_register(lua, "setFlipMap", lua_SetFlipMap);
+    lua_register(lua, "getFlipMap", lua_GetFlipMap);
+    lua_register(lua, "setFlipState", lua_SetFlipState);
+    lua_register(lua, "getFlipState", lua_GetFlipState);
+
+    lua_register(lua, "setModelCollisionMapSize", lua_SetModelCollisionMapSize);
+    lua_register(lua, "setModelCollisionMap", lua_SetModelCollisionMap);
+    lua_register(lua, "getAnimCommandTransform", lua_GetAnimCommandTransform);
+    lua_register(lua, "setAnimCommandTransform", lua_SetAnimCommandTransform);
+    lua_register(lua, "setStateChangeRange", lua_SetStateChangeRange);
+
+    lua_register(lua, "addItem", lua_AddItem);
+    lua_register(lua, "removeItem", lua_RemoveItem);
+    lua_register(lua, "removeAllItems", lua_RemoveAllItems);
+    lua_register(lua, "getItemsCount", lua_GetItemsCount);
+    lua_register(lua, "createBaseItem", lua_CreateBaseItem);
+    lua_register(lua, "deleteBaseItem", lua_DeleteBaseItem);
+    lua_register(lua, "printItems", lua_PrintItems);
+
+    lua_register(lua, "canTriggerEntity", lua_CanTriggerEntity);
+    lua_register(lua, "spawnEntity", lua_SpawnEntity);
+    lua_register(lua, "enableEntity", lua_EnableEntity);
+    lua_register(lua, "disableEntity", lua_DisableEntity);
+
+    lua_register(lua, "sameRoom", lua_SameRoom);
+    lua_register(lua, "newSector", lua_NewSector);
+    lua_register(lua, "similarSector", lua_SimilarSector);
+    lua_register(lua, "getSectorHeight", lua_GetSectorHeight);
+
+    lua_register(lua, "moveEntityGlobal", lua_MoveEntityGlobal);
+    lua_register(lua, "moveEntityLocal", lua_MoveEntityLocal);
+    lua_register(lua, "moveEntityToSink", lua_MoveEntityToSink);
+    lua_register(lua, "moveEntityToEntity", lua_MoveEntityToEntity);
+    lua_register(lua, "rotateEntity", lua_RotateEntity);
+
+    lua_register(lua, "getEntityModelID", lua_GetEntityModelID);
+
+    lua_register(lua, "getEntityVector", lua_GetEntityVector);
+    lua_register(lua, "getEntityDirDot", lua_GetEntityDirDot);
+    lua_register(lua, "getEntityDistance", lua_GetEntityDistance);
+    lua_register(lua, "getEntityPos", lua_GetEntityPosition);
+    lua_register(lua, "setEntityPos", lua_SetEntityPosition);
+    lua_register(lua, "getEntityAngles", lua_GetEntityAngles);
+    lua_register(lua, "setEntityAngles", lua_SetEntityAngles);
+    lua_register(lua, "getEntityScaling", lua_GetEntityScaling);
+    lua_register(lua, "setEntityScaling", lua_SetEntityScaling);
+    lua_register(lua, "getEntitySpeed", lua_GetEntitySpeed);
+    lua_register(lua, "setEntitySpeed", lua_SetEntitySpeed);
+    lua_register(lua, "getEntitySpeedLinear", lua_GetEntitySpeedLinear);
+    lua_register(lua, "setEntityCollision", lua_SetEntityCollision);
+    lua_register(lua, "setEntityCollisionFlags", lua_SetEntityCollisionFlags);
+    lua_register(lua, "getEntityAnim", lua_GetEntityAnim);
+    lua_register(lua, "setEntityAnim", lua_SetEntityAnim);
+    lua_register(lua, "setEntityAnimFlag", lua_SetEntityAnimFlag);
+    lua_register(lua, "setEntityBodyPartFlag", lua_SetEntityBodyPartFlag);
+    lua_register(lua, "setModelBodyPartFlag", lua_SetModelBodyPartFlag);
+    lua_register(lua, "getEntityModel", lua_GetEntityModel);
+    lua_register(lua, "getEntityVisibility", lua_GetEntityVisibility);
+    lua_register(lua, "setEntityVisibility", lua_SetEntityVisibility);
+    lua_register(lua, "getEntityActivity", lua_GetEntityActivity);
+    lua_register(lua, "setEntityActivity", lua_SetEntityActivity);
+    lua_register(lua, "getEntityEnability", lua_GetEntityEnability);
+    lua_register(lua, "getEntityOCB", lua_GetEntityOCB);
+    lua_register(lua, "setEntityOCB", lua_SetEntityOCB);
+    lua_register(lua, "getEntityTimer", lua_GetEntityTimer);
+    lua_register(lua, "setEntityTimer", lua_SetEntityTimer);
+    lua_register(lua, "getEntityFlags", lua_GetEntityFlags);
+    lua_register(lua, "setEntityFlags", lua_SetEntityFlags);
+    lua_register(lua, "getEntityTypeFlag", lua_GetEntityTypeFlag);
+    lua_register(lua, "setEntityTypeFlag", lua_SetEntityTypeFlag);
+    lua_register(lua, "getEntityStateFlag", lua_GetEntityStateFlag);
+    lua_register(lua, "setEntityStateFlag", lua_SetEntityStateFlag);
+    lua_register(lua, "getEntityCallbackFlag", lua_GetEntityCallbackFlag);
+    lua_register(lua, "setEntityCallbackFlag", lua_SetEntityCallbackFlag);
+    lua_register(lua, "getEntityState", lua_GetEntityState);
+    lua_register(lua, "setEntityState", lua_SetEntityState);
+    lua_register(lua, "setEntityRoomMove", lua_SetEntityRoomMove);
+    lua_register(lua, "getEntityMoveType", lua_GetEntityMoveType);
+    lua_register(lua, "setEntityMoveType", lua_SetEntityMoveType);
+    lua_register(lua, "getEntityResponse", lua_GetEntityResponse);
+    lua_register(lua, "setEntityResponse", lua_SetEntityResponse);
+    lua_register(lua, "getEntityMeshCount", lua_GetEntityMeshCount);
+    lua_register(lua, "setEntityMeshswap", lua_SetEntityMeshswap);
+    lua_register(lua, "setModelMeshReplaceFlag", lua_SetModelMeshReplaceFlag);
+    lua_register(lua, "setModelAnimReplaceFlag", lua_SetModelAnimReplaceFlag);
+    lua_register(lua, "copyMeshFromModelToModel", lua_CopyMeshFromModelToModel);
+
+    lua_register(lua, "setEntityBodyMass", lua_SetEntityBodyMass);
+    lua_register(lua, "pushEntityBody", lua_PushEntityBody);
+    lua_register(lua, "lockEntityBodyLinearFactor", lua_LockEntityBodyLinearFactor);
+
+    lua_register(lua, "getEntityTriggerLayout", lua_GetEntityTriggerLayout);
+    lua_register(lua, "setEntityTriggerLayout", lua_SetEntityTriggerLayout);
+    lua_register(lua, "getEntityMask", lua_GetEntityMask);
+    lua_register(lua, "setEntityMask", lua_SetEntityMask);
+    lua_register(lua, "getEntityEvent", lua_GetEntityEvent);
+    lua_register(lua, "setEntityEvent", lua_SetEntityEvent);
+    lua_register(lua, "getEntityLock", lua_GetEntityLock);
+    lua_register(lua, "setEntityLock", lua_SetEntityLock);
+    lua_register(lua, "getEntitySectorStatus", lua_GetEntitySectorStatus);
+    lua_register(lua, "setEntitySectorStatus", lua_SetEntitySectorStatus);
+
+    lua_register(lua, "getEntityActivationOffset", lua_GetEntityActivationOffset);
+    lua_register(lua, "setEntityActivationOffset", lua_SetEntityActivationOffset);
+    lua_register(lua, "getEntitySectorIndex", lua_GetEntitySectorIndex);
+    lua_register(lua, "getEntitySectorFlags", lua_GetEntitySectorFlags);
+    lua_register(lua, "getEntitySectorMaterial", lua_GetEntitySectorMaterial);
+
+    lua_register(lua, "addEntityRagdoll", lua_AddEntityRagdoll);
+    lua_register(lua, "removeEntityRagdoll", lua_RemoveEntityRagdoll);
+
+    lua_register(lua, "getCharacterParam", lua_GetCharacterParam);
+    lua_register(lua, "setCharacterParam", lua_SetCharacterParam);
+    lua_register(lua, "changeCharacterParam", lua_ChangeCharacterParam);
+    lua_register(lua, "getCharacterCurrentWeapon", lua_GetCharacterCurrentWeapon);
+    lua_register(lua, "setCharacterCurrentWeapon", lua_SetCharacterCurrentWeapon);
+    lua_register(lua, "setCharacterWeaponModel", lua_SetCharacterWeaponModel);
+    lua_register(lua, "getCharacterCombatMode", lua_GetCharacterCombatMode);
+
+    lua_register(lua, "addCharacterHair", lua_AddCharacterHair);
+    lua_register(lua, "resetCharacterHair", lua_ResetCharacterHair);
+
+    lua_register(lua, "getSecretStatus", lua_GetSecretStatus);
+    lua_register(lua, "setSecretStatus", lua_SetSecretStatus);
+
+    lua_register(lua, "getActionState", lua_GetActionState);
+    lua_register(lua, "getActionChange", lua_GetActionChange);
+
+    lua_register(lua, "genUVRotateAnimation", lua_genUVRotateAnimation);
+
+    lua_register(lua, "getGravity", lua_GetGravity);
+    lua_register(lua, "setGravity", lua_SetGravity);
+    lua_register(lua, "dropEntity", lua_DropEntity);
+    lua_register(lua, "bind", lua_BindKey);
+
+    lua_register(lua, "addFont", lua_AddFont);
+    lua_register(lua, "deleteFont", lua_DeleteFont);
+    lua_register(lua, "addFontStyle", lua_AddFontStyle);
+    lua_register(lua, "deleteFontStyle", lua_DeleteFontStyle);
+}
+
+
+void Engine_Destroy()
+{
+    renderer.empty();
+    //ConsoleInfo::instance().destroy();
+    Com_Destroy();
+    Sys_Destroy();
+
+    //delete dynamics world
+    delete bt_engine_dynamicsWorld;
+
+    //delete solver
+    delete bt_engine_solver;
+
+    //delete broadphase
+    delete bt_engine_overlappingPairCache;
+
+    //delete dispatcher
+    delete bt_engine_dispatcher;
+
+    delete bt_engine_collisionConfiguration;
+
+    delete bt_engine_ghostPairCallback;
+
+    ///-----cleanup_end-----
+    if(engine_lua)
+    {
+        lua_close(engine_lua);
+        engine_lua = NULL;
+    }
+
+    Gui_Destroy();
+}
+
+
+void Engine_Shutdown(int val)
+{
+    Engine_LuaClearTasks();
+    renderer.empty();
+    engine_world.empty();
+    Engine_Destroy();
+
+    /* no more renderings */
+    SDL_GL_DeleteContext(sdl_gl_context);
+    SDL_DestroyWindow(sdl_window);
+
+    if(sdl_joystick)
+    {
+        SDL_JoystickClose(sdl_joystick);
+    }
+
+    if(sdl_controller)
+    {
+        SDL_GameControllerClose(sdl_controller);
+    }
+
+    if(sdl_haptic)
+    {
+        SDL_HapticClose(sdl_haptic);
+    }
+
+    if(al_context)  // T4Larson <t4larson@gmail.com>: fixed
+    {
+        alcMakeContextCurrent(NULL);
+        alcDestroyContext(al_context);
+    }
+
+    if(al_device)
+    {
+        alcCloseDevice(al_device);
+    }
+
+    /* free temporary memory */
+    if(frame_vertex_buffer)
+    {
+        free(frame_vertex_buffer);
+    }
+    frame_vertex_buffer = NULL;
+    frame_vertex_buffer_size = 0;
+    frame_vertex_buffer_size_left = 0;
+
+#if !defined(__MACOSX__)
+    IMG_Quit();
+#endif
+    SDL_Quit();
+
+    exit(val);
+}
+
+
+int engine_lua_fputs(const char *str, FILE *f)
+{
+    ConsoleInfo::instance().addText(str, FONTSTYLE_CONSOLE_NOTIFY);
+    return strlen(str);
+}
+
+
+int engine_lua_fprintf(FILE *f, const char *fmt, ...)
+{
+    va_list argptr;
+    char buf[4096];
+    int ret;
+
+    // Create string
+    va_start(argptr, fmt);
+    ret = vsnprintf(buf, 4096, fmt, argptr);
+    va_end(argptr);
+
+    // Write it to target file
+    fwrite(buf, 1, ret, f);
+
+    // Write it to console, too (if it helps) und
+    ConsoleInfo::instance().addText(buf, FONTSTYLE_CONSOLE_NOTIFY);
+
+    return ret;
+}
+
+
+int engine_lua_printf(const char *fmt, ...)
+{
+    va_list argptr;
+    char buf[4096];
+    int ret;
+
+    va_start(argptr, fmt);
+    ret = vsnprintf(buf, 4096, fmt, argptr);
+    va_end(argptr);
+
+    ConsoleInfo::instance().addText(buf, FONTSTYLE_CONSOLE_NOTIFY);
+
+    return ret;
+}
+
+
+bool Engine_FileFound(const char *name, bool Write)
+{
+    FILE *ff;
+
+    if(Write)
+    {
+        ff = fopen(name, "ab");
+    }
+    else
+    {
+        ff = fopen(name, "rb");
+    }
+
+    if(!ff)
+    {
+        return false;
+    }
+    else
+    {
+        fclose(ff);
+        return true;
+    }
+}
+
+int Engine_GetLevelFormat(const char *name)
+{
+    // PLACEHOLDER: Currently, only PC levels are supported.
+
+    return LEVEL_FORMAT_PC;
+}
+
+
+int Engine_GetPCLevelVersion(const char *name)
+{
+    int ret = TR_UNKNOWN;
+    int len = strlen(name);
+    FILE *ff;
+
+    if(len < 5)
+    {
+        return ret;                                                             // Wrong (too short) filename
+    }
+
+    ff = fopen(name, "rb");
+    if(ff)
+    {
+        char ext[5];
+        uint8_t check[4];
+
+        ext[0] = name[len-4];                                                   // .
+        ext[1] = toupper(name[len-3]);                                          // P
+        ext[2] = toupper(name[len-2]);                                          // H
+        ext[3] = toupper(name[len-1]);                                          // D
+        ext[4] = 0;
+        fread(check, 4, 1, ff);
+
+        if(!strncmp(ext, ".PHD", 4))                                            //
+        {
+            if(check[0] == 0x20 &&
+                    check[1] == 0x00 &&
+                    check[2] == 0x00 &&
+                    check[3] == 0x00)
+            {
+                ret = TR_I;                                                     // TR_I ? OR TR_I_DEMO
+            }
+            else
+            {
+                ret = TR_UNKNOWN;
+            }
+        }
+        else if(!strncmp(ext, ".TUB", 4))
+        {
+            if(check[0] == 0x20 &&
+                    check[1] == 0x00 &&
+                    check[2] == 0x00 &&
+                    check[3] == 0x00)
+            {
+                ret = TR_I_UB;                                                  // TR_I_UB
+            }
+            else
+            {
+                ret = TR_UNKNOWN;
+            }
+        }
+        else if(!strncmp(ext, ".TR2", 4))
+        {
+            if(check[0] == 0x2D &&
+                    check[1] == 0x00 &&
+                    check[2] == 0x00 &&
+                    check[3] == 0x00)
+            {
+                ret = TR_II;                                                    // TR_II
+            }
+            else if((check[0] == 0x38 || check[0] == 0x34) &&
+                    (check[1] == 0x00) &&
+                    (check[2] == 0x18 || check[2] == 0x08) &&
+                    (check[3] == 0xFF))
+            {
+                ret = TR_III;                                                   // TR_III
+            }
+            else
+            {
+                ret = TR_UNKNOWN;
+            }
+        }
+        else if(!strncmp(ext, ".TR4", 4))
+        {
+            if(check[0] == 0x54 &&                                              // T
+                    check[1] == 0x52 &&                                              // R
+                    check[2] == 0x34 &&                                              // 4
+                    check[3] == 0x00)
+            {
+                ret = TR_IV;                                                    // OR TR TR_IV_DEMO
+            }
+            else if(check[0] == 0x54 &&                                         // T
+                    check[1] == 0x52 &&                                         // R
+                    check[2] == 0x34 &&                                         // 4
+                    check[3] == 0x63)                                           //
+            {
+                ret = TR_IV;                                                    // TRLE
+            }
+            else if(check[0] == 0xF0 &&                                         // T
+                    check[1] == 0xFF &&                                         // R
+                    check[2] == 0xFF &&                                         // 4
+                    check[3] == 0xFF)
+            {
+                ret = TR_IV;                                                    // BOGUS (OpenRaider =))
+            }
+            else
+            {
+                ret = TR_UNKNOWN;
+            }
+        }
+        else if(!strncmp(ext, ".TRC", 4))
+        {
+            if(check[0] == 0x54 &&                                              // T
+                    check[1] == 0x52 &&                                              // R
+                    check[2] == 0x34 &&                                              // 4
+                    check[3] == 0x00)
+            {
+                ret = TR_V;                                                     // TR_V
+            }
+            else
+            {
+                ret = TR_UNKNOWN;
+            }
+        }
+        else                                                                    // unknown ext.
+        {
+            ret = TR_UNKNOWN;
+        }
+
+        fclose(ff);
+    }
+
+    return ret;
+}
+
+
+void Engine_GetLevelName(char *name, const char *path)
+{
+    int i, len, start, ext;
+
+    if(!path || (path[0] == 0x00))
+    {
+        name[0] = 0x00;
+        return;
+    }
+
+    ext = len = strlen(path);
+    start = 0;
+
+    for(i=len;i>=0;i--)
+    {
+        if(path[i] == '.')
+        {
+            ext = i;
+        }
+        if(path[i] == '\\' || path[i] == '/')
+        {
+            start = i + 1;
+            break;
+        }
+    }
+
+    for(i=start;i<ext && i-start<LEVEL_NAME_MAX_LEN-1;i++)
+    {
+        name[i-start] = path[i];
+    }
+    name[i-start] = 0;
+}
+
+void Engine_GetLevelScriptName(int game_version, char *name, const char *postfix)
+{
+    char level_name[LEVEL_NAME_MAX_LEN];
+    Engine_GetLevelName(level_name, gameflow_manager.CurrentLevelPath);
+
+    name[0] = 0;
+
+    strcat(name, "scripts/level/");
+
+    if(game_version < TR_II)
+    {
+        strcat(name, "tr1/");
+    }
+    else if(game_version < TR_III)
+    {
+        strcat(name, "tr2/");
+    }
+    else if(game_version < TR_IV)
+    {
+        strcat(name, "tr3/");
+    }
+    else if(game_version < TR_V)
+    {
+        strcat(name, "tr4/");
+    }
+    else
+    {
+        strcat(name, "tr5/");
+    }
+
+    for(char *ch=level_name;*ch!=0;ch++)
+    {
+        *ch = toupper(*ch);
+    }
+
+    strcat(name, level_name);
+    if(postfix) strcat(name, postfix);
+    strcat(name, ".lua");
+}
+
+bool Engine_LoadPCLevel(const char *name)
+{
+    VT_Level *tr_level = new VT_Level();
+
+    int trv = Engine_GetPCLevelVersion(name);
+    if(trv == TR_UNKNOWN) return false;
+
+    tr_level->read_level(name, trv);
+    tr_level->prepare_level();
+    //tr_level->dump_textures();
+
+    TR_GenWorld(&engine_world, tr_level);
+
+    char buf[LEVEL_NAME_MAX_LEN] = {0x00};
+    Engine_GetLevelName(buf, name);
+    
+    ConsoleInfo::instance().notify(SYSNOTE_LOADED_PC_LEVEL);
+    ConsoleInfo::instance().notify(SYSNOTE_ENGINE_VERSION, trv, buf);
+    ConsoleInfo::instance().notify(SYSNOTE_NUM_ROOMS, engine_world.rooms.size());
+    
+    delete tr_level;
+
+    return true;
+}
+
+int Engine_LoadMap(const char *name)
+{
+    if(!Engine_FileFound(name))
+    {
+        ConsoleInfo::instance().warning(SYSWARN_FILE_NOT_FOUND, name);
+        return 0;
+    }
+
+    Gui_DrawLoadScreen(0);
+    
+    renderer.hideSkyBox();
+    renderer.resetRListActiveCount();
+    renderer.resetWorld();
+
+    strncpy(gameflow_manager.CurrentLevelPath, name, MAX_ENGINE_PATH);          // it is needed for "not in the game" levels or correct saves loading.
+
+    Gui_DrawLoadScreen(50);
+
+    engine_world.empty();
+    engine_world.prepare();
+
+    lua_Clean(engine_lua);
+
+    Audio_Init();
+
+    Gui_DrawLoadScreen(100);
+
+
+    // Here we can place different platform-specific level loading routines.
+
+    switch(Engine_GetLevelFormat(name))
+    {
+    case LEVEL_FORMAT_PC:
+        if(Engine_LoadPCLevel(name) == false) return 0;
+        break;
+
+    case LEVEL_FORMAT_PSX:
+        break;
+
+    case LEVEL_FORMAT_DC:
+        break;
+
+    case LEVEL_FORMAT_OPENTOMB:
+        break;
+
+    default:
+        break;
+    }
+
+    engine_world.id   = 0;
+    engine_world.name = 0;
+    engine_world.type = 0;
+
+    Game_Prepare();
+
+    renderer.setWorld(&engine_world);
+    
+    Gui_DrawLoadScreen(1000);
+
+    Gui_FadeStart(FADER_LOADSCREEN, GUI_FADER_DIR_IN);
+    Gui_NotifierStop();
+
+    return 1;
+}
+
+int Engine_ExecCmd(const char *ch)
+{
+    char token[ConsoleInfo::instance().lineSize()];
+    char buf[ConsoleInfo::instance().lineSize() + 32];
+    const char *pch;
+    int val;
+    RoomSector* sect;
+    FILE *f;
+
+    while(ch!=NULL)
+    {
+        pch = ch;
+        ch = parse_token(ch, token);
+        if(!strcmp(token, "help"))
+        {
+            ConsoleInfo::instance().addLine("Available commands:", FONTSTYLE_CONSOLE_WARNING);
+            ConsoleInfo::instance().addLine("help - show help info", FONTSTYLE_CONSOLE_NOTIFY);
+            ConsoleInfo::instance().addLine("loadMap(\"file_name\") - load level \"file_name\"", FONTSTYLE_CONSOLE_NOTIFY);
+            ConsoleInfo::instance().addLine("save, load - save and load game state in \"file_name\"", FONTSTYLE_CONSOLE_NOTIFY);
+            ConsoleInfo::instance().addLine("exit - close program", FONTSTYLE_CONSOLE_NOTIFY);
+            ConsoleInfo::instance().addLine("cls - clean console", FONTSTYLE_CONSOLE_NOTIFY);
+            ConsoleInfo::instance().addLine("show_fps - switch show fps flag", FONTSTYLE_CONSOLE_NOTIFY);
+            ConsoleInfo::instance().addLine("spacing - read and write spacing", FONTSTYLE_CONSOLE_NOTIFY);
+            ConsoleInfo::instance().addLine("showing_lines - read and write number of showing lines", FONTSTYLE_CONSOLE_NOTIFY);
+            ConsoleInfo::instance().addLine("cvars - lua's table of cvar's, to see them type: show_table(cvars)", FONTSTYLE_CONSOLE_NOTIFY);
+            ConsoleInfo::instance().addLine("free_look - switch camera mode", FONTSTYLE_CONSOLE_NOTIFY);
+            ConsoleInfo::instance().addLine("cam_distance - camera distance to actor", FONTSTYLE_CONSOLE_NOTIFY);
+            ConsoleInfo::instance().addLine("r_wireframe, r_portals, r_frustums, r_room_boxes, r_boxes, r_normals, r_skip_room - render modes\0", FONTSTYLE_CONSOLE_NOTIFY);
+            ConsoleInfo::instance().addLine("playsound(id) - play specified sound", FONTSTYLE_CONSOLE_NOTIFY);
+            ConsoleInfo::instance().addLine("stopsound(id) - stop specified sound", FONTSTYLE_CONSOLE_NOTIFY);
+            ConsoleInfo::instance().addLine("Watch out for case sensitive commands!", FONTSTYLE_CONSOLE_WARNING);
+        }
+        else if(!strcmp(token, "goto"))
+        {
+            control_states.free_look = 1;
+            renderer.camera()->m_pos[0] = SC_ParseFloat(&ch);
+            renderer.camera()->m_pos[1] = SC_ParseFloat(&ch);
+            renderer.camera()->m_pos[2] = SC_ParseFloat(&ch);
+            return 1;
+        }
+        else if(!strcmp(token, "save"))
+        {
+            ch = parse_token(ch, token);
+            if(NULL != ch)
+            {
+                Game_Save(token);
+            }
+            return 1;
+        }
+        else if(!strcmp(token, "load"))
+        {
+            ch = parse_token(ch, token);
+            if(NULL != ch)
+            {
+                Game_Load(token);
+            }
+            return 1;
+        }
+        else if(!strcmp(token, "exit"))
+        {
+            Engine_Shutdown(0);
+            return 1;
+        }
+        else if(!strcmp(token, "cls"))
+        {
+            ConsoleInfo::instance().clean();
+            return 1;
+        }
+        else if(!strcmp(token, "spacing"))
+        {
+            ch = parse_token(ch, token);
+            if(NULL == ch)
+            {
+                ConsoleInfo::instance().notify(SYSNOTE_CONSOLE_SPACING, ConsoleInfo::instance().spacing());
+                return 1;
+            }
+            ConsoleInfo::instance().setLineInterval(atof(token));
+            return 1;
+        }
+        else if(!strcmp(token, "showing_lines"))
+        {
+            ch = parse_token(ch, token);
+            if(NULL == ch)
+            {
+                ConsoleInfo::instance().notify(SYSNOTE_CONSOLE_LINECOUNT, ConsoleInfo::instance().visibleLines());
+                return 1;
+            }
+            else
+            {
+                val = atoi(token);
+                if((val >=2 ) && (val <= ConsoleInfo::instance().visibleLines()))
+                {
+                    ConsoleInfo::instance().setVisibleLines( val );
+                    ConsoleInfo::instance().setCursorY( screen_info.h - ConsoleInfo::instance().lineHeight() * ConsoleInfo::instance().visibleLines() );
+                }
+                else
+                {
+                    ConsoleInfo::instance().warning(SYSWARN_INVALID_LINECOUNT);
+                }
+            }
+            return 1;
+        }
+        else if(!strcmp(token, "r_wireframe"))
+        {
+            renderer.toggleWireframe();
+            return 1;
+        }
+        else if(!strcmp(token, "r_points"))
+        {
+            renderer.toggleDrawPoints();
+            return 1;
+        }
+        else if(!strcmp(token, "r_coll"))
+        {
+            renderer.toggleDrawColl();
+            return 1;
+        }
+        else if(!strcmp(token, "r_normals"))
+        {
+            renderer.toggleDrawNormals();
+            return 1;
+        }
+        else if(!strcmp(token, "r_portals"))
+        {
+            renderer.toggleDrawPortals();
+            return 1;
+        }
+        else if(!strcmp(token, "r_frustums"))
+        {
+            renderer.toggleDrawFrustums();
+            return 1;
+        }
+        else if(!strcmp(token, "r_room_boxes"))
+        {
+            renderer.toggleDrawRoomBoxes();
+            return 1;
+        }
+        else if(!strcmp(token, "r_boxes"))
+        {
+            renderer.toggleDrawBoxes();
+            return 1;
+        }
+        else if(!strcmp(token, "r_axis"))
+        {
+            renderer.toggleDrawAxis();
+            return 1;
+        }
+        else if(!strcmp(token, "r_nullmeshes"))
+        {
+            renderer.toggleDrawNullMeshes();
+            return 1;
+        }
+        else if(!strcmp(token, "r_dummy_statics"))
+        {
+            renderer.toggleDrawDummyStatics();
+            return 1;
+        }
+        else if(!strcmp(token, "r_skip_room"))
+        {
+            renderer.toggleSkipRoom();
+            return 1;
+        }
+        else if(!strcmp(token, "room_info"))
+        {
+            if(std::shared_ptr<Room> r = renderer.camera()->m_currentRoom)
+            {
+                sect = r->getSectorXYZ(renderer.camera()->m_pos);
+                ConsoleInfo::instance().printf("ID = %d, x_sect = %d, y_sect = %d", r->id, r->sectors_x, r->sectors_y);
+                if(sect)
+                {
+                    ConsoleInfo::instance().printf("sect(%d, %d), inpenitrable = %d, r_up = %d, r_down = %d", sect->index_x, sect->index_y,
+                                                   (int)(sect->ceiling == TR_METERING_WALLHEIGHT || sect->floor == TR_METERING_WALLHEIGHT), (int)(sect->sector_above != NULL), (int)(sect->sector_below != NULL));
+                    for(uint32_t i=0;i<sect->owner_room->static_mesh.size();i++)
+                    {
+                        ConsoleInfo::instance().printf("static[%d].object_id = %d", i, sect->owner_room->static_mesh[i]->object_id);
+                    }
+                    for(const std::shared_ptr<EngineContainer>& cont : sect->owner_room->containers)
+                    {
+                        if(cont->object_type == OBJECT_ENTITY)
+                        {
+                            std::shared_ptr<Entity> e = std::static_pointer_cast<Entity>(cont->object);
+                            ConsoleInfo::instance().printf("cont[entity](%d, %d, %d).object_id = %d", (int)e->m_transform.getOrigin()[0], (int)e->m_transform.getOrigin()[1], (int)e->m_transform.getOrigin()[2], e->m_id);
+                        }
+                    }
+                }
+            }
+            return 1;
+        }
+        else if(!strcmp(token, "xxx"))
+        {
+            f = fopen("ascII.txt", "r");
+            if(f)
+            {
+                long int size;
+                char *buf;
+                fseek(f, 0, SEEK_END);
+                size= ftell(f);
+                buf = (char*) malloc((size+1)*sizeof(char));
+
+                fseek(f, 0, SEEK_SET);
+                fread(buf, size, sizeof(char), f);
+                buf[size] = 0;
+                fclose(f);
+                ConsoleInfo::instance().clean();
+                ConsoleInfo::instance().addText(buf, FONTSTYLE_CONSOLE_INFO);
+                free(buf);
+            }
+            else
+            {
+                ConsoleInfo::instance().addText("Not avaliable =(", FONTSTYLE_CONSOLE_WARNING);
+            }
+            return 1;
+        }
+        else if(token[0])
+        {
+            if(engine_lua)
+            {
+                ConsoleInfo::instance().addLine(pch, FONTSTYLE_CONSOLE_EVENT);
+                if (luaL_dostring(engine_lua, pch) != LUA_OK)
+                {
+                    ConsoleInfo::instance().addLine(lua_tostring(engine_lua, -1), FONTSTYLE_CONSOLE_WARNING);
+                    lua_pop(engine_lua, 1);
+                }
+            }
+            else
+            {
+                snprintf(buf, ConsoleInfo::instance().lineSize() + 32, "Command \"%s\" not found", token);
+                ConsoleInfo::instance().addLine(buf, FONTSTYLE_CONSOLE_WARNING);
+            }
+            return 0;
+        }
+    }
+
+    return 0;
+}
+
+
+void Engine_InitConfig(const char *filename)
+{
+    lua_State *lua = luaL_newstate();
+
+    Engine_InitDefaultGlobals();
+
+    if(lua != NULL)
+    {
+        if((filename != NULL) && Engine_FileFound(filename))
+        {
+            luaL_openlibs(lua);
+            lua_register(lua, "bind", lua_BindKey);                             // get and set key bindings
+            luaL_dofile(lua, filename);
+
+            lua_ParseScreen(lua, &screen_info);
+            lua_ParseRender(lua, &renderer.settings());
+            lua_ParseAudio(lua, &audio_settings);
+            lua_ParseConsole(lua, &ConsoleInfo::instance());
+            lua_ParseControls(lua, &control_mapper);
+            lua_close(lua);
+        }
+        else
+        {
+            Sys_Warn("Could not find \"%s\"", filename);
+        }
+    }
+}