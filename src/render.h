--- conflicted
+++ resolved
@@ -1,212 +1,206 @@
-
-#ifndef RENDER_H
-#define RENDER_H
-
-#include <stdint.h>
-#include <SDL2/SDL.h>
-#include <SDL2/SDL_opengl.h>
-#include "bullet/LinearMath/btScalar.h"
-#include "bullet/btBulletDynamicsCommon.h"
-#include "bullet/LinearMath/btIDebugDraw.h"
-
-#define R_DRAW_WIRE             0x00000001      // Wireframe rendering
-#define R_DRAW_ROOMBOXES        0x00000002      // Show room bounds
-#define R_DRAW_BOXES            0x00000004      // Show boxes
-#define R_DRAW_PORTALS          0x00000008      // Show portals
-#define R_DRAW_FRUSTUMS         0x00000010      // Show frustums
-#define R_DRAW_NORMALS          0x00000020      // Show normals
-#define R_DRAW_AXIS             0x00000040      // Show axes
-#define R_SKIP_ROOM             0x00000080      // Hide rooms
-#define R_SKIP_STATIC           0x00000100      // Hide statics
-#define R_SKIP_ENTITIES         0x00000200      // Hide entities
-#define R_DRAW_NULLMESHES       0x00000400      // Draw nullmesh entities
-#define R_DRAW_DUMMY_STATICS    0x00000800      // Draw empty static meshes
-#define R_DRAW_COLL             0x00001000      // Draw Bullet physics world
-#define R_DRAW_SKYBOX           0x00002000      // Draw skybox
-#define R_DRAW_POINTS           0x00004000      // Points rendering
-
-#define DEBUG_DRAWER_DEFAULT_BUFFER_SIZE        (4096 * 1024)
-#define INIT_FRAME_VERTEX_BUFFER_SIZE           (1024 * 1024)
-
-#ifdef BT_USE_DOUBLE_PRECISION
-    #define glMultMatrixbt glMultMatrixd
-    #define glLoadMatrixbt glLoadMatrixd
-    #define GL_BT_SCALAR GL_DOUBLE
-#else
-    #define glMultMatrixbt glMultMatrixf
-    #define glLoadMatrixbt glLoadMatrixf
-    #define GL_BT_SCALAR GL_FLOAT
-#endif
-
-struct portal_s;
-struct frustum_s;
-struct world_s;
-struct room_s;
-struct camera_s;
-struct entity_s;
-struct sprite_s;
-struct base_mesh_s;
-struct obb_s;
-struct lit_shader_description;
-
-class render_DebugDrawer:public btIDebugDraw
-{
-    uint32_t m_debugMode;
-    uint32_t m_max_lines;
-    uint32_t m_lines;
-
-    GLfloat m_color[3];
-    GLfloat *m_buffer;
-    
-    struct obb_s *m_obb;
-
-    public:
-        // engine debug function
-        render_DebugDrawer();
-        ~render_DebugDrawer();
-        bool IsEmpty()
-        {
-            return m_lines == 0;
-        }
-        void reset()
-        {
-            m_lines = 0;
-        }
-        void render();
-        void setColor(GLfloat r, GLfloat g, GLfloat b)
-        {
-            m_color[0] = r;
-            m_color[1] = g;
-            m_color[2] = b;
-        }
-        void drawAxis(btScalar r, btScalar transform[16]);
-        void drawPortal(struct portal_s *p);
-        void drawFrustum(struct frustum_s *f);
-        void drawBBox(btScalar bb_min[3], btScalar bb_max[3], btScalar *transform);
-        void drawOBB(struct obb_s *obb);
-        void drawMeshDebugLines(struct base_mesh_s *mesh, btScalar transform[16], const btScalar *overrideVertices, const btScalar *overrideNormals);
-        void drawSkeletalModelDebugLines(struct ss_bone_frame_s *bframe, btScalar transform[16]);
-        void drawEntityDebugLines(struct entity_s *entity);
-        void drawSectorDebugLines(struct room_sector_s *rs);
-        void drawRoomDebugLines(struct room_s *room, struct render_s *render);
-        
-        // bullet's debug interface
-        virtual void   drawLine(const btVector3& from,const btVector3& to,const btVector3& color);
-        virtual void   drawContactPoint(const btVector3& PointOnB,const btVector3& normalOnB,btScalar distance,int lifeTime,const btVector3& color);
-        virtual void   reportErrorWarning(const char* warningString);
-        virtual void   draw3dText(const btVector3& location, const char* textString);
-        virtual void   setDebugMode(int debugMode);
-        virtual int    getDebugMode() const {return m_debugMode;}
-};
-
-
-// Native TR blending modes.
-
-enum BlendingMode
-{
-    BM_OPAQUE,
-    BM_TRANSPARENT,
-    BM_MULTIPLY,
-    BM_SIMPLE_SHADE,
-    BM_TRANSPARENT_IGNORE_Z,
-    BM_INVERT_SRC,
-    BM_WIREFRAME,
-    BM_TRANSPARENT_ALPHA,
-    BM_INVERT_DEST,
-    BM_SCREEN,
-    BM_HIDE,
-    BM_ANIMATED_TEX
-};
-
-// Animated texture types
-
-#define TR_ANIMTEXTURE_FORWARD           0
-#define TR_ANIMTEXTURE_BACKWARD          1
-#define TR_ANIMTEXTURE_REVERSE           2
-
-
-typedef struct render_list_s
-{
-    char               active;
-    struct room_s     *room;
-    btScalar           dist;
-}render_list_t, *render_list_p;
-
-typedef struct render_settings_s
-{
-    float     lod_bias;
-    uint32_t  mipmap_mode;
-    uint32_t  mipmaps;
-    uint32_t  anisotropy;
-    int8_t    antialias;
-    int8_t    antialias_samples;
-    int8_t    texture_border;
-    int8_t    z_depth;
-    int8_t    fog_enabled;
-    GLfloat   fog_color[4];
-    float     fog_start_depth;
-    float     fog_end_depth;
-}render_settings_t, *render_settings_p;
-
-typedef struct render_s
-{
-    int8_t                      blocked;
-    uint32_t                    style;                                          //
-    struct world_s             *world;
-    struct camera_s            *cam;
-    struct render_settings_s    settings;
-    class shader_manager *shader_manager;
-
-    uint32_t                    r_list_size;
-    uint32_t                    r_list_active_count;
-    struct render_list_s       *r_list;
-}render_t, *render_p;
-
-extern render_t renderer;
-
-void Render_DoShaders();
-void Render_Empty(render_p render);
-void Render_InitGlobals();
-void Render_Init();
-
-render_list_p Render_CreateRoomListArray(unsigned int count);
-<<<<<<< HEAD
-void Render_Entity(struct entity_s *entity, const btScalar modelViewMatrix[16], const btScalar modelViewProjectionMatrix[16]);                                    // отрисовка одного фрейма скелетной анимации
-void Render_SkeletalModel(const struct lit_shader_description *shader, struct ss_bone_frame_s *bframe, const btScalar mvMatrix[16], const btScalar mvpMatrix[16]);
-=======
-void Render_Entity(struct entity_s *entity, const btScalar matrix[16]);                                    // отрисовка одного фрейма скелетной анимации
-void Render_SkeletalModel(struct ss_bone_frame_s *bframe, const btScalar matrix[16]);
-void Render_Hair(struct entity_s *entity,const btScalar matrix[16]);
-void Render_Sprite(struct sprite_s *sprite, GLfloat x, GLfloat y, GLfloat z);
->>>>>>> 9261faf4
-void Render_SkyBox(const btScalar matrix[16]);
-void Render_Mesh(struct base_mesh_s *mesh, const btScalar *overrideVertices, const btScalar *overrideNormals);
-void Render_PolygonTransparency(struct polygon_s *p);
-void Render_BSPFrontToBack(struct bsp_node_s *root);
-void Render_BSPBackToFront(struct bsp_node_s *root);
-void Render_SkinMesh(struct base_mesh_s *mesh, btScalar transform[16]);
-void Render_UpdateAnimTextures();
-void Render_CleanList();
-
-
-void Render_Room(struct room_s *room, struct render_s *render, const btScalar matrix[16], const btScalar modelViewProjectionMatrix[16]);
-void Render_Room_Sprites(struct room_s *room, struct render_s *render, const btScalar modelViewMatrix[16], const btScalar projectionMatrix[16]);
-int Render_AddRoom(struct room_s *room);
-void Render_DrawList();
-void Render_DrawList_DebugLines();
-
-int Render_HaveFrustumParent(struct room_s *room, struct frustum_s *frus);
-int Render_ProcessRoom(struct portal_s *portal, struct frustum_s *frus);
-void Render_GenWorldList();
-
-void Render_SetWorld(struct world_s *world);
-
-void Render_CalculateWaterTint(GLfloat *tint, uint8_t fixed_colour);
-
-/*
- * DEBUG PRIMITIVES RENDERING
- */
-void Render_SkyBox_DebugLines();
-
-
-#endif
+
+#ifndef RENDER_H
+#define RENDER_H
+
+#include <stdint.h>
+#include <SDL2/SDL.h>
+#include <SDL2/SDL_opengl.h>
+#include "bullet/LinearMath/btScalar.h"
+#include "bullet/btBulletDynamicsCommon.h"
+#include "bullet/LinearMath/btIDebugDraw.h"
+
+#define R_DRAW_WIRE             0x00000001      // Wireframe rendering
+#define R_DRAW_ROOMBOXES        0x00000002      // Show room bounds
+#define R_DRAW_BOXES            0x00000004      // Show boxes
+#define R_DRAW_PORTALS          0x00000008      // Show portals
+#define R_DRAW_FRUSTUMS         0x00000010      // Show frustums
+#define R_DRAW_NORMALS          0x00000020      // Show normals
+#define R_DRAW_AXIS             0x00000040      // Show axes
+#define R_SKIP_ROOM             0x00000080      // Hide rooms
+#define R_SKIP_STATIC           0x00000100      // Hide statics
+#define R_SKIP_ENTITIES         0x00000200      // Hide entities
+#define R_DRAW_NULLMESHES       0x00000400      // Draw nullmesh entities
+#define R_DRAW_DUMMY_STATICS    0x00000800      // Draw empty static meshes
+#define R_DRAW_COLL             0x00001000      // Draw Bullet physics world
+#define R_DRAW_SKYBOX           0x00002000      // Draw skybox
+#define R_DRAW_POINTS           0x00004000      // Points rendering
+
+#define DEBUG_DRAWER_DEFAULT_BUFFER_SIZE        (4096 * 1024)
+#define INIT_FRAME_VERTEX_BUFFER_SIZE           (1024 * 1024)
+
+#ifdef BT_USE_DOUBLE_PRECISION
+    #define glMultMatrixbt glMultMatrixd
+    #define glLoadMatrixbt glLoadMatrixd
+    #define GL_BT_SCALAR GL_DOUBLE
+#else
+    #define glMultMatrixbt glMultMatrixf
+    #define glLoadMatrixbt glLoadMatrixf
+    #define GL_BT_SCALAR GL_FLOAT
+#endif
+
+struct portal_s;
+struct frustum_s;
+struct world_s;
+struct room_s;
+struct camera_s;
+struct entity_s;
+struct sprite_s;
+struct base_mesh_s;
+struct obb_s;
+struct lit_shader_description;
+
+class render_DebugDrawer:public btIDebugDraw
+{
+    uint32_t m_debugMode;
+    uint32_t m_max_lines;
+    uint32_t m_lines;
+
+    GLfloat m_color[3];
+    GLfloat *m_buffer;
+    
+    struct obb_s *m_obb;
+
+    public:
+        // engine debug function
+        render_DebugDrawer();
+        ~render_DebugDrawer();
+        bool IsEmpty()
+        {
+            return m_lines == 0;
+        }
+        void reset()
+        {
+            m_lines = 0;
+        }
+        void render();
+        void setColor(GLfloat r, GLfloat g, GLfloat b)
+        {
+            m_color[0] = r;
+            m_color[1] = g;
+            m_color[2] = b;
+        }
+        void drawAxis(btScalar r, btScalar transform[16]);
+        void drawPortal(struct portal_s *p);
+        void drawFrustum(struct frustum_s *f);
+        void drawBBox(btScalar bb_min[3], btScalar bb_max[3], btScalar *transform);
+        void drawOBB(struct obb_s *obb);
+        void drawMeshDebugLines(struct base_mesh_s *mesh, btScalar transform[16], const btScalar *overrideVertices, const btScalar *overrideNormals);
+        void drawSkeletalModelDebugLines(struct ss_bone_frame_s *bframe, btScalar transform[16]);
+        void drawEntityDebugLines(struct entity_s *entity);
+        void drawSectorDebugLines(struct room_sector_s *rs);
+        void drawRoomDebugLines(struct room_s *room, struct render_s *render);
+        
+        // bullet's debug interface
+        virtual void   drawLine(const btVector3& from,const btVector3& to,const btVector3& color);
+        virtual void   drawContactPoint(const btVector3& PointOnB,const btVector3& normalOnB,btScalar distance,int lifeTime,const btVector3& color);
+        virtual void   reportErrorWarning(const char* warningString);
+        virtual void   draw3dText(const btVector3& location, const char* textString);
+        virtual void   setDebugMode(int debugMode);
+        virtual int    getDebugMode() const {return m_debugMode;}
+};
+
+
+// Native TR blending modes.
+
+enum BlendingMode
+{
+    BM_OPAQUE,
+    BM_TRANSPARENT,
+    BM_MULTIPLY,
+    BM_SIMPLE_SHADE,
+    BM_TRANSPARENT_IGNORE_Z,
+    BM_INVERT_SRC,
+    BM_WIREFRAME,
+    BM_TRANSPARENT_ALPHA,
+    BM_INVERT_DEST,
+    BM_SCREEN,
+    BM_HIDE,
+    BM_ANIMATED_TEX
+};
+
+// Animated texture types
+
+#define TR_ANIMTEXTURE_FORWARD           0
+#define TR_ANIMTEXTURE_BACKWARD          1
+#define TR_ANIMTEXTURE_REVERSE           2
+
+
+typedef struct render_list_s
+{
+    char               active;
+    struct room_s     *room;
+    btScalar           dist;
+}render_list_t, *render_list_p;
+
+typedef struct render_settings_s
+{
+    float     lod_bias;
+    uint32_t  mipmap_mode;
+    uint32_t  mipmaps;
+    uint32_t  anisotropy;
+    int8_t    antialias;
+    int8_t    antialias_samples;
+    int8_t    texture_border;
+    int8_t    z_depth;
+    int8_t    fog_enabled;
+    GLfloat   fog_color[4];
+    float     fog_start_depth;
+    float     fog_end_depth;
+}render_settings_t, *render_settings_p;
+
+typedef struct render_s
+{
+    int8_t                      blocked;
+    uint32_t                    style;                                          //
+    struct world_s             *world;
+    struct camera_s            *cam;
+    struct render_settings_s    settings;
+    class shader_manager *shader_manager;
+
+    uint32_t                    r_list_size;
+    uint32_t                    r_list_active_count;
+    struct render_list_s       *r_list;
+}render_t, *render_p;
+
+extern render_t renderer;
+
+void Render_DoShaders();
+void Render_Empty(render_p render);
+void Render_InitGlobals();
+void Render_Init();
+
+render_list_p Render_CreateRoomListArray(unsigned int count);
+void Render_Entity(struct entity_s *entity, const btScalar modelViewMatrix[16], const btScalar modelViewProjectionMatrix[16]);                                    // отрисовка одного фрейма скелетной анимации
+void Render_SkeletalModel(const struct lit_shader_description *shader, struct ss_bone_frame_s *bframe, const btScalar mvMatrix[16], const btScalar mvpMatrix[16]);
+void Render_Hair(struct entity_s *entity, const btScalar modelViewMatrix[16], const btScalar modelViewProjectionMatrix[16]);
+void Render_SkyBox(const btScalar matrix[16]);
+void Render_Mesh(struct base_mesh_s *mesh, const btScalar *overrideVertices, const btScalar *overrideNormals);
+void Render_PolygonTransparency(struct polygon_s *p);
+void Render_BSPFrontToBack(struct bsp_node_s *root);
+void Render_BSPBackToFront(struct bsp_node_s *root);
+void Render_SkinMesh(struct base_mesh_s *mesh, btScalar transform[16]);
+void Render_UpdateAnimTextures();
+void Render_CleanList();
+
+
+void Render_Room(struct room_s *room, struct render_s *render, const btScalar matrix[16], const btScalar modelViewProjectionMatrix[16]);
+void Render_Room_Sprites(struct room_s *room, struct render_s *render, const btScalar modelViewMatrix[16], const btScalar projectionMatrix[16]);
+int Render_AddRoom(struct room_s *room);
+void Render_DrawList();
+void Render_DrawList_DebugLines();
+
+int Render_HaveFrustumParent(struct room_s *room, struct frustum_s *frus);
+int Render_ProcessRoom(struct portal_s *portal, struct frustum_s *frus);
+void Render_GenWorldList();
+
+void Render_SetWorld(struct world_s *world);
+
+void Render_CalculateWaterTint(GLfloat *tint, uint8_t fixed_colour);
+
+/*
+ * DEBUG PRIMITIVES RENDERING
+ */
+void Render_SkyBox_DebugLines();
+
+
+#endif