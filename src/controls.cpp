--- conflicted
+++ resolved
@@ -1,727 +1,720 @@
-#include <cstdlib>
-
-#include <SDL2/SDL.h>
-#include <SDL2/SDL_keycode.h>
-#include <SDL2/SDL_events.h>
-#include <SDL2/SDL_haptic.h>
-
-#include "engine.h"
-#include "controls.h"
-#include "console.h"
-#include "common.h"
-#include "game.h"
-#include "script.h"
-#include "system.h"
-
-extern bool done;
-
-extern SDL_Joystick         *sdl_joystick;
-extern SDL_GameController   *sdl_controller;
-extern SDL_Haptic           *sdl_haptic;
-extern SDL_Window           *sdl_window;
-
-extern EngineContainer* last_cont;
-
-void Controls_Key(int32_t button, bool state)
-{
-    // Fill script-driven debug keyboard input.
-
-    lua_AddKey(engine_lua, button, state);
-
-    // Compare ALL mapped buttons.
-
-    for(int i = 0; i < ACT_LASTINDEX; i++)
-    {
-        if((button == control_mapper.action_map[i].primary) ||
-           (button == control_mapper.action_map[i].secondary))  // If button = mapped action...
-        {
-            switch(i)                                           // ...Choose corresponding action.
-            {
-                case ACT_UP:
-                    control_states.move_forward = state;
-                    break;
-
-                case ACT_DOWN:
-                    control_states.move_backward = state;
-                    break;
-
-                case ACT_LEFT:
-                    control_states.move_left = state;
-                    break;
-
-                case ACT_RIGHT:
-                    control_states.move_right = state;
-                    break;
-
-                case ACT_DRAWWEAPON:
-                    control_states.do_draw_weapon = state;
-                    break;
-
-                case ACT_ACTION:
-                    control_states.state_action = state;
-                    break;
-
-                case ACT_JUMP:
-                    control_states.move_up = state;
-                    control_states.do_jump = state;
-                    break;
-
-                case ACT_ROLL:
-                    control_states.do_roll = state;
-                    break;
-
-                case ACT_WALK:
-                    control_states.state_walk = state;
-                    break;
-
-                case ACT_SPRINT:
-                    control_states.state_sprint = state;
-                    break;
-
-                case ACT_CROUCH:
-                    control_states.move_down = state;
-                    control_states.state_crouch = state;
-                    break;
-
-                case ACT_LOOKUP:
-                    control_states.look_up = state;
-                    break;
-
-                case ACT_LOOKDOWN:
-                    control_states.look_down = state;
-                    break;
-
-                case ACT_LOOKLEFT:
-                    control_states.look_left = state;
-                    break;
-
-                case ACT_LOOKRIGHT:
-                    control_states.look_right = state;
-                    break;
-
-                case ACT_BIGMEDI:
-                    if(!control_mapper.action_map[i].already_pressed)
-                    {
-                        control_states.use_big_medi = state;
-                    }
-                    break;
-
-                case ACT_SMALLMEDI:
-                    if(!control_mapper.action_map[i].already_pressed)
-                    {
-                        control_states.use_small_medi = state;
-                    }
-                    break;
-
-                case ACT_CONSOLE:
-                    if(!state)
-                    {
-                        ConsoleInfo::instance().toggleVisibility();
-
-                        if(ConsoleInfo::instance().isVisible())
-                        {
-                            //Audio_Send(lua_GetGlobalSound(engine_lua, TR_AUDIO_SOUND_GLOBALID_MENUOPEN));
-                            SDL_ShowCursor(1);
-                            SDL_SetRelativeMouseMode(SDL_FALSE);
-                            SDL_StartTextInput();
-                        }
-                        else
-                        {
-                            //Audio_Send(lua_GetGlobalSound(engine_lua, TR_AUDIO_SOUND_GLOBALID_MENUCLOSE));
-                            SDL_ShowCursor(0);
-                            SDL_SetRelativeMouseMode(SDL_TRUE);
-                            SDL_StopTextInput();
-                        }
-                    }
-                    break;
-
-                case ACT_SCREENSHOT:
-                    if(!state)
-                    {
-                        Com_TakeScreenShot();
-                    }
-                    break;
-
-                case ACT_INVENTORY:
-                    control_states.gui_inventory = state;
-                    break;
-
-                case ACT_SAVEGAME:
-                    if(!state)
-                    {
-                        Game_Save("qsave.lua");
-                    }
-                    break;
-
-                case ACT_LOADGAME:
-                    if(!state)
-                    {
-                        Game_Load("qsave.lua");
-                    }
-                    break;
-
-                default:
-                    // control_states.move_forward = state;
-                    return;
-            }
-
-            control_mapper.action_map[i].state = state;
-        }
-    }
-}
-
-void Controls_JoyAxis(int axis, Sint16 axisValue)
-{
-    for(int i = 0; i < AXIS_LASTINDEX; i++)            // Compare with ALL mapped axes.
-    {
-        if(axis == control_mapper.joy_axis_map[i])      // If mapped = current...
-        {
-            switch(i)                                   // ...Choose corresponding action.
-            {
-                case AXIS_LOOK_X:
-                    if((axisValue < -control_mapper.joy_look_deadzone) || (axisValue > control_mapper.joy_look_deadzone))
-                    {
-                        if(control_mapper.joy_look_invert_x)
-                        {
-                            control_mapper.joy_look_x = -(axisValue / (32767 / control_mapper.joy_look_sensitivity)); // 32767 is the max./min. axis value.
-                        }
-                        else
-                        {
-                            control_mapper.joy_look_x = (axisValue / (32767 / control_mapper.joy_look_sensitivity));
-                        }
-                    }
-                    else
-                    {
-                        control_mapper.joy_look_x = 0;
-                    }
-                    return;
-
-                case AXIS_LOOK_Y:
-                    if((axisValue < -control_mapper.joy_look_deadzone) || (axisValue > control_mapper.joy_look_deadzone))
-                    {
-                        if(control_mapper.joy_look_invert_y)
-                        {
-                            control_mapper.joy_look_y = -(axisValue / (32767 / control_mapper.joy_look_sensitivity));
-                        }
-                        else
-                        {
-                            control_mapper.joy_look_y = (axisValue / (32767 / control_mapper.joy_look_sensitivity));
-                        }
-                    }
-                    else
-                    {
-                        control_mapper.joy_look_y = 0;
-                    }
-                    return;
-
-                case AXIS_MOVE_X:
-                    if((axisValue < -control_mapper.joy_move_deadzone) || (axisValue > control_mapper.joy_move_deadzone))
-                    {
-                        if(control_mapper.joy_move_invert_x)
-                        {
-                            control_mapper.joy_move_x = -(axisValue / (32767 / control_mapper.joy_move_sensitivity));
-
-                            if(axisValue > control_mapper.joy_move_deadzone)
-                            {
-                                control_states.move_left = true;
-                                control_states.move_right = false;
-                            }
-                            else
-                            {
-                                control_states.move_left = false;
-                                control_states.move_right = true;
-                            }
-                        }
-                        else
-                        {
-                            control_mapper.joy_move_x = (axisValue / (32767 / control_mapper.joy_move_sensitivity));
-                            if(axisValue > control_mapper.joy_move_deadzone)
-                            {
-                                control_states.move_left = false;
-                                control_states.move_right = true;
-                            }
-                            else
-                            {
-                                control_states.move_left = true;
-                                control_states.move_right = false;
-                            }
-                        }
-                    }
-                    else
-                    {
-                        control_states.move_left = false;
-                        control_states.move_right = false;
-                        control_mapper.joy_move_x = 0;
-                    }
-                    return;
-
-                case AXIS_MOVE_Y:
-                    if((axisValue < -control_mapper.joy_move_deadzone) || (axisValue > control_mapper.joy_move_deadzone))
-                    {
-                        if(control_mapper.joy_move_invert_y)
-                        {
-                            control_mapper.joy_move_y = -(axisValue / (32767 / control_mapper.joy_move_sensitivity));
-                            if(axisValue > control_mapper.joy_move_deadzone)
-                            {
-                                control_states.move_forward = true;
-                                control_states.move_backward = false;
-                            }
-                            else
-                            {
-                                control_states.move_forward = false;
-                                control_states.move_backward = true;
-                            }
-                        }
-                        else
-                        {
-                            control_mapper.joy_move_y = (axisValue / (32767 / control_mapper.joy_move_sensitivity));
-                            if(axisValue > control_mapper.joy_move_deadzone)
-                            {
-                                control_states.move_forward = false;
-                                control_states.move_backward = true;
-                            }
-                            else
-                            {
-                                control_states.move_forward = true;
-                                control_states.move_backward = false;
-                            }
-                        }
-                    }
-                    else
-                    {
-                        control_states.move_forward = false;
-                        control_states.move_backward = false;
-                        control_mapper.joy_move_y = 0;
-                    }
-                    return;
-
-                default:
-                    return;
-            } // end switch(i)
-        } // end if(axis == control_mapper.joy_axis_map[i])
-    } // end for(int i = 0; i < AXIS_LASTINDEX; i++)
-}
-
-void Controls_JoyHat(int value)
-{
-    // NOTE: Hat movements emulate keypresses
-    // with HAT direction + JOY_HAT_MASK (1100) index.
-
-    Controls_Key(JOY_HAT_MASK + SDL_HAT_UP, false);     // Reset all directions.
-    Controls_Key(JOY_HAT_MASK + SDL_HAT_DOWN, false);
-    Controls_Key(JOY_HAT_MASK + SDL_HAT_LEFT, false);
-    Controls_Key(JOY_HAT_MASK + SDL_HAT_RIGHT, false);
-
-    if(value & SDL_HAT_UP)
-        Controls_Key(JOY_HAT_MASK + SDL_HAT_UP, true);
-    if(value & SDL_HAT_DOWN)
-        Controls_Key(JOY_HAT_MASK + SDL_HAT_DOWN, true);
-    if(value & SDL_HAT_LEFT)
-        Controls_Key(JOY_HAT_MASK + SDL_HAT_LEFT, true);
-    if(value & SDL_HAT_RIGHT)
-        Controls_Key(JOY_HAT_MASK + SDL_HAT_RIGHT, true);
-}
-
-void Controls_WrapGameControllerKey(int button, bool state)
-{
-    // SDL2 Game Controller interface doesn't operate with HAT directions,
-    // instead it treats them as button pushes. So, HAT doesn't return
-    // hat motion event on any HAT direction release - instead, each HAT
-    // direction generates its own press and release event. That's why
-    // game controller's HAT (DPAD) events are directly translated to
-    // Controls_Key function.
-
-    switch(button)
-    {
-        case SDL_CONTROLLER_BUTTON_DPAD_UP:
-            Controls_Key(JOY_HAT_MASK + SDL_HAT_UP, state);
-            break;
-        case SDL_CONTROLLER_BUTTON_DPAD_DOWN:
-            Controls_Key(JOY_HAT_MASK + SDL_HAT_DOWN, state);
-            break;
-        case SDL_CONTROLLER_BUTTON_DPAD_LEFT:
-            Controls_Key(JOY_HAT_MASK + SDL_HAT_LEFT, state);
-            break;
-        case SDL_CONTROLLER_BUTTON_DPAD_RIGHT:
-            Controls_Key(JOY_HAT_MASK + SDL_HAT_RIGHT, state);
-            break;
-        default:
-            Controls_Key((JOY_BUTTON_MASK + button), state);
-            break;
-    }
-}
-
-void Controls_WrapGameControllerAxis(int axis, Sint16 value)
-{
-    // Since left/right triggers on X360-like controllers are actually axes,
-    // and we still need them as buttons, we remap these axes to button events.
-    // Button event is invoked only if trigger is pressed more than 1/3 of its range.
-    // Triggers are coded as native SDL2 enum number + JOY_TRIGGER_MASK (1200).
-
-    if((axis == SDL_CONTROLLER_AXIS_TRIGGERLEFT) ||
-       (axis == SDL_CONTROLLER_AXIS_TRIGGERRIGHT))
-    {
-        if(value >= JOY_TRIGGER_DEADZONE)
-        {
-            Controls_Key((axis + JOY_TRIGGER_MASK), true);
-        }
-        else
-        {
-            Controls_Key((axis + JOY_TRIGGER_MASK), false);
-        }
-    }
-    else
-    {
-        Controls_JoyAxis(axis, value);
-    }
-}
-
-void Controls_JoyRumble(float power, int time)
-{
-    // JoyRumble is a simple wrapper for SDL's haptic rumble play.
-
-    if(sdl_haptic)
-        SDL_HapticRumblePlay(sdl_haptic, power, time);
-}
-
-void Controls_RefreshStates()
-{
-    for(int i = 0; i < ACT_LASTINDEX; i++)
-    {
-        if(control_mapper.action_map[i].state)
-        {
-            control_mapper.action_map[i].already_pressed = true;
-        }
-        else
-        {
-            control_mapper.action_map[i].already_pressed = false;
-        }
-    }
-}
-
-void Controls_InitGlobals()
-{
-    control_mapper.mouse_sensitivity = 25.0;
-    control_mapper.use_joy = 0;
-
-    control_mapper.joy_number = 0;              ///@FIXME: Replace with joystick scanner default value when done.
-    control_mapper.joy_rumble = 0;              ///@FIXME: Make it according to GetCaps of default joystick.
-
-    control_mapper.joy_axis_map[AXIS_MOVE_X] = 0;
-    control_mapper.joy_axis_map[AXIS_MOVE_Y] = 1;
-    control_mapper.joy_axis_map[AXIS_LOOK_X] = 2;
-    control_mapper.joy_axis_map[AXIS_LOOK_Y] = 3;
-
-    control_mapper.joy_look_invert_x = 0;
-    control_mapper.joy_look_invert_y = 0;
-    control_mapper.joy_move_invert_x = 0;
-    control_mapper.joy_move_invert_y = 0;
-
-    control_mapper.joy_look_deadzone = 1500;
-    control_mapper.joy_move_deadzone = 1500;
-
-    control_mapper.joy_look_sensitivity = 1.5;
-    control_mapper.joy_move_sensitivity = 1.5;
-
-    control_mapper.action_map[ACT_JUMP].primary = SDLK_SPACE;
-    control_mapper.action_map[ACT_ACTION].primary = SDLK_LCTRL;
-    control_mapper.action_map[ACT_ROLL].primary = SDLK_x;
-    control_mapper.action_map[ACT_SPRINT].primary = SDLK_CAPSLOCK;
-    control_mapper.action_map[ACT_CROUCH].primary = SDLK_c;
-    control_mapper.action_map[ACT_WALK].primary = SDLK_LSHIFT;
-
-    control_mapper.action_map[ACT_UP].primary = SDLK_w;
-    control_mapper.action_map[ACT_DOWN].primary = SDLK_s;
-    control_mapper.action_map[ACT_LEFT].primary = SDLK_a;
-    control_mapper.action_map[ACT_RIGHT].primary = SDLK_d;
-
-    control_mapper.action_map[ACT_STEPLEFT].primary = SDLK_h;
-    control_mapper.action_map[ACT_STEPRIGHT].primary = SDLK_j;
-
-    control_mapper.action_map[ACT_LOOKUP].primary = SDLK_UP;
-    control_mapper.action_map[ACT_LOOKDOWN].primary = SDLK_DOWN;
-    control_mapper.action_map[ACT_LOOKLEFT].primary = SDLK_LEFT;
-    control_mapper.action_map[ACT_LOOKRIGHT].primary = SDLK_RIGHT;
-
-    control_mapper.action_map[ACT_SCREENSHOT].primary = SDLK_PRINTSCREEN;
-    control_mapper.action_map[ACT_CONSOLE].primary = SDLK_F12;
-    control_mapper.action_map[ACT_SAVEGAME].primary = SDLK_F5;
-    control_mapper.action_map[ACT_LOADGAME].primary = SDLK_F6;
-}
-
-void Controls_PollSDLInput()
-{
-    SDL_Event event;
-    static int mouse_setup = 0;
-
-    while(SDL_PollEvent(&event))
-    {
-        switch(event.type)
-        {
-            case SDL_MOUSEMOTION:
-                if(!ConsoleInfo::instance().isVisible() && control_states.mouse_look &&
-                   ((event.motion.x != (screen_info.w / 2)) ||
-                    (event.motion.y != (screen_info.h / 2))))
-                {
-                    if(mouse_setup)                                             // it is not perfect way, but cursor
-                    {                                                           // every engine start is in one place
-                        control_states.look_axis_x = event.motion.xrel * control_mapper.mouse_sensitivity * 0.01f;
-                        control_states.look_axis_y = event.motion.yrel * control_mapper.mouse_sensitivity * 0.01f;
-                    }
-
-                    if((event.motion.x < ((screen_info.w / 2) - (screen_info.w / 4))) ||
-                       (event.motion.x >((screen_info.w / 2) + (screen_info.w / 4))) ||
-                       (event.motion.y < ((screen_info.h / 2) - (screen_info.h / 4))) ||
-                       (event.motion.y >((screen_info.h / 2) + (screen_info.h / 4))))
-                    {
-                        SDL_WarpMouseInWindow(sdl_window, screen_info.w / 2, screen_info.h / 2);
-                    }
-                }
-                mouse_setup = 1;
-                break;
-
-            case SDL_MOUSEBUTTONDOWN:
-                if(event.button.button == 1) //LM = 1, MM = 2, RM = 3
-                {
-                    Controls_PrimaryMouseDown();
-                }
-                else if(event.button.button == 3)
-                {
-                    Controls_SecondaryMouseDown();
-                }
-                break;
-
-                // Controller events are only invoked when joystick is initialized as
-                // game controller, otherwise, generic joystick event will be used.
-            case SDL_CONTROLLERAXISMOTION:
-                Controls_WrapGameControllerAxis(event.caxis.axis, event.caxis.value);
-                break;
-
-            case SDL_CONTROLLERBUTTONDOWN:
-            case SDL_CONTROLLERBUTTONUP:
-                Controls_WrapGameControllerKey(event.cbutton.button, event.cbutton.state == SDL_PRESSED);
-                break;
-
-                // Joystick events are still invoked, even if joystick is initialized as game
-                // controller - that's why we need sdl_joystick checking - to filter out
-                // duplicate event calls.
-
-            case SDL_JOYAXISMOTION:
-                if(sdl_joystick)
-                    Controls_JoyAxis(event.jaxis.axis, event.jaxis.value);
-                break;
-
-            case SDL_JOYHATMOTION:
-                if(sdl_joystick)
-                    Controls_JoyHat(event.jhat.value);
-                break;
-
-            case SDL_JOYBUTTONDOWN:
-            case SDL_JOYBUTTONUP:
-                // NOTE: Joystick button numbers are passed with added JOY_BUTTON_MASK (1000).
-                if(sdl_joystick)
-                    Controls_Key((event.jbutton.button + JOY_BUTTON_MASK), event.jbutton.state == SDL_PRESSED);
-                break;
-
-            case SDL_TEXTINPUT:
-            case SDL_TEXTEDITING:
-                if(ConsoleInfo::instance().isVisible() && event.key.state)
-                {
-                    ConsoleInfo::instance().filter(event.text.text);
-                    return;
-                }
-                break;
-
-            case SDL_KEYUP:
-            case SDL_KEYDOWN:
-                if((event.key.keysym.sym == SDLK_F4) &&
-                   (event.key.state == SDL_PRESSED) &&
-                   (event.key.keysym.mod & KMOD_ALT))
-                {
-                    done = true;
-                    break;
-                }
-
-                if(ConsoleInfo::instance().isVisible() && event.key.state)
-                {
-                    switch(event.key.keysym.sym)
-                    {
-                        case SDLK_RETURN:
-                        case SDLK_UP:
-                        case SDLK_DOWN:
-                        case SDLK_LEFT:
-                        case SDLK_RIGHT:
-                        case SDLK_HOME:
-                        case SDLK_END:
-                        case SDLK_BACKSPACE:
-                        case SDLK_DELETE:
-                            ConsoleInfo::instance().edit(event.key.keysym.sym);
-                            break;
-                        default:
-                            break;
-                    }
-                    return;
-                }
-                else
-                {
-                    Controls_Key(event.key.keysym.sym, event.key.state == SDL_PRESSED);
-                    // DEBUG KEYBOARD COMMANDS
-                    Controls_DebugKeys(event.key.keysym.sym, event.key.state);
-                }
-                break;
-
-            case SDL_QUIT:
-                done = true;
-                break;
-
-            case SDL_WINDOWEVENT:
-                if(event.window.event == SDL_WINDOWEVENT_RESIZED)
-                {
-                    Engine_Resize(event.window.data1, event.window.data2, event.window.data1, event.window.data2);
-                }
-                break;
-
-            default:
-                break;
-        }
-    }
-}
-
-///@FIXME: Move to debug.lua script!!!
-
-void Controls_DebugKeys(int button, int state)
-{
-    if(state)
-    {
-        switch(button)
-        {
-            case SDLK_RETURN:
-                if(main_inventory_manager)
-                {
-                    main_inventory_manager->send(gui_InventoryManager::INVENTORY_ACTIVATE);
-                }
-                break;
-
-            case SDLK_UP:
-                if(main_inventory_manager)
-                {
-                    main_inventory_manager->send(gui_InventoryManager::INVENTORY_UP);
-                }
-                break;
-
-            case SDLK_DOWN:
-                if(main_inventory_manager)
-                {
-                    main_inventory_manager->send(gui_InventoryManager::INVENTORY_DOWN);
-                }
-                break;
-
-            case SDLK_LEFT:
-                if(main_inventory_manager)
-                {
-                    main_inventory_manager->send(gui_InventoryManager::INVENTORY_R_LEFT);
-                }
-                break;
-
-            case SDLK_RIGHT:
-                if(main_inventory_manager)
-                {
-                    main_inventory_manager->send(gui_InventoryManager::INVENTORY_R_RIGHT);
-                }
-                break;
-
-            default:
-                //Con_Printf("key = %d", button);
-                break;
-        };
-    }
-}
-
-void Controls_PrimaryMouseDown()
-{
-    EngineContainer* cont = new EngineContainer();
-    btScalar dbgR = 128.0;
-    btVector3 v = engine_camera.m_pos;
-    btVector3 dir = engine_camera.m_viewDir;
-    btVector3 localInertia(0, 0, 0);
-
-    btCollisionShape* cshape = new btSphereShape(dbgR);
-    cshape->setMargin(COLLISION_MARGIN_DEFAULT);
-    //cshape = new btCapsuleShapeZ(50.0, 100.0);
-    btTransform startTransform;
-    startTransform.setIdentity();
-    btVector3 new_pos = v;
-    startTransform.setOrigin(btVector3(new_pos[0], new_pos[1], new_pos[2]));
-    cshape->calculateLocalInertia(12.0, localInertia);
-    btDefaultMotionState* motionState = new btDefaultMotionState(startTransform);
-    btRigidBody* body = new btRigidBody(12.0, motionState, cshape, localInertia);
-    bt_engine_dynamicsWorld->addRigidBody(body);
-    body->setLinearVelocity(btVector3(dir[0], dir[1], dir[2]) * 6000);
-    cont->room = Room_FindPosCogerrence(new_pos, engine_camera.m_currentRoom);
-    cont->object_type = OBJECT_BULLET_MISC;                     // bullet have to destroy this user pointer
-    body->setUserPointer(cont);
-    body->setCcdMotionThreshold(dbgR);                          // disable tunneling effect
-    body->setCcdSweptSphereRadius(dbgR);
-}
-
-void Controls_SecondaryMouseDown()
-{
-    btVector3 from = engine_camera.m_pos;
-    btVector3 to = from + btVector3(engine_camera.m_viewDir[0], engine_camera.m_viewDir[1], engine_camera.m_viewDir[2]) * 32768.0;
-
-    std::shared_ptr<EngineContainer> cam_cont = std::make_shared<EngineContainer>();
-    cam_cont->room = engine_camera.m_currentRoom;
-
-    BtEngineClosestRayResultCallback cbc(cam_cont);
-    //cbc.m_collisionFilterMask = btBroadphaseProxy::StaticFilter | btBroadphaseProxy::KinematicFilter;
-    bt_engine_dynamicsWorld->rayTest(from, to, cbc);
-    if(cbc.hasHit())
-    {
-        extern GLfloat cast_ray[6];
-
-        btVector3 place;
-        place.setInterpolate3(from, to, cbc.m_closestHitFraction);
-<<<<<<< HEAD
-        std::copy(place+0, place+3, cast_ray);
-        cast_ray[3] = cast_ray[0] + 100.0f * cbc.m_hitNormalWorld[0];
-        cast_ray[4] = cast_ray[1] + 100.0f * cbc.m_hitNormalWorld[1];
-        cast_ray[5] = cast_ray[2] + 100.0f * cbc.m_hitNormalWorld[2];
-=======
-        std::copy(place + 0, place + 3, cast_ray);
-        cast_ray[3] = cast_ray[0] + 100.0 * cbc.m_hitNormalWorld[0];
-        cast_ray[4] = cast_ray[1] + 100.0 * cbc.m_hitNormalWorld[1];
-        cast_ray[5] = cast_ray[2] + 100.0 * cbc.m_hitNormalWorld[2];
->>>>>>> 3a44049b
-
-        if(EngineContainer* c0 = static_cast<EngineContainer*>(cbc.m_collisionObject->getUserPointer()))
-        {
-            if(c0->object_type == OBJECT_BULLET_MISC)
-            {
-                btCollisionObject* obj = const_cast<btCollisionObject*>(cbc.m_collisionObject);
-                btRigidBody* body = btRigidBody::upcast(obj);
-                if(body && body->getMotionState())
-                {
-                    delete body->getMotionState();
-                }
-                if(body && body->getCollisionShape())
-                {
-                    delete body->getCollisionShape();
-                }
-
-                if(body)
-                {
-                    body->setUserPointer(nullptr);
-                }
-                c0->room = nullptr;
-                delete c0;
-
-                bt_engine_dynamicsWorld->removeCollisionObject(obj);
-                delete obj;
-            }
-            else
-            {
-                last_cont = c0;
-            }
-        }
-    }
+#include <cstdlib>
+
+#include <SDL2/SDL.h>
+#include <SDL2/SDL_keycode.h>
+#include <SDL2/SDL_events.h>
+#include <SDL2/SDL_haptic.h>
+
+#include "engine.h"
+#include "controls.h"
+#include "console.h"
+#include "common.h"
+#include "game.h"
+#include "script.h"
+#include "system.h"
+
+extern bool done;
+
+extern SDL_Joystick         *sdl_joystick;
+extern SDL_GameController   *sdl_controller;
+extern SDL_Haptic           *sdl_haptic;
+extern SDL_Window           *sdl_window;
+
+extern EngineContainer* last_cont;
+
+void Controls_Key(int32_t button, bool state)
+{
+    // Fill script-driven debug keyboard input.
+
+    lua_AddKey(engine_lua, button, state);
+
+    // Compare ALL mapped buttons.
+
+    for(int i = 0; i < ACT_LASTINDEX; i++)
+    {
+        if((button == control_mapper.action_map[i].primary) ||
+           (button == control_mapper.action_map[i].secondary))  // If button = mapped action...
+        {
+            switch(i)                                           // ...Choose corresponding action.
+            {
+                case ACT_UP:
+                    control_states.move_forward = state;
+                    break;
+
+                case ACT_DOWN:
+                    control_states.move_backward = state;
+                    break;
+
+                case ACT_LEFT:
+                    control_states.move_left = state;
+                    break;
+
+                case ACT_RIGHT:
+                    control_states.move_right = state;
+                    break;
+
+                case ACT_DRAWWEAPON:
+                    control_states.do_draw_weapon = state;
+                    break;
+
+                case ACT_ACTION:
+                    control_states.state_action = state;
+                    break;
+
+                case ACT_JUMP:
+                    control_states.move_up = state;
+                    control_states.do_jump = state;
+                    break;
+
+                case ACT_ROLL:
+                    control_states.do_roll = state;
+                    break;
+
+                case ACT_WALK:
+                    control_states.state_walk = state;
+                    break;
+
+                case ACT_SPRINT:
+                    control_states.state_sprint = state;
+                    break;
+
+                case ACT_CROUCH:
+                    control_states.move_down = state;
+                    control_states.state_crouch = state;
+                    break;
+
+                case ACT_LOOKUP:
+                    control_states.look_up = state;
+                    break;
+
+                case ACT_LOOKDOWN:
+                    control_states.look_down = state;
+                    break;
+
+                case ACT_LOOKLEFT:
+                    control_states.look_left = state;
+                    break;
+
+                case ACT_LOOKRIGHT:
+                    control_states.look_right = state;
+                    break;
+
+                case ACT_BIGMEDI:
+                    if(!control_mapper.action_map[i].already_pressed)
+                    {
+                        control_states.use_big_medi = state;
+                    }
+                    break;
+
+                case ACT_SMALLMEDI:
+                    if(!control_mapper.action_map[i].already_pressed)
+                    {
+                        control_states.use_small_medi = state;
+                    }
+                    break;
+
+                case ACT_CONSOLE:
+                    if(!state)
+                    {
+                        ConsoleInfo::instance().toggleVisibility();
+
+                        if(ConsoleInfo::instance().isVisible())
+                        {
+                            //Audio_Send(lua_GetGlobalSound(engine_lua, TR_AUDIO_SOUND_GLOBALID_MENUOPEN));
+                            SDL_ShowCursor(1);
+                            SDL_SetRelativeMouseMode(SDL_FALSE);
+                            SDL_StartTextInput();
+                        }
+                        else
+                        {
+                            //Audio_Send(lua_GetGlobalSound(engine_lua, TR_AUDIO_SOUND_GLOBALID_MENUCLOSE));
+                            SDL_ShowCursor(0);
+                            SDL_SetRelativeMouseMode(SDL_TRUE);
+                            SDL_StopTextInput();
+                        }
+                    }
+                    break;
+
+                case ACT_SCREENSHOT:
+                    if(!state)
+                    {
+                        Com_TakeScreenShot();
+                    }
+                    break;
+
+                case ACT_INVENTORY:
+                    control_states.gui_inventory = state;
+                    break;
+
+                case ACT_SAVEGAME:
+                    if(!state)
+                    {
+                        Game_Save("qsave.lua");
+                    }
+                    break;
+
+                case ACT_LOADGAME:
+                    if(!state)
+                    {
+                        Game_Load("qsave.lua");
+                    }
+                    break;
+
+                default:
+                    // control_states.move_forward = state;
+                    return;
+            }
+
+            control_mapper.action_map[i].state = state;
+        }
+    }
+}
+
+void Controls_JoyAxis(int axis, Sint16 axisValue)
+{
+    for(int i = 0; i < AXIS_LASTINDEX; i++)            // Compare with ALL mapped axes.
+    {
+        if(axis == control_mapper.joy_axis_map[i])      // If mapped = current...
+        {
+            switch(i)                                   // ...Choose corresponding action.
+            {
+                case AXIS_LOOK_X:
+                    if((axisValue < -control_mapper.joy_look_deadzone) || (axisValue > control_mapper.joy_look_deadzone))
+                    {
+                        if(control_mapper.joy_look_invert_x)
+                        {
+                            control_mapper.joy_look_x = -(axisValue / (32767 / control_mapper.joy_look_sensitivity)); // 32767 is the max./min. axis value.
+                        }
+                        else
+                        {
+                            control_mapper.joy_look_x = (axisValue / (32767 / control_mapper.joy_look_sensitivity));
+                        }
+                    }
+                    else
+                    {
+                        control_mapper.joy_look_x = 0;
+                    }
+                    return;
+
+                case AXIS_LOOK_Y:
+                    if((axisValue < -control_mapper.joy_look_deadzone) || (axisValue > control_mapper.joy_look_deadzone))
+                    {
+                        if(control_mapper.joy_look_invert_y)
+                        {
+                            control_mapper.joy_look_y = -(axisValue / (32767 / control_mapper.joy_look_sensitivity));
+                        }
+                        else
+                        {
+                            control_mapper.joy_look_y = (axisValue / (32767 / control_mapper.joy_look_sensitivity));
+                        }
+                    }
+                    else
+                    {
+                        control_mapper.joy_look_y = 0;
+                    }
+                    return;
+
+                case AXIS_MOVE_X:
+                    if((axisValue < -control_mapper.joy_move_deadzone) || (axisValue > control_mapper.joy_move_deadzone))
+                    {
+                        if(control_mapper.joy_move_invert_x)
+                        {
+                            control_mapper.joy_move_x = -(axisValue / (32767 / control_mapper.joy_move_sensitivity));
+
+                            if(axisValue > control_mapper.joy_move_deadzone)
+                            {
+                                control_states.move_left = true;
+                                control_states.move_right = false;
+                            }
+                            else
+                            {
+                                control_states.move_left = false;
+                                control_states.move_right = true;
+                            }
+                        }
+                        else
+                        {
+                            control_mapper.joy_move_x = (axisValue / (32767 / control_mapper.joy_move_sensitivity));
+                            if(axisValue > control_mapper.joy_move_deadzone)
+                            {
+                                control_states.move_left = false;
+                                control_states.move_right = true;
+                            }
+                            else
+                            {
+                                control_states.move_left = true;
+                                control_states.move_right = false;
+                            }
+                        }
+                    }
+                    else
+                    {
+                        control_states.move_left = false;
+                        control_states.move_right = false;
+                        control_mapper.joy_move_x = 0;
+                    }
+                    return;
+
+                case AXIS_MOVE_Y:
+                    if((axisValue < -control_mapper.joy_move_deadzone) || (axisValue > control_mapper.joy_move_deadzone))
+                    {
+                        if(control_mapper.joy_move_invert_y)
+                        {
+                            control_mapper.joy_move_y = -(axisValue / (32767 / control_mapper.joy_move_sensitivity));
+                            if(axisValue > control_mapper.joy_move_deadzone)
+                            {
+                                control_states.move_forward = true;
+                                control_states.move_backward = false;
+                            }
+                            else
+                            {
+                                control_states.move_forward = false;
+                                control_states.move_backward = true;
+                            }
+                        }
+                        else
+                        {
+                            control_mapper.joy_move_y = (axisValue / (32767 / control_mapper.joy_move_sensitivity));
+                            if(axisValue > control_mapper.joy_move_deadzone)
+                            {
+                                control_states.move_forward = false;
+                                control_states.move_backward = true;
+                            }
+                            else
+                            {
+                                control_states.move_forward = true;
+                                control_states.move_backward = false;
+                            }
+                        }
+                    }
+                    else
+                    {
+                        control_states.move_forward = false;
+                        control_states.move_backward = false;
+                        control_mapper.joy_move_y = 0;
+                    }
+                    return;
+
+                default:
+                    return;
+            } // end switch(i)
+        } // end if(axis == control_mapper.joy_axis_map[i])
+    } // end for(int i = 0; i < AXIS_LASTINDEX; i++)
+}
+
+void Controls_JoyHat(int value)
+{
+    // NOTE: Hat movements emulate keypresses
+    // with HAT direction + JOY_HAT_MASK (1100) index.
+
+    Controls_Key(JOY_HAT_MASK + SDL_HAT_UP, false);     // Reset all directions.
+    Controls_Key(JOY_HAT_MASK + SDL_HAT_DOWN, false);
+    Controls_Key(JOY_HAT_MASK + SDL_HAT_LEFT, false);
+    Controls_Key(JOY_HAT_MASK + SDL_HAT_RIGHT, false);
+
+    if(value & SDL_HAT_UP)
+        Controls_Key(JOY_HAT_MASK + SDL_HAT_UP, true);
+    if(value & SDL_HAT_DOWN)
+        Controls_Key(JOY_HAT_MASK + SDL_HAT_DOWN, true);
+    if(value & SDL_HAT_LEFT)
+        Controls_Key(JOY_HAT_MASK + SDL_HAT_LEFT, true);
+    if(value & SDL_HAT_RIGHT)
+        Controls_Key(JOY_HAT_MASK + SDL_HAT_RIGHT, true);
+}
+
+void Controls_WrapGameControllerKey(int button, bool state)
+{
+    // SDL2 Game Controller interface doesn't operate with HAT directions,
+    // instead it treats them as button pushes. So, HAT doesn't return
+    // hat motion event on any HAT direction release - instead, each HAT
+    // direction generates its own press and release event. That's why
+    // game controller's HAT (DPAD) events are directly translated to
+    // Controls_Key function.
+
+    switch(button)
+    {
+        case SDL_CONTROLLER_BUTTON_DPAD_UP:
+            Controls_Key(JOY_HAT_MASK + SDL_HAT_UP, state);
+            break;
+        case SDL_CONTROLLER_BUTTON_DPAD_DOWN:
+            Controls_Key(JOY_HAT_MASK + SDL_HAT_DOWN, state);
+            break;
+        case SDL_CONTROLLER_BUTTON_DPAD_LEFT:
+            Controls_Key(JOY_HAT_MASK + SDL_HAT_LEFT, state);
+            break;
+        case SDL_CONTROLLER_BUTTON_DPAD_RIGHT:
+            Controls_Key(JOY_HAT_MASK + SDL_HAT_RIGHT, state);
+            break;
+        default:
+            Controls_Key((JOY_BUTTON_MASK + button), state);
+            break;
+    }
+}
+
+void Controls_WrapGameControllerAxis(int axis, Sint16 value)
+{
+    // Since left/right triggers on X360-like controllers are actually axes,
+    // and we still need them as buttons, we remap these axes to button events.
+    // Button event is invoked only if trigger is pressed more than 1/3 of its range.
+    // Triggers are coded as native SDL2 enum number + JOY_TRIGGER_MASK (1200).
+
+    if((axis == SDL_CONTROLLER_AXIS_TRIGGERLEFT) ||
+       (axis == SDL_CONTROLLER_AXIS_TRIGGERRIGHT))
+    {
+        if(value >= JOY_TRIGGER_DEADZONE)
+        {
+            Controls_Key((axis + JOY_TRIGGER_MASK), true);
+        }
+        else
+        {
+            Controls_Key((axis + JOY_TRIGGER_MASK), false);
+        }
+    }
+    else
+    {
+        Controls_JoyAxis(axis, value);
+    }
+}
+
+void Controls_JoyRumble(float power, int time)
+{
+    // JoyRumble is a simple wrapper for SDL's haptic rumble play.
+
+    if(sdl_haptic)
+        SDL_HapticRumblePlay(sdl_haptic, power, time);
+}
+
+void Controls_RefreshStates()
+{
+    for(int i = 0; i < ACT_LASTINDEX; i++)
+    {
+        if(control_mapper.action_map[i].state)
+        {
+            control_mapper.action_map[i].already_pressed = true;
+        }
+        else
+        {
+            control_mapper.action_map[i].already_pressed = false;
+        }
+    }
+}
+
+void Controls_InitGlobals()
+{
+    control_mapper.mouse_sensitivity = 25.0;
+    control_mapper.use_joy = 0;
+
+    control_mapper.joy_number = 0;              ///@FIXME: Replace with joystick scanner default value when done.
+    control_mapper.joy_rumble = 0;              ///@FIXME: Make it according to GetCaps of default joystick.
+
+    control_mapper.joy_axis_map[AXIS_MOVE_X] = 0;
+    control_mapper.joy_axis_map[AXIS_MOVE_Y] = 1;
+    control_mapper.joy_axis_map[AXIS_LOOK_X] = 2;
+    control_mapper.joy_axis_map[AXIS_LOOK_Y] = 3;
+
+    control_mapper.joy_look_invert_x = 0;
+    control_mapper.joy_look_invert_y = 0;
+    control_mapper.joy_move_invert_x = 0;
+    control_mapper.joy_move_invert_y = 0;
+
+    control_mapper.joy_look_deadzone = 1500;
+    control_mapper.joy_move_deadzone = 1500;
+
+    control_mapper.joy_look_sensitivity = 1.5;
+    control_mapper.joy_move_sensitivity = 1.5;
+
+    control_mapper.action_map[ACT_JUMP].primary = SDLK_SPACE;
+    control_mapper.action_map[ACT_ACTION].primary = SDLK_LCTRL;
+    control_mapper.action_map[ACT_ROLL].primary = SDLK_x;
+    control_mapper.action_map[ACT_SPRINT].primary = SDLK_CAPSLOCK;
+    control_mapper.action_map[ACT_CROUCH].primary = SDLK_c;
+    control_mapper.action_map[ACT_WALK].primary = SDLK_LSHIFT;
+
+    control_mapper.action_map[ACT_UP].primary = SDLK_w;
+    control_mapper.action_map[ACT_DOWN].primary = SDLK_s;
+    control_mapper.action_map[ACT_LEFT].primary = SDLK_a;
+    control_mapper.action_map[ACT_RIGHT].primary = SDLK_d;
+
+    control_mapper.action_map[ACT_STEPLEFT].primary = SDLK_h;
+    control_mapper.action_map[ACT_STEPRIGHT].primary = SDLK_j;
+
+    control_mapper.action_map[ACT_LOOKUP].primary = SDLK_UP;
+    control_mapper.action_map[ACT_LOOKDOWN].primary = SDLK_DOWN;
+    control_mapper.action_map[ACT_LOOKLEFT].primary = SDLK_LEFT;
+    control_mapper.action_map[ACT_LOOKRIGHT].primary = SDLK_RIGHT;
+
+    control_mapper.action_map[ACT_SCREENSHOT].primary = SDLK_PRINTSCREEN;
+    control_mapper.action_map[ACT_CONSOLE].primary = SDLK_F12;
+    control_mapper.action_map[ACT_SAVEGAME].primary = SDLK_F5;
+    control_mapper.action_map[ACT_LOADGAME].primary = SDLK_F6;
+}
+
+void Controls_PollSDLInput()
+{
+    SDL_Event event;
+    static int mouse_setup = 0;
+
+    while(SDL_PollEvent(&event))
+    {
+        switch(event.type)
+        {
+            case SDL_MOUSEMOTION:
+                if(!ConsoleInfo::instance().isVisible() && control_states.mouse_look &&
+                   ((event.motion.x != (screen_info.w / 2)) ||
+                    (event.motion.y != (screen_info.h / 2))))
+                {
+                    if(mouse_setup)                                             // it is not perfect way, but cursor
+                    {                                                           // every engine start is in one place
+                        control_states.look_axis_x = event.motion.xrel * control_mapper.mouse_sensitivity * 0.01f;
+                        control_states.look_axis_y = event.motion.yrel * control_mapper.mouse_sensitivity * 0.01f;
+                    }
+
+                    if((event.motion.x < ((screen_info.w / 2) - (screen_info.w / 4))) ||
+                       (event.motion.x >((screen_info.w / 2) + (screen_info.w / 4))) ||
+                       (event.motion.y < ((screen_info.h / 2) - (screen_info.h / 4))) ||
+                       (event.motion.y >((screen_info.h / 2) + (screen_info.h / 4))))
+                    {
+                        SDL_WarpMouseInWindow(sdl_window, screen_info.w / 2, screen_info.h / 2);
+                    }
+                }
+                mouse_setup = 1;
+                break;
+
+            case SDL_MOUSEBUTTONDOWN:
+                if(event.button.button == 1) //LM = 1, MM = 2, RM = 3
+                {
+                    Controls_PrimaryMouseDown();
+                }
+                else if(event.button.button == 3)
+                {
+                    Controls_SecondaryMouseDown();
+                }
+                break;
+
+                // Controller events are only invoked when joystick is initialized as
+                // game controller, otherwise, generic joystick event will be used.
+            case SDL_CONTROLLERAXISMOTION:
+                Controls_WrapGameControllerAxis(event.caxis.axis, event.caxis.value);
+                break;
+
+            case SDL_CONTROLLERBUTTONDOWN:
+            case SDL_CONTROLLERBUTTONUP:
+                Controls_WrapGameControllerKey(event.cbutton.button, event.cbutton.state == SDL_PRESSED);
+                break;
+
+                // Joystick events are still invoked, even if joystick is initialized as game
+                // controller - that's why we need sdl_joystick checking - to filter out
+                // duplicate event calls.
+
+            case SDL_JOYAXISMOTION:
+                if(sdl_joystick)
+                    Controls_JoyAxis(event.jaxis.axis, event.jaxis.value);
+                break;
+
+            case SDL_JOYHATMOTION:
+                if(sdl_joystick)
+                    Controls_JoyHat(event.jhat.value);
+                break;
+
+            case SDL_JOYBUTTONDOWN:
+            case SDL_JOYBUTTONUP:
+                // NOTE: Joystick button numbers are passed with added JOY_BUTTON_MASK (1000).
+                if(sdl_joystick)
+                    Controls_Key((event.jbutton.button + JOY_BUTTON_MASK), event.jbutton.state == SDL_PRESSED);
+                break;
+
+            case SDL_TEXTINPUT:
+            case SDL_TEXTEDITING:
+                if(ConsoleInfo::instance().isVisible() && event.key.state)
+                {
+                    ConsoleInfo::instance().filter(event.text.text);
+                    return;
+                }
+                break;
+
+            case SDL_KEYUP:
+            case SDL_KEYDOWN:
+                if((event.key.keysym.sym == SDLK_F4) &&
+                   (event.key.state == SDL_PRESSED) &&
+                   (event.key.keysym.mod & KMOD_ALT))
+                {
+                    done = true;
+                    break;
+                }
+
+                if(ConsoleInfo::instance().isVisible() && event.key.state)
+                {
+                    switch(event.key.keysym.sym)
+                    {
+                        case SDLK_RETURN:
+                        case SDLK_UP:
+                        case SDLK_DOWN:
+                        case SDLK_LEFT:
+                        case SDLK_RIGHT:
+                        case SDLK_HOME:
+                        case SDLK_END:
+                        case SDLK_BACKSPACE:
+                        case SDLK_DELETE:
+                            ConsoleInfo::instance().edit(event.key.keysym.sym);
+                            break;
+                        default:
+                            break;
+                    }
+                    return;
+                }
+                else
+                {
+                    Controls_Key(event.key.keysym.sym, event.key.state == SDL_PRESSED);
+                    // DEBUG KEYBOARD COMMANDS
+                    Controls_DebugKeys(event.key.keysym.sym, event.key.state);
+                }
+                break;
+
+            case SDL_QUIT:
+                done = true;
+                break;
+
+            case SDL_WINDOWEVENT:
+                if(event.window.event == SDL_WINDOWEVENT_RESIZED)
+                {
+                    Engine_Resize(event.window.data1, event.window.data2, event.window.data1, event.window.data2);
+                }
+                break;
+
+            default:
+                break;
+        }
+    }
+}
+
+///@FIXME: Move to debug.lua script!!!
+
+void Controls_DebugKeys(int button, int state)
+{
+    if(state)
+    {
+        switch(button)
+        {
+            case SDLK_RETURN:
+                if(main_inventory_manager)
+                {
+                    main_inventory_manager->send(gui_InventoryManager::INVENTORY_ACTIVATE);
+                }
+                break;
+
+            case SDLK_UP:
+                if(main_inventory_manager)
+                {
+                    main_inventory_manager->send(gui_InventoryManager::INVENTORY_UP);
+                }
+                break;
+
+            case SDLK_DOWN:
+                if(main_inventory_manager)
+                {
+                    main_inventory_manager->send(gui_InventoryManager::INVENTORY_DOWN);
+                }
+                break;
+
+            case SDLK_LEFT:
+                if(main_inventory_manager)
+                {
+                    main_inventory_manager->send(gui_InventoryManager::INVENTORY_R_LEFT);
+                }
+                break;
+
+            case SDLK_RIGHT:
+                if(main_inventory_manager)
+                {
+                    main_inventory_manager->send(gui_InventoryManager::INVENTORY_R_RIGHT);
+                }
+                break;
+
+            default:
+                //Con_Printf("key = %d", button);
+                break;
+        };
+    }
+}
+
+void Controls_PrimaryMouseDown()
+{
+    EngineContainer* cont = new EngineContainer();
+    btScalar dbgR = 128.0;
+    btVector3 v = engine_camera.m_pos;
+    btVector3 dir = engine_camera.m_viewDir;
+    btVector3 localInertia(0, 0, 0);
+
+    btCollisionShape* cshape = new btSphereShape(dbgR);
+    cshape->setMargin(COLLISION_MARGIN_DEFAULT);
+    //cshape = new btCapsuleShapeZ(50.0, 100.0);
+    btTransform startTransform;
+    startTransform.setIdentity();
+    btVector3 new_pos = v;
+    startTransform.setOrigin(btVector3(new_pos[0], new_pos[1], new_pos[2]));
+    cshape->calculateLocalInertia(12.0, localInertia);
+    btDefaultMotionState* motionState = new btDefaultMotionState(startTransform);
+    btRigidBody* body = new btRigidBody(12.0, motionState, cshape, localInertia);
+    bt_engine_dynamicsWorld->addRigidBody(body);
+    body->setLinearVelocity(btVector3(dir[0], dir[1], dir[2]) * 6000);
+    cont->room = Room_FindPosCogerrence(new_pos, engine_camera.m_currentRoom);
+    cont->object_type = OBJECT_BULLET_MISC;                     // bullet have to destroy this user pointer
+    body->setUserPointer(cont);
+    body->setCcdMotionThreshold(dbgR);                          // disable tunneling effect
+    body->setCcdSweptSphereRadius(dbgR);
+}
+
+void Controls_SecondaryMouseDown()
+{
+    btVector3 from = engine_camera.m_pos;
+    btVector3 to = from + btVector3(engine_camera.m_viewDir[0], engine_camera.m_viewDir[1], engine_camera.m_viewDir[2]) * 32768.0;
+
+    std::shared_ptr<EngineContainer> cam_cont = std::make_shared<EngineContainer>();
+    cam_cont->room = engine_camera.m_currentRoom;
+
+    BtEngineClosestRayResultCallback cbc(cam_cont);
+    //cbc.m_collisionFilterMask = btBroadphaseProxy::StaticFilter | btBroadphaseProxy::KinematicFilter;
+    bt_engine_dynamicsWorld->rayTest(from, to, cbc);
+    if(cbc.hasHit())
+    {
+        extern GLfloat cast_ray[6];
+
+        btVector3 place;
+        place.setInterpolate3(from, to, cbc.m_closestHitFraction);
+        std::copy(place+0, place+3, cast_ray);
+        cast_ray[3] = cast_ray[0] + 100.0f * cbc.m_hitNormalWorld[0];
+        cast_ray[4] = cast_ray[1] + 100.0f * cbc.m_hitNormalWorld[1];
+        cast_ray[5] = cast_ray[2] + 100.0f * cbc.m_hitNormalWorld[2];
+
+        if(EngineContainer* c0 = static_cast<EngineContainer*>(cbc.m_collisionObject->getUserPointer()))
+        {
+            if(c0->object_type == OBJECT_BULLET_MISC)
+            {
+                btCollisionObject* obj = const_cast<btCollisionObject*>(cbc.m_collisionObject);
+                btRigidBody* body = btRigidBody::upcast(obj);
+                if(body && body->getMotionState())
+                {
+                    delete body->getMotionState();
+                }
+                if(body && body->getCollisionShape())
+                {
+                    delete body->getCollisionShape();
+                }
+
+                if(body)
+                {
+                    body->setUserPointer(nullptr);
+                }
+                c0->room = nullptr;
+                delete c0;
+
+                bt_engine_dynamicsWorld->removeCollisionObject(obj);
+                delete obj;
+            }
+            else
+            {
+                last_cont = c0;
+            }
+        }
+    }
 }