
#ifndef MESH_H
#define MESH_H

#define MESH_FULL_OPAQUE      0x00  // Fully opaque object (all polygons are opaque: all t.flags < 0x02)
#define MESH_HAS_TRANSPARENCY 0x01  // Fully transparency or has transparency and opaque polygon / object

#define ANIM_CMD_MOVE               0x01
#define ANIM_CMD_CHANGE_DIRECTION   0x02
#define ANIM_CMD_JUMP               0x04


#include <SDL2/SDL_platform.h>
#include <SDL2/SDL_opengl.h>
#include <cstdint>
#include <bullet/LinearMath/btScalar.h>
#include "vertex_array.h"
#include "object.h"
#include <memory>
#include <vector>
#include "vmath.h"

class btCollisionShape;
class btRigidBody;
class btCollisionShape;

struct Polygon;
struct Room;
struct EngineContainer;
struct OBB;
struct Vertex;
struct Render;
struct Entity;

struct TransparentPolygonReference {
    const Polygon* polygon;
    std::shared_ptr<VertexArray> used_vertex_array;
    size_t firstIndex;
    size_t count;
    bool isAnimated;
};

/*
 * Animated version of vertex. Does not contain texture coordinate, because that is in a different VBO.
 */
struct AnimatedVertex {
    btVector3 position;
    std::array<float,4> color;
    btVector3 normal;
};

/*
 * base mesh, uses everywhere
 */
struct BaseMesh
{
    uint32_t m_id;                                                   // mesh's ID
    bool m_usesVertexColors;                                   // does this mesh have prebaked vertex lighting

    std::vector<Polygon> m_polygons;                                             // polygons data

    std::vector<Polygon> m_transparencyPolygons;                                // transparency mesh's polygons list

    uint32_t              m_texturePageCount;                                    // face without structure wrapping
    std::vector<uint32_t> m_elementsPerTexture;                            //
    std::vector<uint32_t> m_elements;                                             //
    uint32_t m_alphaElements;

    std::vector<Vertex> m_vertices;
    
    size_t m_animatedElementCount;
    size_t m_alphaAnimatedElementCount;
    std::vector<uint32_t> m_allAnimatedElements;
    std::vector<AnimatedVertex> m_animatedVertices;
    
    std::vector<TransparentPolygonReference> m_transparentPolygons;

    btVector3 m_center;                                            // geometry centre of mesh
    btVector3 m_bbMin;                                            // AABB bounding volume
    btVector3 m_bbMax;                                            // AABB bounding volume
    btScalar m_radius;                                                    // radius of the bounding sphere
    struct MatrixIndex {
        int8_t i=0, j=0;
    };
    std::vector<MatrixIndex> m_matrixIndices;                                       // vertices map for skin mesh

    GLuint                m_vboVertexArray;
    GLuint                m_vboIndexArray;
    GLuint                m_vboSkinArray;
    std::shared_ptr<VertexArray> m_mainVertexArray;
    
    // Buffers for animated polygons
    // The first contains position, normal and color.
    // The second contains the texture coordinates. It gets updated every frame.
    GLuint                m_animatedVboVertexArray;
    GLuint                m_animatedVboTexCoordArray;
    GLuint                m_animatedVboIndexArray;
    std::shared_ptr<VertexArray> m_animatedVertexArray;

    ~BaseMesh() {
        clear();
    }

    void clear();
    void findBB();
    void genVBO(const Render *renderer);
    void genFaces();
    uint32_t addVertex(const Vertex& v);
    uint32_t addAnimatedVertex(const Vertex& v);
    void polySortInMesh();
};


/*
 * base sprite structure
 */
struct Sprite
{
    uint32_t            id;                                                     // object's ID
    uint32_t            texture;                                                // texture number
    GLfloat             tex_coord[8];                                           // texture coordinates
    uint32_t            flag;
    btScalar            left;                                                   // world sprite's gabarites
    btScalar            right;
    btScalar            top;
    btScalar            bottom;
};

/*
 * Structure for all the sprites in a room
 */
struct SpriteBuffer
{
    // Vertex data for the sprites
    std::unique_ptr<VertexArray> data;
    
    // How many sub-ranges the element_array_buffer contains. It has one for each texture listed.
    uint32_t              num_texture_pages;
    // The element count for each sub-range.
    uint32_t             *element_count_per_texture;
};

/*
 * lights
 */
enum LightType
{
    LT_NULL,
    LT_POINT,
    LT_SPOTLIGHT,
    LT_SUN,
    LT_SHADOW
};


struct Light
{
    btVector3 pos;                                         // world position
    float                       colour[4];                                      // RGBA value

    float                       inner;
    float                       outer;
    float                       length;
    float                       cutoff;

    float                       falloff;

    LightType                   light_type;
};

/*
 *  Animated sequence. Used globally with animated textures to refer its parameters and frame numbers.
 */

struct TexFrame
{
    btScalar    mat[4];
    btScalar    move[2];
    uint16_t    tex_ind;
};

struct AnimSeq
{
    bool        uvrotate;               // UVRotate mode flag.
    bool        frame_lock;             // Single frame mode. Needed for TR4-5 compatible UVRotate.

    bool        blend;                  // Blend flag.  Reserved for future use!
    btScalar    blend_rate;             // Blend rate.  Reserved for future use!
    btScalar    blend_time;             // Blend value. Reserved for future use!

    int8_t      anim_type;              // 0 = normal, 1 = back, 2 = reverse.
    bool        reverse_direction;      // Used only with type 2 to identify current animation direction.
    btScalar    frame_time;             // Time passed since last frame update.
    uint16_t    current_frame;          // Current frame for this sequence.
    btScalar    frame_rate;             // For types 0-1, specifies framerate, for type 3, should specify rotation speed.

    btScalar    uvrotate_speed;         // Speed of UVRotation, in seconds.
    btScalar    uvrotate_max;           // Reference value used to restart rotation.
    btScalar    current_uvrotate;       // Current coordinate window position.

    std::vector<TexFrame> frames;
    std::vector<uint32_t> frame_list;       // Offset into anim textures frame list.
};


/*
 * room static mesh.
 */
struct StaticMesh : public Object
{
    uint32_t                    object_id;                                      //
    uint8_t                     was_rendered;                                   // 0 - was not rendered, 1 - opaque, 2 - transparency, 3 - full rendered
    uint8_t                     was_rendered_lines;
    bool hide;                                           // disable static mesh rendering
    btVector3 pos;                                         // model position
    btVector3 rot;                                         // model angles
    std::array<float,4> tint;                                        // model tint

    btVector3 vbb_min;                                     // visible bounding box
    btVector3 vbb_max;
    btVector3 cbb_min;                                     // collision bounding box
    btVector3 cbb_max;

    btTransform transform;                                  // gl transformation matrix
    OBB               *obb;
    EngineContainer  *self;

    std::shared_ptr<BaseMesh> mesh;                                           // base model
    btRigidBody                *bt_body;
};

/*
 * Animated skeletal model. Taken from openraider.
 * model -> animation -> frame -> bone
 * thanks to Terry 'Mongoose' Hendrix II
 */

/*
 * SMOOTHED ANIMATIONS STRUCTURES
 * stack matrices are needed for skinned mesh transformations.
 */
struct SSBoneTag
{
    SSBoneTag   *parent;
    uint16_t                index;
    std::shared_ptr<BaseMesh> mesh_base;                                          // base mesh - pointer to the first mesh in array
    std::shared_ptr<BaseMesh> mesh_skin;                                          // base skinned mesh for ТР4+
    std::shared_ptr<BaseMesh> mesh_slot;
    btVector3 offset;                                          // model position offset

    btQuaternion qrotate;                                         // quaternion rotation
    btTransform transform;    // 4x4 OpenGL matrix for stack usage
    btTransform full_transform;    // 4x4 OpenGL matrix for global usage

    uint32_t                body_part;                                          // flag: BODY, LEFT_LEG_1, RIGHT_HAND_2, HEAD...
};


struct SkeletalModel;

struct SSAnimation
{
    int16_t                     last_state;
    int16_t                     next_state;
    int16_t                     last_animation;
    int16_t                     current_animation;                              //
    int16_t                     next_animation;                                 //
    int16_t                     current_frame;                                  //
    int16_t                     next_frame;                                     //

    uint16_t                    anim_flags;                                     // additional animation control param

    btScalar                    period;                                         // one frame change period
    btScalar                    frame_time;                                     // current time
    btScalar                    lerp;

    void                      (*onFrame)(std::shared_ptr<Entity> ent, SSAnimation *ss_anim, int state);

    SkeletalModel    *model;                                          // pointer to the base model
    SSAnimation      *next;
};

/*
 * base frame of animated skeletal model
 */
struct SSBoneFrame
{
    std::vector<SSBoneTag> bone_tags;                                      // array of bones
    btVector3 pos;                                         // position (base offset)
    btVector3 bb_min;                                      // bounding box min coordinates
    btVector3 bb_max;                                      // bounding box max coordinates
    btVector3 centre;                                      // bounding box centre

    SSAnimation       animations;                                     // animations list
    
    bool hasSkin;                                       // whether any skinned meshes need rendering

    void fromModel(SkeletalModel* model);
};

/*
 * ORIGINAL ANIMATIONS
 */
struct BoneTag
{
    btVector3 offset;                                            // bone vector
    btQuaternion qrotate;                                           // rotation quaternion
};

/*
 * base frame of animated skeletal model
 */
struct BoneFrame
{
    uint16_t            command;                                                // & 0x01 - move need, &0x02 - 180 rotate need
    std::vector<BoneTag> bone_tags;                                              // bones data
    btVector3 pos;                                                 // position (base offset)
    btVector3 bb_min;                                              // bounding box min coordinates
    btVector3 bb_max;                                              // bounding box max coordinates
    btVector3 centre;                                              // bounding box centre
    btVector3 move;                                                // move command data
    btScalar            v_Vertical;                                             // jump command data
    btScalar            v_Horizontal;                                           // jump command data
};

/*
 * mesh tree base element structure
 */
struct MeshTreeTag
{
    std::shared_ptr<BaseMesh> mesh_base;                                      // base mesh - pointer to the first mesh in array
    std::shared_ptr<BaseMesh> mesh_skin;                                      // base skinned mesh for ТР4+
    btVector3 offset;                                      // model position offset
    uint16_t                    flag;                                           // 0x0001 = POP, 0x0002 = PUSH, 0x0003 = RESET
    uint32_t                    body_part;
    uint8_t                     replace_mesh;                                   // flag for shoot / guns animations (0x00, 0x01, 0x02, 0x03)
    uint8_t                     replace_anim;
};

/*
 * animation switching control structure
 */
struct AnimDispatch
{
    uint16_t    next_anim;                                                      // "switch to" animation
    uint16_t    next_frame;                                                     // "switch to" frame
    uint16_t    frame_low;                                                      // low border of state change condition
    uint16_t    frame_high;                                                     // high border of state change condition
};

struct StateChange
{
    uint32_t                    id;
    std::vector<AnimDispatch> anim_dispatch;
};

/*
 * one animation frame structure
 */
struct AnimationFrame
{
    uint32_t                    id;
    uint8_t                     original_frame_rate;
    btScalar                    speed_x;                // Forward-backward speed
    btScalar                    accel_x;                // Forward-backward accel
    btScalar                    speed_y;                // Left-right speed
    btScalar                    accel_y;                // Left-right accel
    uint32_t                    anim_command;
    uint32_t                    num_anim_commands;
    uint16_t                    state_id;
    std::vector<BoneFrame> frames;                 // Frame data

    std::vector<StateChange> state_change;           // Animation statechanges data

    AnimationFrame   *next_anim;              // Next default animation
    int                         next_frame;             // Next default frame
};

/*
 * skeletal model with animations data.
 */

struct SkeletalModel
{
    uint32_t                    id;                                             // ID
    uint8_t                     transparency_flags;                             // transparancy flags; 0 - opaque; 1 - alpha test; other - blending mode
    bool hide;                                           // do not render
    btVector3 bbox_min;                                    // bbox info
    btVector3 bbox_max;
    btVector3 centre;                                      // the centre of model

    std::vector<AnimationFrame> animations;                                     // animations data

    uint16_t                    mesh_count;                                     // number of model meshes
    std::vector<MeshTreeTag> mesh_tree;                                      // base mesh tree.
    std::vector<uint16_t> collision_map;

    void clear();
    void fillTransparency();
    void interpolateFrames();
    void fillSkinnedMeshMap();
};

struct RoomSector;
struct SectorTween;

void BoneFrame_Copy(BoneFrame* dst, BoneFrame* src);
MeshTreeTag* SkeletonClone(MeshTreeTag* src, int tags_count);
void SkeletonCopyMeshes(MeshTreeTag* dst, MeshTreeTag* src, int tags_count);
void SkeletonCopyMeshes2(MeshTreeTag* dst, MeshTreeTag* src, int tags_count);

/* bullet collision model calculation */
<<<<<<< HEAD
btCollisionShape* BT_CSfromBBox(const btVector3 &bb_min, const btVector3 &bb_max, bool useCompression, bool buildBvh, bool is_static);
btCollisionShape* BT_CSfromMesh(const std::shared_ptr<BaseMesh> &mesh, bool useCompression, bool buildBvh, bool is_static = true);
btCollisionShape* BT_CSfromHeightmap(const std::vector<RoomSector> &heightmap, SectorTween *tweens, int tweens_size, bool useCompression, bool buildBvh);
=======
btCollisionShape* BT_CSfromBBox(btScalar *bb_min, btScalar *bb_max, bool useCompression, bool buildBvh);
btCollisionShape* BT_CSfromMesh(struct base_mesh_s *mesh, bool useCompression, bool buildBvh, bool is_static = true);
btCollisionShape* BT_CSfromHeightmap(struct room_sector_s *heightmap, struct sector_tween_s *tweens, int tweens_size, bool useCompression, bool buildBvh);
>>>>>>> 93c0469e

#endif
<|MERGE_RESOLUTION|>--- conflicted
+++ resolved
@@ -1,423 +1,417 @@
-
-#ifndef MESH_H
-#define MESH_H
-
-#define MESH_FULL_OPAQUE      0x00  // Fully opaque object (all polygons are opaque: all t.flags < 0x02)
-#define MESH_HAS_TRANSPARENCY 0x01  // Fully transparency or has transparency and opaque polygon / object
-
-#define ANIM_CMD_MOVE               0x01
-#define ANIM_CMD_CHANGE_DIRECTION   0x02
-#define ANIM_CMD_JUMP               0x04
-
-
-#include <SDL2/SDL_platform.h>
-#include <SDL2/SDL_opengl.h>
-#include <cstdint>
-#include <bullet/LinearMath/btScalar.h>
-#include "vertex_array.h"
-#include "object.h"
-#include <memory>
-#include <vector>
-#include "vmath.h"
-
-class btCollisionShape;
-class btRigidBody;
-class btCollisionShape;
-
-struct Polygon;
-struct Room;
-struct EngineContainer;
-struct OBB;
-struct Vertex;
-struct Render;
-struct Entity;
-
-struct TransparentPolygonReference {
-    const Polygon* polygon;
-    std::shared_ptr<VertexArray> used_vertex_array;
-    size_t firstIndex;
-    size_t count;
-    bool isAnimated;
-};
-
-/*
- * Animated version of vertex. Does not contain texture coordinate, because that is in a different VBO.
- */
-struct AnimatedVertex {
-    btVector3 position;
-    std::array<float,4> color;
-    btVector3 normal;
-};
-
-/*
- * base mesh, uses everywhere
- */
-struct BaseMesh
-{
-    uint32_t m_id;                                                   // mesh's ID
-    bool m_usesVertexColors;                                   // does this mesh have prebaked vertex lighting
-
-    std::vector<Polygon> m_polygons;                                             // polygons data
-
-    std::vector<Polygon> m_transparencyPolygons;                                // transparency mesh's polygons list
-
-    uint32_t              m_texturePageCount;                                    // face without structure wrapping
-    std::vector<uint32_t> m_elementsPerTexture;                            //
-    std::vector<uint32_t> m_elements;                                             //
-    uint32_t m_alphaElements;
-
-    std::vector<Vertex> m_vertices;
-    
-    size_t m_animatedElementCount;
-    size_t m_alphaAnimatedElementCount;
-    std::vector<uint32_t> m_allAnimatedElements;
-    std::vector<AnimatedVertex> m_animatedVertices;
-    
-    std::vector<TransparentPolygonReference> m_transparentPolygons;
-
-    btVector3 m_center;                                            // geometry centre of mesh
-    btVector3 m_bbMin;                                            // AABB bounding volume
-    btVector3 m_bbMax;                                            // AABB bounding volume
-    btScalar m_radius;                                                    // radius of the bounding sphere
-    struct MatrixIndex {
-        int8_t i=0, j=0;
-    };
-    std::vector<MatrixIndex> m_matrixIndices;                                       // vertices map for skin mesh
-
-    GLuint                m_vboVertexArray;
-    GLuint                m_vboIndexArray;
-    GLuint                m_vboSkinArray;
-    std::shared_ptr<VertexArray> m_mainVertexArray;
-    
-    // Buffers for animated polygons
-    // The first contains position, normal and color.
-    // The second contains the texture coordinates. It gets updated every frame.
-    GLuint                m_animatedVboVertexArray;
-    GLuint                m_animatedVboTexCoordArray;
-    GLuint                m_animatedVboIndexArray;
-    std::shared_ptr<VertexArray> m_animatedVertexArray;
-
-    ~BaseMesh() {
-        clear();
-    }
-
-    void clear();
-    void findBB();
-    void genVBO(const Render *renderer);
-    void genFaces();
-    uint32_t addVertex(const Vertex& v);
-    uint32_t addAnimatedVertex(const Vertex& v);
-    void polySortInMesh();
-};
-
-
-/*
- * base sprite structure
- */
-struct Sprite
-{
-    uint32_t            id;                                                     // object's ID
-    uint32_t            texture;                                                // texture number
-    GLfloat             tex_coord[8];                                           // texture coordinates
-    uint32_t            flag;
-    btScalar            left;                                                   // world sprite's gabarites
-    btScalar            right;
-    btScalar            top;
-    btScalar            bottom;
-};
-
-/*
- * Structure for all the sprites in a room
- */
-struct SpriteBuffer
-{
-    // Vertex data for the sprites
-    std::unique_ptr<VertexArray> data;
-    
-    // How many sub-ranges the element_array_buffer contains. It has one for each texture listed.
-    uint32_t              num_texture_pages;
-    // The element count for each sub-range.
-    uint32_t             *element_count_per_texture;
-};
-
-/*
- * lights
- */
-enum LightType
-{
-    LT_NULL,
-    LT_POINT,
-    LT_SPOTLIGHT,
-    LT_SUN,
-    LT_SHADOW
-};
-
-
-struct Light
-{
-    btVector3 pos;                                         // world position
-    float                       colour[4];                                      // RGBA value
-
-    float                       inner;
-    float                       outer;
-    float                       length;
-    float                       cutoff;
-
-    float                       falloff;
-
-    LightType                   light_type;
-};
-
-/*
- *  Animated sequence. Used globally with animated textures to refer its parameters and frame numbers.
- */
-
-struct TexFrame
-{
-    btScalar    mat[4];
-    btScalar    move[2];
-    uint16_t    tex_ind;
-};
-
-struct AnimSeq
-{
-    bool        uvrotate;               // UVRotate mode flag.
-    bool        frame_lock;             // Single frame mode. Needed for TR4-5 compatible UVRotate.
-
-    bool        blend;                  // Blend flag.  Reserved for future use!
-    btScalar    blend_rate;             // Blend rate.  Reserved for future use!
-    btScalar    blend_time;             // Blend value. Reserved for future use!
-
-    int8_t      anim_type;              // 0 = normal, 1 = back, 2 = reverse.
-    bool        reverse_direction;      // Used only with type 2 to identify current animation direction.
-    btScalar    frame_time;             // Time passed since last frame update.
-    uint16_t    current_frame;          // Current frame for this sequence.
-    btScalar    frame_rate;             // For types 0-1, specifies framerate, for type 3, should specify rotation speed.
-
-    btScalar    uvrotate_speed;         // Speed of UVRotation, in seconds.
-    btScalar    uvrotate_max;           // Reference value used to restart rotation.
-    btScalar    current_uvrotate;       // Current coordinate window position.
-
-    std::vector<TexFrame> frames;
-    std::vector<uint32_t> frame_list;       // Offset into anim textures frame list.
-};
-
-
-/*
- * room static mesh.
- */
-struct StaticMesh : public Object
-{
-    uint32_t                    object_id;                                      //
-    uint8_t                     was_rendered;                                   // 0 - was not rendered, 1 - opaque, 2 - transparency, 3 - full rendered
-    uint8_t                     was_rendered_lines;
-    bool hide;                                           // disable static mesh rendering
-    btVector3 pos;                                         // model position
-    btVector3 rot;                                         // model angles
-    std::array<float,4> tint;                                        // model tint
-
-    btVector3 vbb_min;                                     // visible bounding box
-    btVector3 vbb_max;
-    btVector3 cbb_min;                                     // collision bounding box
-    btVector3 cbb_max;
-
-    btTransform transform;                                  // gl transformation matrix
-    OBB               *obb;
-    EngineContainer  *self;
-
-    std::shared_ptr<BaseMesh> mesh;                                           // base model
-    btRigidBody                *bt_body;
-};
-
-/*
- * Animated skeletal model. Taken from openraider.
- * model -> animation -> frame -> bone
- * thanks to Terry 'Mongoose' Hendrix II
- */
-
-/*
- * SMOOTHED ANIMATIONS STRUCTURES
- * stack matrices are needed for skinned mesh transformations.
- */
-struct SSBoneTag
-{
-    SSBoneTag   *parent;
-    uint16_t                index;
-    std::shared_ptr<BaseMesh> mesh_base;                                          // base mesh - pointer to the first mesh in array
-    std::shared_ptr<BaseMesh> mesh_skin;                                          // base skinned mesh for ТР4+
-    std::shared_ptr<BaseMesh> mesh_slot;
-    btVector3 offset;                                          // model position offset
-
-    btQuaternion qrotate;                                         // quaternion rotation
-    btTransform transform;    // 4x4 OpenGL matrix for stack usage
-    btTransform full_transform;    // 4x4 OpenGL matrix for global usage
-
-    uint32_t                body_part;                                          // flag: BODY, LEFT_LEG_1, RIGHT_HAND_2, HEAD...
-};
-
-
-struct SkeletalModel;
-
-struct SSAnimation
-{
-    int16_t                     last_state;
-    int16_t                     next_state;
-    int16_t                     last_animation;
-    int16_t                     current_animation;                              //
-    int16_t                     next_animation;                                 //
-    int16_t                     current_frame;                                  //
-    int16_t                     next_frame;                                     //
-
-    uint16_t                    anim_flags;                                     // additional animation control param
-
-    btScalar                    period;                                         // one frame change period
-    btScalar                    frame_time;                                     // current time
-    btScalar                    lerp;
-
-    void                      (*onFrame)(std::shared_ptr<Entity> ent, SSAnimation *ss_anim, int state);
-
-    SkeletalModel    *model;                                          // pointer to the base model
-    SSAnimation      *next;
-};
-
-/*
- * base frame of animated skeletal model
- */
-struct SSBoneFrame
-{
-    std::vector<SSBoneTag> bone_tags;                                      // array of bones
-    btVector3 pos;                                         // position (base offset)
-    btVector3 bb_min;                                      // bounding box min coordinates
-    btVector3 bb_max;                                      // bounding box max coordinates
-    btVector3 centre;                                      // bounding box centre
-
-    SSAnimation       animations;                                     // animations list
-    
-    bool hasSkin;                                       // whether any skinned meshes need rendering
-
-    void fromModel(SkeletalModel* model);
-};
-
-/*
- * ORIGINAL ANIMATIONS
- */
-struct BoneTag
-{
-    btVector3 offset;                                            // bone vector
-    btQuaternion qrotate;                                           // rotation quaternion
-};
-
-/*
- * base frame of animated skeletal model
- */
-struct BoneFrame
-{
-    uint16_t            command;                                                // & 0x01 - move need, &0x02 - 180 rotate need
-    std::vector<BoneTag> bone_tags;                                              // bones data
-    btVector3 pos;                                                 // position (base offset)
-    btVector3 bb_min;                                              // bounding box min coordinates
-    btVector3 bb_max;                                              // bounding box max coordinates
-    btVector3 centre;                                              // bounding box centre
-    btVector3 move;                                                // move command data
-    btScalar            v_Vertical;                                             // jump command data
-    btScalar            v_Horizontal;                                           // jump command data
-};
-
-/*
- * mesh tree base element structure
- */
-struct MeshTreeTag
-{
-    std::shared_ptr<BaseMesh> mesh_base;                                      // base mesh - pointer to the first mesh in array
-    std::shared_ptr<BaseMesh> mesh_skin;                                      // base skinned mesh for ТР4+
-    btVector3 offset;                                      // model position offset
-    uint16_t                    flag;                                           // 0x0001 = POP, 0x0002 = PUSH, 0x0003 = RESET
-    uint32_t                    body_part;
-    uint8_t                     replace_mesh;                                   // flag for shoot / guns animations (0x00, 0x01, 0x02, 0x03)
-    uint8_t                     replace_anim;
-};
-
-/*
- * animation switching control structure
- */
-struct AnimDispatch
-{
-    uint16_t    next_anim;                                                      // "switch to" animation
-    uint16_t    next_frame;                                                     // "switch to" frame
-    uint16_t    frame_low;                                                      // low border of state change condition
-    uint16_t    frame_high;                                                     // high border of state change condition
-};
-
-struct StateChange
-{
-    uint32_t                    id;
-    std::vector<AnimDispatch> anim_dispatch;
-};
-
-/*
- * one animation frame structure
- */
-struct AnimationFrame
-{
-    uint32_t                    id;
-    uint8_t                     original_frame_rate;
-    btScalar                    speed_x;                // Forward-backward speed
-    btScalar                    accel_x;                // Forward-backward accel
-    btScalar                    speed_y;                // Left-right speed
-    btScalar                    accel_y;                // Left-right accel
-    uint32_t                    anim_command;
-    uint32_t                    num_anim_commands;
-    uint16_t                    state_id;
-    std::vector<BoneFrame> frames;                 // Frame data
-
-    std::vector<StateChange> state_change;           // Animation statechanges data
-
-    AnimationFrame   *next_anim;              // Next default animation
-    int                         next_frame;             // Next default frame
-};
-
-/*
- * skeletal model with animations data.
- */
-
-struct SkeletalModel
-{
-    uint32_t                    id;                                             // ID
-    uint8_t                     transparency_flags;                             // transparancy flags; 0 - opaque; 1 - alpha test; other - blending mode
-    bool hide;                                           // do not render
-    btVector3 bbox_min;                                    // bbox info
-    btVector3 bbox_max;
-    btVector3 centre;                                      // the centre of model
-
-    std::vector<AnimationFrame> animations;                                     // animations data
-
-    uint16_t                    mesh_count;                                     // number of model meshes
-    std::vector<MeshTreeTag> mesh_tree;                                      // base mesh tree.
-    std::vector<uint16_t> collision_map;
-
-    void clear();
-    void fillTransparency();
-    void interpolateFrames();
-    void fillSkinnedMeshMap();
-};
-
-struct RoomSector;
-struct SectorTween;
-
-void BoneFrame_Copy(BoneFrame* dst, BoneFrame* src);
-MeshTreeTag* SkeletonClone(MeshTreeTag* src, int tags_count);
-void SkeletonCopyMeshes(MeshTreeTag* dst, MeshTreeTag* src, int tags_count);
-void SkeletonCopyMeshes2(MeshTreeTag* dst, MeshTreeTag* src, int tags_count);
-
-/* bullet collision model calculation */
-<<<<<<< HEAD
-btCollisionShape* BT_CSfromBBox(const btVector3 &bb_min, const btVector3 &bb_max, bool useCompression, bool buildBvh, bool is_static);
-btCollisionShape* BT_CSfromMesh(const std::shared_ptr<BaseMesh> &mesh, bool useCompression, bool buildBvh, bool is_static = true);
-btCollisionShape* BT_CSfromHeightmap(const std::vector<RoomSector> &heightmap, SectorTween *tweens, int tweens_size, bool useCompression, bool buildBvh);
-=======
-btCollisionShape* BT_CSfromBBox(btScalar *bb_min, btScalar *bb_max, bool useCompression, bool buildBvh);
-btCollisionShape* BT_CSfromMesh(struct base_mesh_s *mesh, bool useCompression, bool buildBvh, bool is_static = true);
-btCollisionShape* BT_CSfromHeightmap(struct room_sector_s *heightmap, struct sector_tween_s *tweens, int tweens_size, bool useCompression, bool buildBvh);
->>>>>>> 93c0469e
-
-#endif
+
+#ifndef MESH_H
+#define MESH_H
+
+#define MESH_FULL_OPAQUE      0x00  // Fully opaque object (all polygons are opaque: all t.flags < 0x02)
+#define MESH_HAS_TRANSPARENCY 0x01  // Fully transparency or has transparency and opaque polygon / object
+
+#define ANIM_CMD_MOVE               0x01
+#define ANIM_CMD_CHANGE_DIRECTION   0x02
+#define ANIM_CMD_JUMP               0x04
+
+
+#include <SDL2/SDL_platform.h>
+#include <SDL2/SDL_opengl.h>
+#include <cstdint>
+#include <bullet/LinearMath/btScalar.h>
+#include "vertex_array.h"
+#include "object.h"
+#include <memory>
+#include <vector>
+#include "vmath.h"
+
+class btCollisionShape;
+class btRigidBody;
+class btCollisionShape;
+
+struct Polygon;
+struct Room;
+struct EngineContainer;
+struct OBB;
+struct Vertex;
+struct Render;
+struct Entity;
+
+struct TransparentPolygonReference {
+    const Polygon* polygon;
+    std::shared_ptr<VertexArray> used_vertex_array;
+    size_t firstIndex;
+    size_t count;
+    bool isAnimated;
+};
+
+/*
+ * Animated version of vertex. Does not contain texture coordinate, because that is in a different VBO.
+ */
+struct AnimatedVertex {
+    btVector3 position;
+    std::array<float,4> color;
+    btVector3 normal;
+};
+
+/*
+ * base mesh, uses everywhere
+ */
+struct BaseMesh
+{
+    uint32_t m_id;                                                   // mesh's ID
+    bool m_usesVertexColors;                                   // does this mesh have prebaked vertex lighting
+
+    std::vector<Polygon> m_polygons;                                             // polygons data
+
+    std::vector<Polygon> m_transparencyPolygons;                                // transparency mesh's polygons list
+
+    uint32_t              m_texturePageCount;                                    // face without structure wrapping
+    std::vector<uint32_t> m_elementsPerTexture;                            //
+    std::vector<uint32_t> m_elements;                                             //
+    uint32_t m_alphaElements;
+
+    std::vector<Vertex> m_vertices;
+    
+    size_t m_animatedElementCount;
+    size_t m_alphaAnimatedElementCount;
+    std::vector<uint32_t> m_allAnimatedElements;
+    std::vector<AnimatedVertex> m_animatedVertices;
+    
+    std::vector<TransparentPolygonReference> m_transparentPolygons;
+
+    btVector3 m_center;                                            // geometry centre of mesh
+    btVector3 m_bbMin;                                            // AABB bounding volume
+    btVector3 m_bbMax;                                            // AABB bounding volume
+    btScalar m_radius;                                                    // radius of the bounding sphere
+    struct MatrixIndex {
+        int8_t i=0, j=0;
+    };
+    std::vector<MatrixIndex> m_matrixIndices;                                       // vertices map for skin mesh
+
+    GLuint                m_vboVertexArray;
+    GLuint                m_vboIndexArray;
+    GLuint                m_vboSkinArray;
+    std::shared_ptr<VertexArray> m_mainVertexArray;
+    
+    // Buffers for animated polygons
+    // The first contains position, normal and color.
+    // The second contains the texture coordinates. It gets updated every frame.
+    GLuint                m_animatedVboVertexArray;
+    GLuint                m_animatedVboTexCoordArray;
+    GLuint                m_animatedVboIndexArray;
+    std::shared_ptr<VertexArray> m_animatedVertexArray;
+
+    ~BaseMesh() {
+        clear();
+    }
+
+    void clear();
+    void findBB();
+    void genVBO(const Render *renderer);
+    void genFaces();
+    uint32_t addVertex(const Vertex& v);
+    uint32_t addAnimatedVertex(const Vertex& v);
+    void polySortInMesh();
+};
+
+
+/*
+ * base sprite structure
+ */
+struct Sprite
+{
+    uint32_t            id;                                                     // object's ID
+    uint32_t            texture;                                                // texture number
+    GLfloat             tex_coord[8];                                           // texture coordinates
+    uint32_t            flag;
+    btScalar            left;                                                   // world sprite's gabarites
+    btScalar            right;
+    btScalar            top;
+    btScalar            bottom;
+};
+
+/*
+ * Structure for all the sprites in a room
+ */
+struct SpriteBuffer
+{
+    // Vertex data for the sprites
+    std::unique_ptr<VertexArray> data;
+    
+    // How many sub-ranges the element_array_buffer contains. It has one for each texture listed.
+    uint32_t              num_texture_pages;
+    // The element count for each sub-range.
+    uint32_t             *element_count_per_texture;
+};
+
+/*
+ * lights
+ */
+enum LightType
+{
+    LT_NULL,
+    LT_POINT,
+    LT_SPOTLIGHT,
+    LT_SUN,
+    LT_SHADOW
+};
+
+
+struct Light
+{
+    btVector3 pos;                                         // world position
+    float                       colour[4];                                      // RGBA value
+
+    float                       inner;
+    float                       outer;
+    float                       length;
+    float                       cutoff;
+
+    float                       falloff;
+
+    LightType                   light_type;
+};
+
+/*
+ *  Animated sequence. Used globally with animated textures to refer its parameters and frame numbers.
+ */
+
+struct TexFrame
+{
+    btScalar    mat[4];
+    btScalar    move[2];
+    uint16_t    tex_ind;
+};
+
+struct AnimSeq
+{
+    bool        uvrotate;               // UVRotate mode flag.
+    bool        frame_lock;             // Single frame mode. Needed for TR4-5 compatible UVRotate.
+
+    bool        blend;                  // Blend flag.  Reserved for future use!
+    btScalar    blend_rate;             // Blend rate.  Reserved for future use!
+    btScalar    blend_time;             // Blend value. Reserved for future use!
+
+    int8_t      anim_type;              // 0 = normal, 1 = back, 2 = reverse.
+    bool        reverse_direction;      // Used only with type 2 to identify current animation direction.
+    btScalar    frame_time;             // Time passed since last frame update.
+    uint16_t    current_frame;          // Current frame for this sequence.
+    btScalar    frame_rate;             // For types 0-1, specifies framerate, for type 3, should specify rotation speed.
+
+    btScalar    uvrotate_speed;         // Speed of UVRotation, in seconds.
+    btScalar    uvrotate_max;           // Reference value used to restart rotation.
+    btScalar    current_uvrotate;       // Current coordinate window position.
+
+    std::vector<TexFrame> frames;
+    std::vector<uint32_t> frame_list;       // Offset into anim textures frame list.
+};
+
+
+/*
+ * room static mesh.
+ */
+struct StaticMesh : public Object
+{
+    uint32_t                    object_id;                                      //
+    uint8_t                     was_rendered;                                   // 0 - was not rendered, 1 - opaque, 2 - transparency, 3 - full rendered
+    uint8_t                     was_rendered_lines;
+    bool hide;                                           // disable static mesh rendering
+    btVector3 pos;                                         // model position
+    btVector3 rot;                                         // model angles
+    std::array<float,4> tint;                                        // model tint
+
+    btVector3 vbb_min;                                     // visible bounding box
+    btVector3 vbb_max;
+    btVector3 cbb_min;                                     // collision bounding box
+    btVector3 cbb_max;
+
+    btTransform transform;                                  // gl transformation matrix
+    OBB               *obb;
+    EngineContainer  *self;
+
+    std::shared_ptr<BaseMesh> mesh;                                           // base model
+    btRigidBody                *bt_body;
+};
+
+/*
+ * Animated skeletal model. Taken from openraider.
+ * model -> animation -> frame -> bone
+ * thanks to Terry 'Mongoose' Hendrix II
+ */
+
+/*
+ * SMOOTHED ANIMATIONS STRUCTURES
+ * stack matrices are needed for skinned mesh transformations.
+ */
+struct SSBoneTag
+{
+    SSBoneTag   *parent;
+    uint16_t                index;
+    std::shared_ptr<BaseMesh> mesh_base;                                          // base mesh - pointer to the first mesh in array
+    std::shared_ptr<BaseMesh> mesh_skin;                                          // base skinned mesh for ТР4+
+    std::shared_ptr<BaseMesh> mesh_slot;
+    btVector3 offset;                                          // model position offset
+
+    btQuaternion qrotate;                                         // quaternion rotation
+    btTransform transform;    // 4x4 OpenGL matrix for stack usage
+    btTransform full_transform;    // 4x4 OpenGL matrix for global usage
+
+    uint32_t                body_part;                                          // flag: BODY, LEFT_LEG_1, RIGHT_HAND_2, HEAD...
+};
+
+
+struct SkeletalModel;
+
+struct SSAnimation
+{
+    int16_t                     last_state;
+    int16_t                     next_state;
+    int16_t                     last_animation;
+    int16_t                     current_animation;                              //
+    int16_t                     next_animation;                                 //
+    int16_t                     current_frame;                                  //
+    int16_t                     next_frame;                                     //
+
+    uint16_t                    anim_flags;                                     // additional animation control param
+
+    btScalar                    period;                                         // one frame change period
+    btScalar                    frame_time;                                     // current time
+    btScalar                    lerp;
+
+    void                      (*onFrame)(std::shared_ptr<Entity> ent, SSAnimation *ss_anim, int state);
+
+    SkeletalModel    *model;                                          // pointer to the base model
+    SSAnimation      *next;
+};
+
+/*
+ * base frame of animated skeletal model
+ */
+struct SSBoneFrame
+{
+    std::vector<SSBoneTag> bone_tags;                                      // array of bones
+    btVector3 pos;                                         // position (base offset)
+    btVector3 bb_min;                                      // bounding box min coordinates
+    btVector3 bb_max;                                      // bounding box max coordinates
+    btVector3 centre;                                      // bounding box centre
+
+    SSAnimation       animations;                                     // animations list
+    
+    bool hasSkin;                                       // whether any skinned meshes need rendering
+
+    void fromModel(SkeletalModel* model);
+};
+
+/*
+ * ORIGINAL ANIMATIONS
+ */
+struct BoneTag
+{
+    btVector3 offset;                                            // bone vector
+    btQuaternion qrotate;                                           // rotation quaternion
+};
+
+/*
+ * base frame of animated skeletal model
+ */
+struct BoneFrame
+{
+    uint16_t            command;                                                // & 0x01 - move need, &0x02 - 180 rotate need
+    std::vector<BoneTag> bone_tags;                                              // bones data
+    btVector3 pos;                                                 // position (base offset)
+    btVector3 bb_min;                                              // bounding box min coordinates
+    btVector3 bb_max;                                              // bounding box max coordinates
+    btVector3 centre;                                              // bounding box centre
+    btVector3 move;                                                // move command data
+    btScalar            v_Vertical;                                             // jump command data
+    btScalar            v_Horizontal;                                           // jump command data
+};
+
+/*
+ * mesh tree base element structure
+ */
+struct MeshTreeTag
+{
+    std::shared_ptr<BaseMesh> mesh_base;                                      // base mesh - pointer to the first mesh in array
+    std::shared_ptr<BaseMesh> mesh_skin;                                      // base skinned mesh for ТР4+
+    btVector3 offset;                                      // model position offset
+    uint16_t                    flag;                                           // 0x0001 = POP, 0x0002 = PUSH, 0x0003 = RESET
+    uint32_t                    body_part;
+    uint8_t                     replace_mesh;                                   // flag for shoot / guns animations (0x00, 0x01, 0x02, 0x03)
+    uint8_t                     replace_anim;
+};
+
+/*
+ * animation switching control structure
+ */
+struct AnimDispatch
+{
+    uint16_t    next_anim;                                                      // "switch to" animation
+    uint16_t    next_frame;                                                     // "switch to" frame
+    uint16_t    frame_low;                                                      // low border of state change condition
+    uint16_t    frame_high;                                                     // high border of state change condition
+};
+
+struct StateChange
+{
+    uint32_t                    id;
+    std::vector<AnimDispatch> anim_dispatch;
+};
+
+/*
+ * one animation frame structure
+ */
+struct AnimationFrame
+{
+    uint32_t                    id;
+    uint8_t                     original_frame_rate;
+    btScalar                    speed_x;                // Forward-backward speed
+    btScalar                    accel_x;                // Forward-backward accel
+    btScalar                    speed_y;                // Left-right speed
+    btScalar                    accel_y;                // Left-right accel
+    uint32_t                    anim_command;
+    uint32_t                    num_anim_commands;
+    uint16_t                    state_id;
+    std::vector<BoneFrame> frames;                 // Frame data
+
+    std::vector<StateChange> state_change;           // Animation statechanges data
+
+    AnimationFrame   *next_anim;              // Next default animation
+    int                         next_frame;             // Next default frame
+};
+
+/*
+ * skeletal model with animations data.
+ */
+
+struct SkeletalModel
+{
+    uint32_t                    id;                                             // ID
+    uint8_t                     transparency_flags;                             // transparancy flags; 0 - opaque; 1 - alpha test; other - blending mode
+    bool hide;                                           // do not render
+    btVector3 bbox_min;                                    // bbox info
+    btVector3 bbox_max;
+    btVector3 centre;                                      // the centre of model
+
+    std::vector<AnimationFrame> animations;                                     // animations data
+
+    uint16_t                    mesh_count;                                     // number of model meshes
+    std::vector<MeshTreeTag> mesh_tree;                                      // base mesh tree.
+    std::vector<uint16_t> collision_map;
+
+    void clear();
+    void fillTransparency();
+    void interpolateFrames();
+    void fillSkinnedMeshMap();
+};
+
+struct RoomSector;
+struct SectorTween;
+
+void BoneFrame_Copy(BoneFrame* dst, BoneFrame* src);
+MeshTreeTag* SkeletonClone(MeshTreeTag* src, int tags_count);
+void SkeletonCopyMeshes(MeshTreeTag* dst, MeshTreeTag* src, int tags_count);
+void SkeletonCopyMeshes2(MeshTreeTag* dst, MeshTreeTag* src, int tags_count);
+
+/* bullet collision model calculation */
+btCollisionShape* BT_CSfromBBox(const btVector3 &bb_min, const btVector3 &bb_max, bool useCompression, bool buildBvh);
+btCollisionShape* BT_CSfromMesh(const std::shared_ptr<BaseMesh> &mesh, bool useCompression, bool buildBvh, bool is_static = true);
+btCollisionShape* BT_CSfromHeightmap(const std::vector<RoomSector> &heightmap, SectorTween *tweens, int tweens_size, bool useCompression, bool buildBvh);
+
+#endif