--- conflicted
+++ resolved
@@ -1,1957 +1,1931 @@
-#include "audio.h"
-
-#include <cstdio>
-
-#include <SDL2/SDL.h>
-
-#include "console.h"
-#include "camera.h"
-#include "engine.h"
-#include "vmath.h"
-#include "entity.h"
-#include "system.h"
-#include "render.h"
-#include "strings.h"
-#include "helpers.h"
-
-#ifndef AL_ALEXT_PROTOTYPES
-#include "script.h"
-
-extern "C"
-{
-    // Effect objects
-    LPALGENEFFECTS alGenEffects = nullptr;
-    LPALDELETEEFFECTS alDeleteEffects = nullptr;
-    LPALISEFFECT alIsEffect = nullptr;
-    LPALEFFECTI alEffecti = nullptr;
-    LPALEFFECTIV alEffectiv = nullptr;
-    LPALEFFECTF alEffectf = nullptr;
-    LPALEFFECTFV alEffectfv = nullptr;
-    LPALGETEFFECTI alGetEffecti = nullptr;
-    LPALGETEFFECTIV alGetEffectiv = nullptr;
-    LPALGETEFFECTF alGetEffectf = nullptr;
-    LPALGETEFFECTFV alGetEffectfv = nullptr;
-
-    //Filter objects
-    LPALGENFILTERS alGenFilters = nullptr;
-    LPALDELETEFILTERS alDeleteFilters = nullptr;
-    LPALISFILTER alIsFilter = nullptr;
-    LPALFILTERI alFilteri = nullptr;
-    LPALFILTERIV alFilteriv = nullptr;
-    LPALFILTERF alFilterf = nullptr;
-    LPALFILTERFV alFilterfv = nullptr;
-    LPALGETFILTERI alGetFilteri = nullptr;
-    LPALGETFILTERIV alGetFilteriv = nullptr;
-    LPALGETFILTERF alGetFilterf = nullptr;
-    LPALGETFILTERFV alGetFilterfv = nullptr;
-
-    // Auxiliary slot object
-    LPALGENAUXILIARYEFFECTSLOTS alGenAuxiliaryEffectSlots = nullptr;
-    LPALDELETEAUXILIARYEFFECTSLOTS alDeleteAuxiliaryEffectSlots = nullptr;
-    LPALISAUXILIARYEFFECTSLOT alIsAuxiliaryEffectSlot = nullptr;
-    LPALAUXILIARYEFFECTSLOTI alAuxiliaryEffectSloti = nullptr;
-    LPALAUXILIARYEFFECTSLOTIV alAuxiliaryEffectSlotiv = nullptr;
-    LPALAUXILIARYEFFECTSLOTF alAuxiliaryEffectSlotf = nullptr;
-    LPALAUXILIARYEFFECTSLOTFV alAuxiliaryEffectSlotfv = nullptr;
-    LPALGETAUXILIARYEFFECTSLOTI alGetAuxiliaryEffectSloti = nullptr;
-    LPALGETAUXILIARYEFFECTSLOTIV alGetAuxiliaryEffectSlotiv = nullptr;
-    LPALGETAUXILIARYEFFECTSLOTF alGetAuxiliaryEffectSlotf = nullptr;
-    LPALGETAUXILIARYEFFECTSLOTFV alGetAuxiliaryEffectSlotfv = nullptr;
-}
-
-void Audio_LoadALExtFunctions(ALCdevice* device)
-{
-    static bool isLoaded = false;
-    if(isLoaded)
-        return;
-
-    printf("\nOpenAL device extensions: %s\n", alcGetString(device, ALC_EXTENSIONS));
-    assert(alcIsExtensionPresent(device, ALC_EXT_EFX_NAME) == ALC_TRUE);
-
-    alGenEffects = (LPALGENEFFECTS)alGetProcAddress("alGenEffects"); assert(alGenEffects);
-    alDeleteEffects = (LPALDELETEEFFECTS)alGetProcAddress("alDeleteEffects");
-    alIsEffect = (LPALISEFFECT)alGetProcAddress("alIsEffect");
-    alEffecti = (LPALEFFECTI)alGetProcAddress("alEffecti");
-    alEffectiv = (LPALEFFECTIV)alGetProcAddress("alEffectiv");
-    alEffectf = (LPALEFFECTF)alGetProcAddress("alEffectf");
-    alEffectfv = (LPALEFFECTFV)alGetProcAddress("alEffectfv");
-    alGetEffecti = (LPALGETEFFECTI)alGetProcAddress("alGetEffecti");
-    alGetEffectiv = (LPALGETEFFECTIV)alGetProcAddress("alGetEffectiv");
-    alGetEffectf = (LPALGETEFFECTF)alGetProcAddress("alGetEffectf");
-    alGetEffectfv = (LPALGETEFFECTFV)alGetProcAddress("alGetEffectfv");
-    alGenFilters = (LPALGENFILTERS)alGetProcAddress("alGenFilters");
-    alDeleteFilters = (LPALDELETEFILTERS)alGetProcAddress("alDeleteFilters");
-    alIsFilter = (LPALISFILTER)alGetProcAddress("alIsFilter");
-    alFilteri = (LPALFILTERI)alGetProcAddress("alFilteri");
-    alFilteriv = (LPALFILTERIV)alGetProcAddress("alFilteriv");
-    alFilterf = (LPALFILTERF)alGetProcAddress("alFilterf");
-    alFilterfv = (LPALFILTERFV)alGetProcAddress("alFilterfv");
-    alGetFilteri = (LPALGETFILTERI)alGetProcAddress("alGetFilteri");
-    alGetFilteriv = (LPALGETFILTERIV)alGetProcAddress("alGetFilteriv");
-    alGetFilterf = (LPALGETFILTERF)alGetProcAddress("alGetFilterf");
-    alGetFilterfv = (LPALGETFILTERFV)alGetProcAddress("alGetFilterfv");
-    alGenAuxiliaryEffectSlots = (LPALGENAUXILIARYEFFECTSLOTS)alGetProcAddress("alGenAuxiliaryEffectSlots");
-    alDeleteAuxiliaryEffectSlots = (LPALDELETEAUXILIARYEFFECTSLOTS)alGetProcAddress("alDeleteAuxiliaryEffectSlots");
-    alIsAuxiliaryEffectSlot = (LPALISAUXILIARYEFFECTSLOT)alGetProcAddress("alIsAuxiliaryEffectSlot");
-    alAuxiliaryEffectSloti = (LPALAUXILIARYEFFECTSLOTI)alGetProcAddress("alAuxiliaryEffectSloti");
-    alAuxiliaryEffectSlotiv = (LPALAUXILIARYEFFECTSLOTIV)alGetProcAddress("alAuxiliaryEffectSlotiv");
-    alAuxiliaryEffectSlotf = (LPALAUXILIARYEFFECTSLOTF)alGetProcAddress("alAuxiliaryEffectSlotf");
-    alAuxiliaryEffectSlotfv = (LPALAUXILIARYEFFECTSLOTFV)alGetProcAddress("alAuxiliaryEffectSlotfv");
-    alGetAuxiliaryEffectSloti = (LPALGETAUXILIARYEFFECTSLOTI)alGetProcAddress("alGetAuxiliaryEffectSloti");
-    alGetAuxiliaryEffectSlotiv = (LPALGETAUXILIARYEFFECTSLOTIV)alGetProcAddress("alGetAuxiliaryEffectSlotiv");
-    alGetAuxiliaryEffectSlotf = (LPALGETAUXILIARYEFFECTSLOTF)alGetProcAddress("alGetAuxiliaryEffectSlotf");
-    alGetAuxiliaryEffectSlotfv = (LPALGETAUXILIARYEFFECTSLOTFV)alGetProcAddress("alGetAuxiliaryEffectSlotfv");
-
-    isLoaded = true;
-}
-#else
-void Audio_LoadALExtFunctions(ALCdevice* device)
-{
-    // we have the functions already provided by native extensions
-}
-#endif
-
-struct MemBufferFileIo : public SF_VIRTUAL_IO
-{
-    MemBufferFileIo(const uint8_t* data, sf_count_t dataSize)
-        : SF_VIRTUAL_IO()
-        , m_data(data)
-        , m_dataSize(dataSize)
-    {
-        assert(data != nullptr);
-
-        get_filelen = &MemBufferFileIo::getFileLength;
-        seek = &MemBufferFileIo::doSeek;
-        read = &MemBufferFileIo::doRead;
-        write = &MemBufferFileIo::doWrite;
-        tell = &MemBufferFileIo::doTell;
-    }
-
-    static sf_count_t getFileLength(void *user_data)
-    {
-        auto self = static_cast<MemBufferFileIo*>(user_data);
-        return self->m_dataSize;
-    }
-
-    static sf_count_t doSeek(sf_count_t offset, int whence, void *user_data)
-    {
-        auto self = static_cast<MemBufferFileIo*>(user_data);
-        switch(whence)
-        {
-            case SEEK_SET:
-                assert(offset >= 0 && offset <= self->m_dataSize);
-                self->m_where = offset;
-                break;
-            case SEEK_CUR:
-                assert(self->m_where + offset <= self->m_dataSize && self->m_where + offset >= 0);
-                self->m_where += offset;
-                break;
-            case SEEK_END:
-                assert(offset >= 0 && offset <= self->m_dataSize);
-                self->m_where = self->m_dataSize - offset;
-                break;
-            default:
-                assert(false);
-        }
-        return self->m_where;
-    }
-
-    static sf_count_t doRead(void *ptr, sf_count_t count, void *user_data)
-    {
-        auto self = static_cast<MemBufferFileIo*>(user_data);
-        if(self->m_where + count > self->m_dataSize)
-            count = self->m_dataSize - self->m_where;
-
-        assert(self->m_where + count <= self->m_dataSize);
-
-        uint8_t* buf = static_cast<uint8_t*>(ptr);
-        std::copy(self->m_data + self->m_where, self->m_data + self->m_where + count, buf);
-        self->m_where += count;
-        return count;
-    }
-
-    static sf_count_t doWrite(const void* /*ptr*/, sf_count_t /*count*/, void* /*user_data*/)
-    {
-        return 0; // read-only
-    }
-
-    static sf_count_t doTell(void *user_data)
-    {
-        auto self = static_cast<MemBufferFileIo*>(user_data);
-        return self->m_where;
-    }
-
-private:
-    const uint8_t* const m_data;
-    const sf_count_t m_dataSize;
-    sf_count_t m_where = 0;
-};
-
-btVector3 listener_position;
-struct AudioFxManager    fxManager;
-
-bool                        StreamTrack::damp_active = false;
-
-// ======== AUDIOSOURCE CLASS IMPLEMENTATION ========
-
-AudioSource::AudioSource()
-{
-    active = false;
-    emitter_ID = -1;
-    emitter_type = TR_AUDIO_EMITTER_ENTITY;
-    effect_index = 0;
-    sample_index = 0;
-    sample_count = 0;
-    is_water = false;
-    alGenSources(1, &source_index);
-
-    if(alIsSource(source_index))
-    {
-        alSourcef(source_index, AL_MIN_GAIN, 0.0);
-        alSourcef(source_index, AL_MAX_GAIN, 1.0);
-
-        if(audio_settings.use_effects)
-        {
-            alSourcef(source_index, AL_ROOM_ROLLOFF_FACTOR, 1.0);
-            alSourcei(source_index, AL_AUXILIARY_SEND_FILTER_GAIN_AUTO, AL_TRUE);
-            alSourcei(source_index, AL_AUXILIARY_SEND_FILTER_GAINHF_AUTO, AL_TRUE);
-            alSourcef(source_index, AL_AIR_ABSORPTION_FACTOR, 0.1f);
-        }
-        else
-        {
-            alSourcef(source_index, AL_AIR_ABSORPTION_FACTOR, 0.0f);
-        }
-    }
-}
-
-AudioSource::~AudioSource()
-{
-    if(alIsSource(source_index))
-    {
-        alSourceStop(source_index);
-        alDeleteSources(1, &source_index);
-    }
-}
-
-bool AudioSource::IsActive()
-{
-    return active;
-}
-
-bool AudioSource::IsLooping()
-{
-    if(alIsSource(source_index))
-    {
-        ALint looping;
-        alGetSourcei(source_index, AL_LOOPING, &looping);
-        return (looping != AL_FALSE);
-    }
-    else
-    {
-        return false;
-    }
-}
-
-bool AudioSource::IsPlaying()
-{
-    if(alIsSource(source_index))
-    {
-        ALenum state = AL_STOPPED;
-        alGetSourcei(source_index, AL_SOURCE_STATE, &state);
-
-        // Paused state and existing file pointers also counts as playing.
-        return ((state == AL_PLAYING) || (state == AL_PAUSED));
-    }
-    else
-    {
-        return false;
-    }
-}
-
-void AudioSource::Play()
-{
-    if(alIsSource(source_index))
-    {
-        if(emitter_type == TR_AUDIO_EMITTER_GLOBAL)
-        {
-            alSourcei(source_index, AL_SOURCE_RELATIVE, AL_TRUE);
-            alSource3f(source_index, AL_POSITION, 0.0f, 0.0f, 0.0f);
-            alSource3f(source_index, AL_VELOCITY, 0.0f, 0.0f, 0.0f);
-
-            if(audio_settings.use_effects)
-            {
-                UnsetFX();
-            }
-        }
-        else
-        {
-            alSourcei(source_index, AL_SOURCE_RELATIVE, AL_FALSE);
-            LinkEmitter();
-
-            if(audio_settings.use_effects)
-            {
-                SetFX();
-                SetUnderwater();
-            }
-        }
-
-        alSourcePlay(source_index);
-        active = true;
-    }
-}
-
-void AudioSource::Pause()
-{
-    if(alIsSource(source_index))
-    {
-        alSourcePause(source_index);
-    }
-}
-
-void AudioSource::Stop()
-{
-    if(alIsSource(source_index))
-    {
-        alSourceStop(source_index);
-    }
-}
-
-void AudioSource::Update()
-{
-    // Bypass any non-active source.
-    if(!active) return;
-
-    // Disable and bypass source, if it is stopped.
-    if(!IsPlaying())
-    {
-        active = false;
-        return;
-    }
-
-    // Bypass source, if it is global.
-    if(emitter_type == TR_AUDIO_EMITTER_GLOBAL) return;
-
-    ALfloat range, gain;
-
-    alGetSourcef(source_index, AL_GAIN, &gain);
-    alGetSourcef(source_index, AL_MAX_DISTANCE, &range);
-
-    // Check if source is in listener's range, and if so, update position,
-    // else stop and disable it.
-
-    if(Audio_IsInRange(emitter_type, emitter_ID, range, gain))
-    {
-        LinkEmitter();
-
-        if((audio_settings.use_effects) && (is_water != fxManager.water_state))
-        {
-            SetUnderwater();
-        }
-    }
-    else
-    {
-        // Immediately stop source only if track is looped. It allows sounds which
-        // were activated for already destroyed entities to finish (e.g. grenade
-        // explosions, ricochets, and so on).
-
-        if(IsLooping()) Stop();
-    }
-}
-
-void AudioSource::SetBuffer(ALint buffer)
-{
-    ALint buffer_index = engine_world.audio_buffers[buffer];
-
-    if(alIsSource(source_index) && alIsBuffer(buffer_index))
-    {
-        alSourcei(source_index, AL_BUFFER, buffer_index);
-
-        // For some reason, OpenAL sometimes produces "Invalid Operation" error here,
-        // so there's extra debug info - maybe it'll help some day.
-
-        /*
-        if(Audio_LogALError(1))
-        {
-            int channels, bits, freq;
-
-            alGetBufferi(buffer_index, AL_CHANNELS,  &channels);
-            alGetBufferi(buffer_index, AL_BITS,      &bits);
-            alGetBufferi(buffer_index, AL_FREQUENCY, &freq);
-
-            Sys_DebugLog(LOG_FILENAME, "Erroneous buffer %d info: CH%d, B%d, F%d", buffer_index, channels, bits, freq);
-        }
-        */
-    }
-}
-
-void AudioSource::SetLooping(ALboolean is_looping)
-{
-    alSourcei(source_index, AL_LOOPING, is_looping);
-}
-
-void AudioSource::SetGain(ALfloat gain_value)
-{
-    alSourcef(source_index, AL_GAIN, Clamp(gain_value, 0.0f, 1.0f) * audio_settings.sound_volume);
-}
-
-void AudioSource::SetPitch(ALfloat pitch_value)
-{
-    // Clamp pitch value, as OpenAL tends to hang with incorrect ones.
-    alSourcef(source_index, AL_PITCH, Clamp(pitch_value, 0.1f, 2.0f));
-}
-
-void AudioSource::SetRange(ALfloat range_value)
-{
-    // Source will become fully audible on 1/6 of overall position.
-    alSourcef(source_index, AL_REFERENCE_DISTANCE, range_value / 6.0f);
-    alSourcef(source_index, AL_MAX_DISTANCE, range_value);
-}
-
-void AudioSource::SetPosition(const ALfloat pos_vector[])
-{
-    alSourcefv(source_index, AL_POSITION, pos_vector);
-}
-
-void AudioSource::SetVelocity(const ALfloat vel_vector[])
-{
-    alSourcefv(source_index, AL_VELOCITY, vel_vector);
-}
-
-void AudioSource::SetFX()
-{
-    ALuint effect;
-    ALuint slot;
-
-    // Reverb FX is applied globally through audio send. Since player can
-    // jump between adjacent rooms with different reverb info, we assign
-    // several (2 by default) interchangeable audio sends, which are switched
-    // every time current room reverb is changed.
-
-    if(fxManager.current_room_type != fxManager.last_room_type)  // Switch audio send.
-    {
-        fxManager.last_room_type = fxManager.current_room_type;
-        fxManager.current_slot = (++fxManager.current_slot > (TR_AUDIO_MAX_SLOTS - 1)) ? (0) : (fxManager.current_slot);
-
-        effect = fxManager.al_effect[fxManager.current_room_type];
-        slot = fxManager.al_slot[fxManager.current_slot];
-
-        assert(alIsAuxiliaryEffectSlot != nullptr);
-        if(alIsAuxiliaryEffectSlot(slot) && alIsEffect(effect))
-        {
-            alAuxiliaryEffectSloti(slot, AL_EFFECTSLOT_EFFECT, effect);
-        }
-    }
-    else    // Do not switch audio send.
-    {
-        slot = fxManager.al_slot[fxManager.current_slot];
-    }
-
-    // Assign global reverb FX to channel.
-
-    alSource3i(source_index, AL_AUXILIARY_SEND_FILTER, slot, 0, AL_FILTER_NULL);
-}
-
-void AudioSource::UnsetFX()
-{
-    // Remove any audio sends and direct filters from channel.
-
-    alSourcei(source_index, AL_DIRECT_FILTER, AL_FILTER_NULL);
-    alSource3i(source_index, AL_AUXILIARY_SEND_FILTER, AL_EFFECTSLOT_NULL, 0, AL_FILTER_NULL);
-}
-
-void AudioSource::SetUnderwater()
-{
-    // Water low-pass filter is applied when source's is_water flag is set.
-    // Note that it is applied directly to channel, i. e. all sources that
-    // are underwater will damp, despite of global reverb setting.
-
-    if(fxManager.water_state)
-    {
-        alSourcei(source_index, AL_DIRECT_FILTER, fxManager.al_filter);
-        is_water = true;
-    }
-    else
-    {
-        alSourcei(source_index, AL_DIRECT_FILTER, AL_FILTER_NULL);
-        is_water = false;
-    }
-}
-
-void AudioSource::LinkEmitter()
-{
-    switch(emitter_type)
-    {
-        case TR_AUDIO_EMITTER_ENTITY:
-            if(std::shared_ptr<Entity> ent = engine_world.getEntityByID(emitter_ID))
-            {
-                SetPosition(ent->m_transform.getOrigin());
-                SetVelocity(ent->m_speed);
-            }
-            return;
-
-        case TR_AUDIO_EMITTER_SOUNDSOURCE:
-            SetPosition(engine_world.audio_emitters[emitter_ID].position);
-            return;
-    }
-}
-
-// ======== STREAMTRACK CLASS IMPLEMENTATION ========
-
-StreamTrack::StreamTrack()
-{
-    alGenBuffers(TR_AUDIO_STREAM_NUMBUFFERS, buffers);              // Generate all buffers at once.
-    alGenSources(1, &source);
-    format = 0x00;
-    rate = 0;
-    dampable = false;
-
-    wad_file = nullptr;
-    snd_file = nullptr;
-
-    if(alIsSource(source))
-    {
-        alSource3f(source, AL_POSITION, 0.0f, 0.0f, -1.0f); // OpenAL tut says this.
-        alSource3f(source, AL_VELOCITY, 0.0f, 0.0f, 0.0f);
-        alSource3f(source, AL_DIRECTION, 0.0f, 0.0f, 0.0f);
-        alSourcef(source, AL_ROLLOFF_FACTOR, 0.0f);
-        alSourcei(source, AL_SOURCE_RELATIVE, AL_TRUE);
-        alSourcei(source, AL_LOOPING, AL_FALSE); // No effect, but just in case...
-
-        current_track = -1;
-        current_volume = 0.0f;
-        damped_volume = 0.0f;
-        active = false;
-        ending = false;
-        stream_type = TR_AUDIO_STREAM_TYPE_ONESHOT;
-
-        // Setting method to -1 at init is required to prevent accidental
-        // ov_clear call, which results in crash, if no vorbis file was
-        // associated with given vorbis file structure.
-
-        method = -1;
-    }
-}
-
-StreamTrack::~StreamTrack()
-{
-    Stop(); // In case we haven't stopped yet.
-
-    alDeleteSources(1, &source);
-    alDeleteBuffers(TR_AUDIO_STREAM_NUMBUFFERS, buffers);
-}
-
-bool StreamTrack::Load(const char *path, const int index, const int type, const int load_method)
-{
-    if((path == nullptr) ||
-       (load_method >= TR_AUDIO_STREAM_METHOD_LASTINDEX) ||
-       (type >= TR_AUDIO_STREAM_TYPE_LASTINDEX))
-    {
-        return false;   // Do not load, if path, type or method are incorrect.
-    }
-
-    current_track = index;
-    stream_type = type;
-    method = load_method;
-    dampable = (stream_type == TR_AUDIO_STREAM_TYPE_BACKGROUND);   // Damp only looped (BGM) tracks.
-
-    // Select corresponding stream loading method.
-
-    if(method == TR_AUDIO_STREAM_METHOD_TRACK)
-    {
-        return (Load_Track(path));
-    }
-    else
-    {
-        return (Load_Wad(static_cast<uint8_t>(index), path));
-    }
-}
-
-bool StreamTrack::Unload()
-{
-    bool result = false;
-
-    if(alIsSource(source))  // Stop and unlink all associated buffers.
-    {
-        int queued;
-        alGetSourcei(source, AL_BUFFERS_QUEUED, &queued);
-
-        while(queued--)
-        {
-            ALuint buffer;
-            alSourceUnqueueBuffers(source, 1, &buffer);
-        }
-    }
-
-    if(snd_file)
-    {
-        sf_close(snd_file);
-        snd_file = nullptr;
-        result = true;
-    }
-
-    if(wad_file)
-    {
-        fclose(wad_file);
-        wad_file = nullptr;
-        result = true;
-    }
-
-    return result;
-}
-
-bool StreamTrack::Load_Track(const char *path)
-{
-    memset(&sf_info, 0, sizeof(sf_info));
-    if(!(snd_file = sf_open(path, SFM_READ, &sf_info)))
-    {
-        Sys_DebugLog(LOG_FILENAME, "Load_Track: Couldn't open file: %s.", path);
-        method = -1;    // T4Larson <t4larson@gmail.com>: stream is uninitialised, avoid clear.
-        return false;
-    }
-
-    ConsoleInfo::instance().notify(SYSNOTE_TRACK_OPENED, path,
-                                   sf_info.channels, sf_info.samplerate);
-
-#ifdef AUDIO_OPENAL_FLOAT
-    if(sf_info.channels == 1)
-        format = AL_FORMAT_MONO_FLOAT32;
-    else
-        format = AL_FORMAT_STEREO_FLOAT32;
-#else
-    if(sf_info.channels == 1)
-        format = AL_FORMAT_MONO16;
-    else
-        format = AL_FORMAT_STEREO16;
-#endif
-
-    rate = sf_info.samplerate;
-
-    return true;    // Success!
-}
-
-bool StreamTrack::Load_Wad(uint8_t index, const char* filename)
-{
-    if(index >= TR_AUDIO_STREAM_WAD_COUNT)
-    {
-        ConsoleInfo::instance().warning(SYSWARN_WAD_OUT_OF_BOUNDS, TR_AUDIO_STREAM_WAD_COUNT);
-        return false;
-    }
-    else
-    {
-        wad_file = fopen(filename, "rb");
-
-        if(!wad_file)
-        {
-            ConsoleInfo::instance().warning(SYSWARN_FILE_NOT_FOUND, filename);
-            return false;
-        }
-        else
-        {
-            char track_name[TR_AUDIO_STREAM_WAD_NAMELENGTH];
-            uint32_t offset = 0;
-            uint32_t length = 0;
-
-            setbuf(wad_file, nullptr);
-            fseek(wad_file, (index * TR_AUDIO_STREAM_WAD_STRIDE), 0);
-            fread(static_cast<void*>(track_name), TR_AUDIO_STREAM_WAD_NAMELENGTH, 1, wad_file);
-            fread(static_cast<void*>(&length), sizeof(uint32_t), 1, wad_file);
-            fread(static_cast<void*>(&offset), sizeof(uint32_t), 1, wad_file);
-
-            fseek(wad_file, offset, 0);
-
-            if(!(snd_file = sf_open_fd(fileno(wad_file), SFM_READ, &sf_info, false)))
-            {
-                ConsoleInfo::instance().warning(SYSWARN_WAD_SEEK_FAILED, offset);
-                method = -1;
-                return false;
-            }
-            else
-            {
-                ConsoleInfo::instance().notify(SYSNOTE_WAD_PLAYING, filename, offset, length);
-                ConsoleInfo::instance().notify(SYSNOTE_TRACK_OPENED, track_name,
-                                               sf_info.channels, sf_info.samplerate);
-            }
-
-#ifdef AUDIO_OPENAL_FLOAT
-            if(sf_info.channels == 1)
-                format = AL_FORMAT_MONO_FLOAT32;
-            else
-                format = AL_FORMAT_STEREO_FLOAT32;
-#else
-            if(sf_info.channels == 1)
-                format = AL_FORMAT_MONO16;
-            else
-                format = AL_FORMAT_STEREO16;
-#endif
-
-            rate = sf_info.samplerate;
-
-            return true;    // Success!
-        }
-    }
-}
-
-bool StreamTrack::Play(bool fade_in)
-{
-    int buffers_to_play = 0;
-
-    // At start-up, we fill all available buffers.
-    // TR soundtracks contain a lot of short tracks, like Lara speech etc., and
-    // there is high chance that such short tracks won't fill all defined buffers.
-    // For this reason, we count amount of filled buffers, and immediately stop
-    // allocating them as long as Stream() routine returns false. Later, we use
-    // this number for queuing buffers to source.
-
-    for(int i = 0; i < TR_AUDIO_STREAM_NUMBUFFERS; i++, buffers_to_play++)
-    {
-        if(!Stream(buffers[i]))
-        {
-            if(!i)
-            {
-                Sys_DebugLog(LOG_FILENAME, "StreamTrack: error preparing buffers.");
-                return false;
-            }
-            else
-            {
-                break;
-            }
-        }
-    }
-
-    if(fade_in)     // If fade-in flag is set, do it.
-    {
-        current_volume = 0.0;
-    }
-    else
-    {
-        current_volume = 1.0;
-    }
-
-    if(audio_settings.use_effects)
-    {
-        if(stream_type == TR_AUDIO_STREAM_TYPE_CHAT)
-        {
-            SetFX();
-        }
-        else
-        {
-            UnsetFX();
-        }
-    }
-
-    alSourcef(source, AL_GAIN, current_volume * audio_settings.music_volume);
-    alSourceQueueBuffers(source, buffers_to_play, buffers);
-    alSourcePlay(source);
-
-    ending = false;
-    active = true;
-    return   true;
-}
-
-void StreamTrack::Pause()
-{
-    if(alIsSource(source))
-        alSourcePause(source);
-}
-
-void StreamTrack::End()     // Smoothly end track with fadeout.
-{
-    ending = true;
-}
-
-void StreamTrack::Stop()    // Immediately stop track.
-{
-    if(alIsSource(source))  // Stop and unlink all associated buffers.
-    {
-        if(IsPlaying()) alSourceStop(source);
-    }
-}
-
-bool StreamTrack::Update()
-{
-    int  processed = 0;
-    bool buffered = true;
-    bool change_gain = false;
-
-    if(!active) return true; // Nothing to do here.
-
-    if(!IsPlaying())
-    {
-        Unload();
-        active = false;
-        return true;
-    }
-
-    // Update damping, if track supports it.
-
-    if(dampable)
-    {
-        // We check if damp condition is active, and if so, is it already at low-level or not.
-
-        if(damp_active && (damped_volume < TR_AUDIO_STREAM_DAMP_LEVEL))
-        {
-            damped_volume += TR_AUDIO_STREAM_DAMP_SPEED;
-
-            // Clamp volume.
-<<<<<<< HEAD
-            damped_volume = Clamp(damped_volume, 0.0f, TR_AUDIO_STREAM_DAMP_LEVEL);
-            change_gain   = true;
-=======
-            damped_volume = Clamp(damped_volume, 0.0, TR_AUDIO_STREAM_DAMP_LEVEL);
-            change_gain = true;
->>>>>>> 3a44049b
-        }
-        else if(!damp_active && (damped_volume > 0))    // If damp is not active, but it's still at low, restore it.
-        {
-            damped_volume -= TR_AUDIO_STREAM_DAMP_SPEED;
-
-            // Clamp volume.
-<<<<<<< HEAD
-            damped_volume = Clamp(damped_volume, 0.0f, TR_AUDIO_STREAM_DAMP_LEVEL);
-            change_gain   = true;
-=======
-            damped_volume = Clamp(damped_volume, 0.0, TR_AUDIO_STREAM_DAMP_LEVEL);
-            change_gain = true;
->>>>>>> 3a44049b
-        }
-    }
-
-    if(ending)     // If track is ending, crossfade it.
-    {
-        switch(stream_type)
-        {
-            case TR_AUDIO_STREAM_TYPE_BACKGROUND:
-                current_volume -= TR_AUDIO_STREAM_CROSSFADE_BACKGROUND;
-                break;
-
-            case TR_AUDIO_STREAM_TYPE_ONESHOT:
-                current_volume -= TR_AUDIO_STREAM_CROSSFADE_ONESHOT;
-                break;
-
-            case TR_AUDIO_STREAM_TYPE_CHAT:
-                current_volume -= TR_AUDIO_STREAM_CROSSFADE_CHAT;
-                break;
-        }
-
-        // Crossfade has ended, we can now kill the stream.
-        if(current_volume <= 0.0)
-        {
-            Stop();
-            return true;    // Stop track, although return success, as everything is normal.
-        }
-        else
-        {
-            change_gain = true;
-        }
-    }
-    else
-    {
-        // If track is not ending and playing, restore it from crossfade.
-        if(current_volume < 1.0)
-        {
-            switch(stream_type)
-            {
-                case TR_AUDIO_STREAM_TYPE_BACKGROUND:
-                    current_volume += TR_AUDIO_STREAM_CROSSFADE_BACKGROUND;
-                    break;
-
-                case TR_AUDIO_STREAM_TYPE_ONESHOT:
-                    current_volume += TR_AUDIO_STREAM_CROSSFADE_ONESHOT;
-                    break;
-
-                case TR_AUDIO_STREAM_TYPE_CHAT:
-                    current_volume += TR_AUDIO_STREAM_CROSSFADE_CHAT;
-                    break;
-            }
-
-            // Clamp volume.
-<<<<<<< HEAD
-            current_volume = Clamp(current_volume, 0.0f, 1.0f);
-            change_gain    = true;
-=======
-            current_volume = Clamp(current_volume, 0.0, 1.0);
-            change_gain = true;
->>>>>>> 3a44049b
-        }
-    }
-
-    if(change_gain) // If any condition which modify track gain was met, call AL gain change.
-    {
-        alSourcef(source, AL_GAIN, current_volume              *  // Global track volume.
-<<<<<<< HEAD
-                                   (1.0f - damped_volume)       *  // Damp volume.
-                                   audio_settings.music_volume);  // Global music volume setting.
-=======
-                  (1.0 - damped_volume)       *  // Damp volume.
-                  audio_settings.music_volume);  // Global music volume setting.
->>>>>>> 3a44049b
-    }
-
-    // Check if any track buffers were already processed.
-
-    alGetSourcei(source, AL_BUFFERS_PROCESSED, &processed);
-
-    while(processed--)  // Manage processed buffers.
-    {
-        ALuint buffer;
-        alSourceUnqueueBuffers(source, 1, &buffer);     // Unlink processed buffer.
-        buffered = Stream(buffer);                      // Refill processed buffer.
-        if(buffered)
-            alSourceQueueBuffers(source, 1, &buffer);   // Relink processed buffer.
-    }
-
-    return buffered;
-}
-
-bool StreamTrack::IsTrack(const int track_index)    // Check if track has specific index.
-{
-    return (current_track == track_index);
-}
-
-bool StreamTrack::IsType(const int track_type)      // Check if track has specific type.
-{
-    return (track_type == stream_type);
-}
-
-bool StreamTrack::IsActive()                         // Check if track is still active.
-{
-    return active;
-}
-
-bool StreamTrack::IsDampable()                      // Check if track is dampable.
-{
-    return dampable;
-}
-
-bool StreamTrack::IsPlaying()                       // Check if track is playing.
-{
-    if(alIsSource(source))
-    {
-        ALenum state = AL_STOPPED;
-        alGetSourcei(source, AL_SOURCE_STATE, &state);
-
-        // Paused state and existing file pointers also counts as playing.
-        return ((state == AL_PLAYING) || (state == AL_PAUSED));
-    }
-    else
-    {
-        return false;
-    }
-}
-
-bool StreamTrack::Stream(ALuint buffer)
-{
-    assert(audio_settings.stream_buffer_size >= sf_info.channels - 1);
-#ifdef AUDIO_OPENAL_FLOAT
-    std::vector<ALfloat> pcm(audio_settings.stream_buffer_size);
-#else
-    std::vector<ALshort> pcm(audio_settings.stream_buffer_size);
-#endif
-    size_t size = 0;
-
-    // SBS - C + 1 is important to avoid endless loops if the buffer size isn't a multiple of the channels
-    while(size < pcm.size() - sf_info.channels + 1)
-    {
-        // we need to read a multiple of sf_info.channels here
-#ifdef AUDIO_OPENAL_FLOAT
-        const size_t samplesToRead = (audio_settings.stream_buffer_size - size) / sizeof(ALfloat);
-        const sf_count_t samplesRead = sf_read_float(snd_file, pcm.data() + size, samplesToRead);
-#else
-        const size_t samplesToRead = (audio_settings.stream_buffer_size - size) / sizeof(ALshort);
-        const sf_count_t samplesRead = sf_read_short(snd_file, pcm.data() + size, samplesToRead);
-#endif
-
-        if(samplesRead > 0)
-        {
-#ifdef AUDIO_OPENAL_FLOAT
-            size += samplesRead * sizeof(ALfloat);
-#else
-            size += samplesRead * sizeof(ALshort);
-#endif
-        }
-        else
-        {
-            int error = sf_error(snd_file);
-            if(error != SF_ERR_NO_ERROR)
-            {
-                Audio_LogSndfileError(error);
-            }
-            else
-            {
-                if(stream_type == TR_AUDIO_STREAM_TYPE_BACKGROUND)
-                {
-                    sf_seek(snd_file, 0, SEEK_SET);
-                }
-                else
-                {
-                    break;   // Stream is ending - do nothing.
-                }
-            }
-        }
-    }
-
-    if(size == 0)
-        return false;
-
-    alBufferData(buffer, format, pcm.data(), size, rate);
-    return true;
-}
-
-void StreamTrack::SetFX()
-{
-    ALuint effect;
-    ALuint slot;
-
-    // Reverb FX is applied globally through audio send. Since player can
-    // jump between adjacent rooms with different reverb info, we assign
-    // several (2 by default) interchangeable audio sends, which are switched
-    // every time current room reverb is changed.
-
-    if(fxManager.current_room_type != fxManager.last_room_type)  // Switch audio send.
-    {
-        fxManager.last_room_type = fxManager.current_room_type;
-        fxManager.current_slot = (++fxManager.current_slot > (TR_AUDIO_MAX_SLOTS - 1)) ? (0) : (fxManager.current_slot);
-
-        effect = fxManager.al_effect[fxManager.current_room_type];
-        slot = fxManager.al_slot[fxManager.current_slot];
-
-        if(alIsAuxiliaryEffectSlot(slot) && alIsEffect(effect))
-        {
-            alAuxiliaryEffectSloti(slot, AL_EFFECTSLOT_EFFECT, effect);
-        }
-    }
-    else    // Do not switch audio send.
-    {
-        slot = fxManager.al_slot[fxManager.current_slot];
-    }
-
-    // Assign global reverb FX to channel.
-
-    alSource3i(source, AL_AUXILIARY_SEND_FILTER, slot, 0, AL_FILTER_NULL);
-}
-
-void StreamTrack::UnsetFX()
-{
-    // Remove any audio sends and direct filters from channel.
-
-    alSourcei(source, AL_DIRECT_FILTER, AL_FILTER_NULL);
-    alSource3i(source, AL_AUXILIARY_SEND_FILTER, AL_EFFECTSLOT_NULL, 0, AL_FILTER_NULL);
-}
-
-// ======== END STREAMTRACK CLASS IMPLEMENTATION ========
-
-// General soundtrack playing routine. All native TR CD triggers and commands should ONLY
-// call this one.
-
-int Audio_StreamPlay(const uint32_t track_index, const uint8_t mask)
-{
-    int    target_stream = -1;
-    bool   do_fade_in = false;
-    int    load_method = 0;
-    int    stream_type = 0;
-
-    char   file_path[256];          // Should be enough, and this is not the full path...
-
-    // Don't even try to do anything with track, if its index is greater than overall amount of
-    // soundtracks specified in a stream track map count (which is derived from script).
-
-    if(track_index >= engine_world.stream_track_map.size())
-    {
-        ConsoleInfo::instance().warning(SYSWARN_TRACK_OUT_OF_BOUNDS, track_index);
-        return TR_AUDIO_STREAMPLAY_WRONGTRACK;
-    }
-
-    // Don't play track, if it is already playing.
-    // This should become useless option, once proper one-shot trigger functionality is implemented.
-
-    if(Audio_IsTrackPlaying(track_index))
-    {
-        ConsoleInfo::instance().warning(SYSWARN_TRACK_ALREADY_PLAYING, track_index);
-        return TR_AUDIO_STREAMPLAY_IGNORED;
-    }
-
-    // lua_GetSoundtrack returns stream type, file path and load method in last three
-    // provided arguments. That is, after calling this function we receive stream type
-    // in "stream_type" argument, file path into "file_path" argument and load method into
-    // "load_method" argument. Function itself returns false, if script wasn't found or
-    // request was broken; in this case, we quit.
-
-    if(!lua_GetSoundtrack(engine_lua, track_index, file_path, &load_method, &stream_type))
-    {
-        ConsoleInfo::instance().warning(SYSWARN_TRACK_WRONG_INDEX, track_index);
-        return TR_AUDIO_STREAMPLAY_WRONGTRACK;
-    }
-
-    // Don't try to play track, if it was already played by specified bit mask.
-    // Additionally, TrackAlreadyPlayed function applies specified bit mask to track map.
-    // Also, bit mask is valid only for non-looped tracks, since looped tracks are played
-    // in any way.
-
-    if((stream_type != TR_AUDIO_STREAM_TYPE_BACKGROUND) &&
-       Audio_TrackAlreadyPlayed(track_index, mask))
-    {
-        return TR_AUDIO_STREAMPLAY_IGNORED;
-    }
-
-    // Entry found, now process to actual track loading.
-
-    target_stream = Audio_GetFreeStream();            // At first, we need to get free stream.
-
-    if(target_stream == -1)
-    {
-        do_fade_in = Audio_StopStreams(stream_type);  // If no free track found, hardly stop all tracks.
-        target_stream = Audio_GetFreeStream();        // Try again to assign free stream.
-
-        if(target_stream == -1)
-        {
-            ConsoleInfo::instance().warning(SYSWARN_NO_FREE_STREAM);
-            return TR_AUDIO_STREAMPLAY_NOFREESTREAM;  // No success, exit and don't play anything.
-        }
-    }
-    else
-    {
-        do_fade_in = Audio_EndStreams(stream_type);   // End all streams of this type with fadeout.
-
-        // Additionally check if track type is looped. If it is, force fade in in any case.
-        // This is needed to smooth out possible pop with gapless looped track at a start-up.
-
-        do_fade_in = (stream_type == TR_AUDIO_STREAM_TYPE_BACKGROUND) ? (true) : (false);
-    }
-
-    // Finally - load our track.
-
-    if(!engine_world.stream_tracks[target_stream].Load(file_path, track_index, stream_type, load_method))
-    {
-        ConsoleInfo::instance().warning(SYSWARN_STREAM_LOAD_ERROR);
-        return TR_AUDIO_STREAMPLAY_LOADERROR;
-    }
-
-    // Try to play newly assigned and loaded track.
-
-    if(!(engine_world.stream_tracks[target_stream].Play(do_fade_in)))
-    {
-        ConsoleInfo::instance().warning(SYSWARN_STREAM_PLAY_ERROR);
-        return TR_AUDIO_STREAMPLAY_PLAYERROR;
-    }
-
-    return TR_AUDIO_STREAMPLAY_PROCESSED;   // Everything is OK!
-}
-
-// General damping update procedure. Constantly checks if damp condition exists, and
-// if so, it lowers the volume of tracks which are dampable.
-
-void Audio_UpdateStreamsDamping()
-{
-    StreamTrack::damp_active = false;   // Reset damp activity flag.
-
-    // Scan for any tracks that can provoke damp. Usually it's any tracks that are
-    // NOT background. So we simply check this condition and set damp activity flag
-    // if condition is met.
-
-    for(uint32_t i = 0; i < engine_world.stream_tracks.size(); i++)
-    {
-        if(engine_world.stream_tracks[i].IsPlaying())
-        {
-            if(!engine_world.stream_tracks[i].IsType(TR_AUDIO_STREAM_TYPE_BACKGROUND))
-            {
-                StreamTrack::damp_active = true;
-                return; // No need to check more, we found at least one condition.
-            }
-        }
-    }
-}
-
-// Update routine for all streams. Should be placed into main loop.
-
-void Audio_UpdateStreams()
-{
-    Audio_UpdateStreamsDamping();
-
-    for(uint32_t i = 0; i < engine_world.stream_tracks.size(); i++)
-    {
-        engine_world.stream_tracks[i].Update();
-    }
-}
-
-bool Audio_IsTrackPlaying(int32_t track_index)
-{
-    for(uint32_t i = 0; i < engine_world.stream_tracks.size(); i++)
-    {
-        if(((track_index == -1) || (engine_world.stream_tracks[i].IsTrack(track_index))) &&
-           engine_world.stream_tracks[i].IsPlaying())
-        {
-            return true;
-        }
-    }
-
-    return false;
-}
-
-bool Audio_TrackAlreadyPlayed(uint32_t track_index, int8_t mask)
-{
-    if(!mask)
-    {
-        return false;   // No mask, play in any case.
-    }
-
-    if(track_index >= engine_world.stream_track_map.size())
-    {
-        return true;    // No such track, hence "already" played.
-    }
-    else
-    {
-        mask &= 0x3F;   // Clamp mask just in case.
-
-        if(engine_world.stream_track_map[track_index] == mask)
-        {
-            return true;    // Immediately return true, if flags are directly equal.
-        }
-        else
-        {
-            int8_t played = engine_world.stream_track_map[track_index] & mask;
-            if(played == mask)
-            {
-                return true;    // Bits were set, hence already played.
-            }
-            else
-            {
-                engine_world.stream_track_map[track_index] |= mask;
-                return false;   // Not yet played, set bits and return false.
-            }
-        }
-    }
-}
-
-int Audio_GetFreeStream()
-{
-    for(uint32_t i = 0; i < engine_world.stream_tracks.size(); i++)
-    {
-        if((!engine_world.stream_tracks[i].IsPlaying()) &&
-           (!engine_world.stream_tracks[i].IsActive()))
-        {
-            return i;
-        }
-    }
-
-    return TR_AUDIO_STREAMPLAY_NOFREESTREAM;  // If no free source, return error.
-}
-
-bool Audio_StopStreams(int stream_type)
-{
-    bool result = false;
-
-    for(uint32_t i = 0; i < engine_world.stream_tracks.size(); i++)
-    {
-        if(engine_world.stream_tracks[i].IsPlaying() &&
-           (engine_world.stream_tracks[i].IsType(stream_type) ||
-            stream_type == -1)) // Stop ALL streams at once.
-        {
-            result = true;
-            engine_world.stream_tracks[i].Stop();
-        }
-    }
-
-    return result;
-}
-
-bool Audio_EndStreams(int stream_type)
-{
-    bool result = false;
-
-    for(uint32_t i = 0; i < engine_world.stream_tracks.size(); i++)
-    {
-        if((stream_type == -1) ||                              // End ALL streams at once.
-           ((engine_world.stream_tracks[i].IsPlaying()) &&
-            (engine_world.stream_tracks[i].IsType(stream_type))))
-        {
-            result = true;
-            engine_world.stream_tracks[i].End();
-        }
-    }
-
-    return result;
-}
-
-// ======== Audio source global methods ========
-
-bool Audio_IsInRange(int entity_type, int entity_ID, float range, float gain)
-{
-    btVector3 vec{ 0,0,0 };
-
-    switch(entity_type)
-    {
-        case TR_AUDIO_EMITTER_ENTITY:
-            if(std::shared_ptr<Entity> ent = engine_world.getEntityByID(entity_ID))
-            {
-                vec = ent->m_transform.getOrigin();
-            }
-            else
-            {
-                return false;
-            }
-            break;
-
-        case TR_AUDIO_EMITTER_SOUNDSOURCE:
-            if(static_cast<uint32_t>(entity_ID) + 1 > engine_world.audio_emitters.size())
-            {
-                return false;
-            }
-            vec = engine_world.audio_emitters[entity_ID].position;
-            break;
-
-        case TR_AUDIO_EMITTER_GLOBAL:
-            return true;
-
-        default:
-            return false;
-    }
-
-    auto dist = (listener_position - vec).length2();
-
-    // We add 1/4 of overall distance to fix up some issues with
-    // pseudo-looped sounds that are called at certain frames in animations.
-
-    dist /= (gain + 1.25f);
-
-    return dist < range * range;
-}
-
-void Audio_UpdateSources()
-{
-    if(engine_world.audio_sources.size() < 1)
-    {
-        return;
-    }
-
-    alGetListenerfv(AL_POSITION, listener_position);
-
-    for(uint32_t i = 0; i < engine_world.audio_emitters.size(); i++)
-    {
-        Audio_Send(engine_world.audio_emitters[i].sound_index, TR_AUDIO_EMITTER_SOUNDSOURCE, i);
-    }
-
-    for(uint32_t i = 0; i < engine_world.audio_sources.size(); i++)
-    {
-        engine_world.audio_sources[i].Update();
-    }
-}
-
-void Audio_PauseAllSources()
-{
-    for(uint32_t i = 0; i < engine_world.audio_sources.size(); i++)
-    {
-        if(engine_world.audio_sources[i].IsActive())
-        {
-            engine_world.audio_sources[i].Pause();
-        }
-    }
-}
-
-void Audio_StopAllSources()
-{
-    for(uint32_t i = 0; i < engine_world.audio_sources.size(); i++)
-    {
-        engine_world.audio_sources[i].Stop();
-    }
-}
-
-void Audio_ResumeAllSources()
-{
-    for(uint32_t i = 0; i < engine_world.audio_sources.size(); i++)
-    {
-        if(engine_world.audio_sources[i].IsActive())
-        {
-            engine_world.audio_sources[i].Play();
-        }
-    }
-}
-
-int Audio_GetFreeSource()   ///@FIXME: add condition (compare max_dist with new source dist)
-{
-    for(uint32_t i = 0; i < engine_world.audio_sources.size(); i++)
-    {
-        if(!engine_world.audio_sources[i].IsActive())
-        {
-            return i;
-        }
-    }
-
-    return -1;
-}
-
-int Audio_IsEffectPlaying(int effect_ID, int entity_type, int entity_ID)
-{
-    for(uint32_t i = 0; i < engine_world.audio_sources.size(); i++)
-    {
-        if(((entity_type == -1) || (engine_world.audio_sources[i].emitter_type == static_cast<uint32_t>(entity_type))) &&
-           ((entity_ID == -1) || (engine_world.audio_sources[i].emitter_ID == static_cast<int32_t>(entity_ID))) &&
-           ((effect_ID == -1) || (engine_world.audio_sources[i].effect_index == static_cast<uint32_t>(effect_ID))))
-        {
-            if(engine_world.audio_sources[i].IsPlaying()) return i;
-        }
-    }
-
-    return -1;
-}
-
-int Audio_Send(int effect_ID, int entity_type, int entity_ID)
-{
-    int32_t         source_number;
-    uint16_t        random_value;
-    ALfloat         random_float;
-    AudioEffect*    effect = nullptr;
-    AudioSource    *source = nullptr;
-
-    // If there are no audio buffers or effect index is wrong, don't process.
-
-    if(engine_world.audio_buffers.empty() || effect_ID < 0) return TR_AUDIO_SEND_IGNORED;
-
-    // Remap global engine effect ID to local effect ID.
-
-    if(static_cast<uint32_t>(effect_ID) >= engine_world.audio_map.size())
-    {
-        return TR_AUDIO_SEND_NOSAMPLE;  // Sound is out of bounds; stop.
-    }
-
-    int real_ID = static_cast<int>(engine_world.audio_map[effect_ID]);
-
-    // Pre-step 1: if there is no effect associated with this ID, bypass audio send.
-
-    if(real_ID == -1)
-    {
-        return TR_AUDIO_SEND_NOSAMPLE;
-    }
-    else
-    {
-        effect = &engine_world.audio_effects[real_ID];
-    }
-
-    // Pre-step 2: check if sound non-looped and chance to play isn't zero,
-    // then randomly select if it should be played or not.
-
-    if((effect->loop != TR_AUDIO_LOOP_LOOPED) && (effect->chance > 0))
-    {
-        random_value = rand() % 0x7FFF;
-        if(effect->chance < random_value)
-        {
-            // Bypass audio send, if chance test is not passed.
-            return TR_AUDIO_SEND_IGNORED;
-        }
-    }
-
-    // Pre-step 3: Calculate if effect's hearing sphere intersect listener's hearing sphere.
-    // If it's not, bypass audio send (cause we don't want it to occupy channel, if it's not
-    // heard).
-
-    if(Audio_IsInRange(entity_type, entity_ID, effect->range, effect->gain) == false)
-    {
-        return TR_AUDIO_SEND_IGNORED;
-    }
-
-    // Pre-step 4: check if R (Rewind) flag is set for this effect, if so,
-    // find any effect with similar ID playing for this entity, and stop it.
-    // Otherwise, if W (Wait) or L (Looped) flag is set, and same effect is
-    // playing for current entity, don't send it and exit function.
-
-    source_number = Audio_IsEffectPlaying(effect_ID, entity_type, entity_ID);
-
-    if(source_number != -1)
-    {
-        if(effect->loop == TR_AUDIO_LOOP_REWIND)
-        {
-            engine_world.audio_sources[source_number].Stop();
-        }
-        else if(effect->loop) // Any other looping case (Wait / Loop).
-        {
-            return TR_AUDIO_SEND_IGNORED;
-        }
-    }
-    else
-    {
-        source_number = Audio_GetFreeSource();  // Get free source.
-    }
-
-    if(source_number != -1)  // Everything is OK, we're sending audio to channel.
-    {
-        int buffer_index;
-
-        // Step 1. Assign buffer to source.
-
-        if(effect->sample_count > 1)
-        {
-            // Select random buffer, if effect info contains more than 1 assigned samples.
-            random_value = rand() % (effect->sample_count);
-            buffer_index = random_value + effect->sample_index;
-        }
-        else
-        {
-            // Just assign buffer to source, if there is only one assigned sample.
-            buffer_index = effect->sample_index;
-        }
-
-        source = &engine_world.audio_sources[source_number];
-
-        source->SetBuffer(buffer_index);
-
-        // Step 2. Check looped flag, and if so, set source type to looped.
-
-        if(effect->loop == TR_AUDIO_LOOP_LOOPED)
-        {
-            source->SetLooping(AL_TRUE);
-        }
-        else
-        {
-            source->SetLooping(AL_FALSE);
-        }
-
-        // Step 3. Apply internal sound parameters.
-
-        source->emitter_ID = entity_ID;
-        source->emitter_type = entity_type;
-        source->effect_index = effect_ID;
-
-        // Step 4. Apply sound effect properties.
-
-        if(effect->rand_pitch)  // Vary pitch, if flag is set.
-        {
-            random_float = static_cast<ALfloat>( rand() % effect->rand_pitch_var );
-            random_float = effect->pitch + ((random_float - 25.0f) / 200.0f);
-            source->SetPitch(random_float);
-        }
-        else
-        {
-            source->SetPitch(effect->pitch);
-        }
-
-        if(effect->rand_gain)   // Vary gain, if flag is set.
-        {
-            random_float = static_cast<ALfloat>( rand() % effect->rand_gain_var );
-            random_float = effect->gain + (random_float - 25.0f) / 200.0f;
-            source->SetGain(random_float);
-        }
-        else
-        {
-            source->SetGain(effect->gain);
-        }
-
-        source->SetRange(effect->range);    // Set audible range.
-
-        source->Play();                     // Everything is OK, play sound now!
-
-        return TR_AUDIO_SEND_PROCESSED;
-    }
-    else
-    {
-        return TR_AUDIO_SEND_NOCHANNEL;
-    }
-}
-
-int Audio_Kill(int effect_ID, int entity_type, int entity_ID)
-{
-    int playing_sound = Audio_IsEffectPlaying(effect_ID, entity_type, entity_ID);
-
-    if(playing_sound != -1)
-    {
-        engine_world.audio_sources[playing_sound].Stop();
-        return TR_AUDIO_SEND_PROCESSED;
-    }
-
-    return TR_AUDIO_SEND_IGNORED;
-}
-
-void Audio_LoadOverridedSamples(struct World *world)
-{
-    int  num_samples, num_sounds;
-    int  sample_index, sample_count;
-    char sample_name_mask[256];
-    char sample_name[256];
-
-    if(lua_GetOverridedSamplesInfo(engine_lua, &num_samples, &num_sounds, sample_name_mask))
-    {
-        int buffer_counter = 0;
-
-        for(uint32_t i = 0; i < world->audio_buffers.size(); i++)
-        {
-            if(world->audio_map[i] != -1)
-            {
-                if(lua_GetOverridedSample(engine_lua, i, &sample_index, &sample_count))
-                {
-                    for(int j = 0; j < sample_count; j++, buffer_counter++)
-                    {
-                        sprintf(sample_name, sample_name_mask, (sample_index + j));
-                        if(Engine_FileFound(sample_name))
-                        {
-                            Audio_LoadALbufferFromFile(world->audio_buffers[buffer_counter], sample_name);
-                        }
-                    }
-                }
-                else
-                {
-                    buffer_counter += world->audio_effects[(world->audio_map[i])].sample_count;
-                }
-            }
-        }
-    }
-}
-
-void Audio_InitGlobals()
-{
-<<<<<<< HEAD
-    audio_settings.music_volume = 0.7f;
-    audio_settings.sound_volume = 0.8f;
-    audio_settings.use_effects  = true;
-=======
-    audio_settings.music_volume = 0.7;
-    audio_settings.sound_volume = 0.8;
-    audio_settings.use_effects = true;
->>>>>>> 3a44049b
-    audio_settings.listener_is_player = false;
-    audio_settings.stream_buffer_size = 32;
-}
-
-void Audio_InitFX()
-{
-    if(audio_settings.effects_initialized)
-        return;
-
-    memset(&fxManager, 0, sizeof(AudioFxManager));
-
-    // Set up effect slots, effects and filters.
-
-    alGenAuxiliaryEffectSlots(TR_AUDIO_MAX_SLOTS, fxManager.al_slot);
-    alGenEffects(TR_AUDIO_FX_LASTINDEX, fxManager.al_effect);
-    alGenFilters(1, &fxManager.al_filter);
-
-    alFilteri(fxManager.al_filter, AL_FILTER_TYPE, AL_FILTER_LOWPASS);
-    alFilterf(fxManager.al_filter, AL_LOWPASS_GAIN, 0.7f);      // Low frequencies gain.
-    alFilterf(fxManager.al_filter, AL_LOWPASS_GAINHF, 0.0f);    // High frequencies gain.
-
-    // Fill up effects with reverb presets.
-
-    EFXEAXREVERBPROPERTIES reverb1 = EFX_REVERB_PRESET_CITY;
-    Audio_LoadReverbToFX(TR_AUDIO_FX_OUTSIDE, &reverb1);
-
-    EFXEAXREVERBPROPERTIES reverb2 = EFX_REVERB_PRESET_LIVINGROOM;
-    Audio_LoadReverbToFX(TR_AUDIO_FX_SMALLROOM, &reverb2);
-
-    EFXEAXREVERBPROPERTIES reverb3 = EFX_REVERB_PRESET_WOODEN_LONGPASSAGE;
-    Audio_LoadReverbToFX(TR_AUDIO_FX_MEDIUMROOM, &reverb3);
-
-    EFXEAXREVERBPROPERTIES reverb4 = EFX_REVERB_PRESET_DOME_TOMB;
-    Audio_LoadReverbToFX(TR_AUDIO_FX_LARGEROOM, &reverb4);
-
-    EFXEAXREVERBPROPERTIES reverb5 = EFX_REVERB_PRESET_PIPE_LARGE;
-    Audio_LoadReverbToFX(TR_AUDIO_FX_PIPE, &reverb5);
-
-    EFXEAXREVERBPROPERTIES reverb6 = EFX_REVERB_PRESET_UNDERWATER;
-    Audio_LoadReverbToFX(TR_AUDIO_FX_WATER, &reverb6);
-
-    audio_settings.effects_initialized = true;
-}
-
-int Audio_LoadReverbToFX(const int effect_index, const EFXEAXREVERBPROPERTIES *reverb)
-{
-    ALuint effect = fxManager.al_effect[effect_index];
-
-    if(alIsEffect(effect))
-    {
-        alEffecti(effect, AL_EFFECT_TYPE, AL_EFFECT_REVERB);
-
-        alEffectf(effect, AL_REVERB_DENSITY, reverb->flDensity);
-        alEffectf(effect, AL_REVERB_DIFFUSION, reverb->flDiffusion);
-        alEffectf(effect, AL_REVERB_GAIN, reverb->flGain);
-        alEffectf(effect, AL_REVERB_GAINHF, reverb->flGainHF);
-        alEffectf(effect, AL_REVERB_DECAY_TIME, reverb->flDecayTime);
-        alEffectf(effect, AL_REVERB_DECAY_HFRATIO, reverb->flDecayHFRatio);
-        alEffectf(effect, AL_REVERB_REFLECTIONS_GAIN, reverb->flReflectionsGain);
-        alEffectf(effect, AL_REVERB_REFLECTIONS_DELAY, reverb->flReflectionsDelay);
-        alEffectf(effect, AL_REVERB_LATE_REVERB_GAIN, reverb->flLateReverbGain);
-        alEffectf(effect, AL_REVERB_LATE_REVERB_DELAY, reverb->flLateReverbDelay);
-        alEffectf(effect, AL_REVERB_AIR_ABSORPTION_GAINHF, reverb->flAirAbsorptionGainHF);
-        alEffectf(effect, AL_REVERB_ROOM_ROLLOFF_FACTOR, reverb->flRoomRolloffFactor);
-        alEffecti(effect, AL_REVERB_DECAY_HFLIMIT, reverb->iDecayHFLimit);
-    }
-    else
-    {
-        Sys_DebugLog(LOG_FILENAME, "OpenAL error: no effect %d", effect);
-        return 0;
-    }
-
-    return 1;
-}
-
-void Audio_Init(uint32_t num_Sources)
-{
-    // FX should be inited first, as source constructor checks for FX slot to be created.
-
-    if(audio_settings.use_effects) Audio_InitFX();
-
-    // Generate new source array.
-
-    num_Sources -= TR_AUDIO_STREAM_NUMSOURCES;          // Subtract sources reserved for music.
-    engine_world.audio_sources.resize(num_Sources);
-
-    // Generate stream tracks array.
-
-    engine_world.stream_tracks.resize(TR_AUDIO_STREAM_NUMSOURCES);
-
-    // Reset last room type used for assigning reverb.
-
-    fxManager.last_room_type = TR_AUDIO_FX_LASTINDEX;
-}
-
-int Audio_DeInit()
-{
-    Audio_StopAllSources();
-    Audio_StopStreams();
-
-    Audio_DeInitDelay();
-
-    engine_world.audio_sources.clear();
-    engine_world.stream_tracks.clear();
-    engine_world.stream_track_map.clear();
-
-    ///@CRITICAL: You must delete all sources before deleting buffers!
-
-    alDeleteBuffers(static_cast<ALsizei>(engine_world.audio_buffers.size()), engine_world.audio_buffers.data());
-    engine_world.audio_buffers.clear();
-
-    engine_world.audio_effects.clear();
-    engine_world.audio_map.clear();
-
-    if(audio_settings.effects_initialized)
-    {
-        for(int i = 0; i < TR_AUDIO_MAX_SLOTS; i++)
-        {
-            if(fxManager.al_slot[i])
-            {
-                alAuxiliaryEffectSloti(fxManager.al_slot[i], AL_EFFECTSLOT_EFFECT, AL_EFFECT_NULL);
-                alDeleteAuxiliaryEffectSlots(1, &fxManager.al_slot[i]);
-            }
-        }
-
-        alDeleteFilters(1, &fxManager.al_filter);
-        alDeleteEffects(TR_AUDIO_FX_LASTINDEX, fxManager.al_effect);
-        audio_settings.effects_initialized = false;
-    }
-
-    return 1;
-}
-
-bool Audio_DeInitDelay()
-{
-    auto begin_time = Sys_FloatTime();
-
-    while((Audio_IsTrackPlaying()) || (Audio_IsEffectPlaying() >= 0))
-    {
-        auto curr_time = Sys_FloatTime() - begin_time;
-
-        if(curr_time > TR_AUDIO_DEINIT_DELAY)
-        {
-            Sys_DebugLog(LOG_FILENAME, "Audio deinit timeout reached! Something is wrong with audio driver.");
-            break;
-        }
-    }
-
-    return true;
-}
-
-bool Audio_LogALError(int error_marker)
-{
-    ALenum err = alGetError();
-    if(err != AL_NO_ERROR)
-    {
-        Sys_DebugLog(LOG_FILENAME, "OpenAL error: %s / %d", alGetString(err), error_marker);
-        return true;
-    }
-    return false;
-}
-
-void Audio_LogSndfileError(int code)
-{
-    Sys_DebugLog(LOG_FILENAME, sf_error_number(code));
-}
-
-float Audio_GetByteDepth(SF_INFO sfInfo)
-{
-    switch(sfInfo.format & SF_FORMAT_SUBMASK)
-    {
-        case SF_FORMAT_PCM_S8:
-        case SF_FORMAT_PCM_U8:
-            return 1;
-        case SF_FORMAT_PCM_16:
-            return 2;
-        case SF_FORMAT_PCM_24:
-            return 3;
-        case SF_FORMAT_PCM_32:
-        case SF_FORMAT_FLOAT:
-            return 4;
-        case SF_FORMAT_DOUBLE:
-            return 8;
-        case SF_FORMAT_MS_ADPCM:
-            return 0.5;
-        default:
-            return 1;
-    }
-}
-
-int Audio_LoadALbufferFromMem(ALuint buf_number, uint8_t *sample_pointer, uint32_t sample_size, uint32_t uncomp_sample_size)
-{
-    MemBufferFileIo wavMem(sample_pointer, sample_size);
-    SF_INFO sfInfo;
-    memset(&sfInfo, 0, sizeof(sfInfo));
-    SNDFILE* sample = sf_open_virtual(&wavMem, SFM_READ, &sfInfo, &wavMem);
-
-    if(!sample)
-    {
-        Sys_DebugLog(LOG_FILENAME, "Error: can't load sample #%03d from sample block!", buf_number);
-        return -1;
-    }
-
-    // Uncomp_sample_size explicitly specifies amount of raw sample data
-    // to load into buffer. It is only used in TR4/5 with ADPCM samples,
-    // because full-sized ADPCM sample contains a bit of silence at the end,
-    // which should be removed. That's where uncomp_sample_size comes into
-    // business.
-    // Note that we also need to compare if uncomp_sample_size is smaller
-    // than native wav length, because for some reason many TR5 uncomp sizes
-    // are messed up and actually more than actual sample size.
-
-    size_t real_size = sfInfo.frames * sizeof(uint16_t);
-
-    if((uncomp_sample_size == 0) || (real_size < uncomp_sample_size))
-    {
-        uncomp_sample_size = real_size;
-    }
-
-    // We need to change buffer size, as we're using floats here.
-
-#ifdef AUDIO_OPENAL_FLOAT
-    uncomp_sample_size = (uncomp_sample_size / sizeof(uint16_t)) * sizeof(ALfloat);
-#else
-    uncomp_sample_size = (uncomp_sample_size / sizeof(uint16_t)) * sizeof(ALshort);
-#endif
-
-    // Find out sample format and load it correspondingly.
-    // Note that with OpenAL, we can have samples of different formats in same level.
-
-    bool result = Audio_FillALBuffer(buf_number, sample, uncomp_sample_size, &sfInfo);
-
-    sf_close(sample);
-
-    return (result) ? (0) : (-3);   // Zero means success.
-}
-
-int Audio_LoadALbufferFromFile(ALuint buf_number, const char *fname)
-{
-    SF_INFO sfInfo;
-    SNDFILE* file = sf_open(fname, SFM_READ, &sfInfo);
-
-    if(!file)
-    {
-        ConsoleInfo::instance().warning(SYSWARN_CANT_OPEN_FILE);
-        return -1;
-    }
-
-#ifdef AUDIO_OPENAL_FLOAT
-    bool result = Audio_FillALBuffer(buf_number, file, sfInfo.frames * sizeof(ALfloat), &sfInfo);
-#else
-    bool result = Audio_FillALBuffer(buf_number, file, sfInfo.frames * sizeof(ALshort), &sfInfo);
-#endif
-
-    sf_close(file);
-
-    return (result) ? (0) : (-3);   // Zero means success.
-}
-
-bool Audio_FillALBuffer(ALuint buf_number, SNDFILE *wavFile, Uint32 buffer_size, SF_INFO *sfInfo)
-{
-    if(sfInfo->channels > 1)   // We can't use non-mono samples.
-    {
-        Sys_DebugLog(LOG_FILENAME, "Error: sample %03d is not mono!", buf_number);
-        return false;
-    }
-
-#ifdef AUDIO_OPENAL_FLOAT
-    std::vector<ALfloat> frames(buffer_size / sizeof(ALfloat));
-    /*const sf_count_t samplesRead =*/ sf_readf_float(wavFile, frames.data(), frames.size());
-
-    alBufferData(buf_number, AL_FORMAT_MONO_FLOAT32, &frames.front(), buffer_size, sfInfo->samplerate);
-#else
-    std::vector<ALshort> frames(buffer_size / sizeof(ALshort));
-    /*const sf_count_t samplesRead =*/ sf_readf_short(wavFile, frames.data(), frames.size());
-
-    alBufferData(buf_number, AL_FORMAT_MONO16, &frames.front(), buffer_size, sfInfo->samplerate);
-#endif
-    Audio_LogALError(0);
-    return true;
-}
-
-/**
- * Updates listener parameters by camera structure. For correct speed calculation
- * that function have to be called every game frame.
- * @param cam - pointer to the camera structure.
- */
-void Audio_UpdateListenerByCamera(struct Camera *cam)
-{
-    ALfloat v[6] = {
-        cam->m_viewDir[0], cam->m_viewDir[1], cam->m_viewDir[2],
-        cam->m_upDir[0], cam->m_upDir[1], cam->m_upDir[2]
-    };
-
-    alListenerfv(AL_ORIENTATION, v);
-
-    alListenerfv(AL_POSITION, cam->m_pos);
-
-    btVector3 v2 = cam->m_pos - cam->m_prevPos;
-    v2[3] = 1.0f / engine_frame_time;
-    v2 *= v2[3];
-    alListenerfv(AL_VELOCITY, v2);
-    cam->m_prevPos = cam->m_pos;
-
-    if(cam->m_currentRoom)
-    {
-        if(cam->m_currentRoom->flags & TR_ROOM_FLAG_WATER)
-        {
-            fxManager.current_room_type = TR_AUDIO_FX_WATER;
-        }
-        else
-        {
-            fxManager.current_room_type = cam->m_currentRoom->reverb_info;
-        }
-
-        if(fxManager.water_state != static_cast<int8_t>(cam->m_currentRoom->flags & TR_ROOM_FLAG_WATER))
-        {
-            fxManager.water_state = cam->m_currentRoom->flags & TR_ROOM_FLAG_WATER;
-
-            if(fxManager.water_state)
-            {
-                Audio_Send(TR_AUDIO_SOUND_UNDERWATER);
-            }
-            else
-            {
-                Audio_Kill(TR_AUDIO_SOUND_UNDERWATER);
-            }
-        }
-    }
-}
-
-void Audio_UpdateListenerByEntity(std::shared_ptr<Entity> /*ent*/)
-{
-    ///@FIXME: Add entity listener updater here.
-}
-
-void Audio_Update()
-{
-    Audio_UpdateSources();
-    Audio_UpdateStreams();
-
-    if(audio_settings.listener_is_player)
-    {
-        Audio_UpdateListenerByEntity(engine_world.character);
-    }
-    else
-    {
-        Audio_UpdateListenerByCamera(renderer.camera());
-    }
+#include "audio.h"
+
+#include <cstdio>
+
+#include <SDL2/SDL.h>
+
+#include "console.h"
+#include "camera.h"
+#include "engine.h"
+#include "vmath.h"
+#include "entity.h"
+#include "system.h"
+#include "render.h"
+#include "strings.h"
+#include "helpers.h"
+
+#ifndef AL_ALEXT_PROTOTYPES
+#include "script.h"
+
+extern "C"
+{
+    // Effect objects
+    LPALGENEFFECTS alGenEffects = nullptr;
+    LPALDELETEEFFECTS alDeleteEffects = nullptr;
+    LPALISEFFECT alIsEffect = nullptr;
+    LPALEFFECTI alEffecti = nullptr;
+    LPALEFFECTIV alEffectiv = nullptr;
+    LPALEFFECTF alEffectf = nullptr;
+    LPALEFFECTFV alEffectfv = nullptr;
+    LPALGETEFFECTI alGetEffecti = nullptr;
+    LPALGETEFFECTIV alGetEffectiv = nullptr;
+    LPALGETEFFECTF alGetEffectf = nullptr;
+    LPALGETEFFECTFV alGetEffectfv = nullptr;
+
+    //Filter objects
+    LPALGENFILTERS alGenFilters = nullptr;
+    LPALDELETEFILTERS alDeleteFilters = nullptr;
+    LPALISFILTER alIsFilter = nullptr;
+    LPALFILTERI alFilteri = nullptr;
+    LPALFILTERIV alFilteriv = nullptr;
+    LPALFILTERF alFilterf = nullptr;
+    LPALFILTERFV alFilterfv = nullptr;
+    LPALGETFILTERI alGetFilteri = nullptr;
+    LPALGETFILTERIV alGetFilteriv = nullptr;
+    LPALGETFILTERF alGetFilterf = nullptr;
+    LPALGETFILTERFV alGetFilterfv = nullptr;
+
+    // Auxiliary slot object
+    LPALGENAUXILIARYEFFECTSLOTS alGenAuxiliaryEffectSlots = nullptr;
+    LPALDELETEAUXILIARYEFFECTSLOTS alDeleteAuxiliaryEffectSlots = nullptr;
+    LPALISAUXILIARYEFFECTSLOT alIsAuxiliaryEffectSlot = nullptr;
+    LPALAUXILIARYEFFECTSLOTI alAuxiliaryEffectSloti = nullptr;
+    LPALAUXILIARYEFFECTSLOTIV alAuxiliaryEffectSlotiv = nullptr;
+    LPALAUXILIARYEFFECTSLOTF alAuxiliaryEffectSlotf = nullptr;
+    LPALAUXILIARYEFFECTSLOTFV alAuxiliaryEffectSlotfv = nullptr;
+    LPALGETAUXILIARYEFFECTSLOTI alGetAuxiliaryEffectSloti = nullptr;
+    LPALGETAUXILIARYEFFECTSLOTIV alGetAuxiliaryEffectSlotiv = nullptr;
+    LPALGETAUXILIARYEFFECTSLOTF alGetAuxiliaryEffectSlotf = nullptr;
+    LPALGETAUXILIARYEFFECTSLOTFV alGetAuxiliaryEffectSlotfv = nullptr;
+}
+
+void Audio_LoadALExtFunctions(ALCdevice* device)
+{
+    static bool isLoaded = false;
+    if(isLoaded)
+        return;
+
+    printf("\nOpenAL device extensions: %s\n", alcGetString(device, ALC_EXTENSIONS));
+    assert(alcIsExtensionPresent(device, ALC_EXT_EFX_NAME) == ALC_TRUE);
+
+    alGenEffects = (LPALGENEFFECTS)alGetProcAddress("alGenEffects"); assert(alGenEffects);
+    alDeleteEffects = (LPALDELETEEFFECTS)alGetProcAddress("alDeleteEffects");
+    alIsEffect = (LPALISEFFECT)alGetProcAddress("alIsEffect");
+    alEffecti = (LPALEFFECTI)alGetProcAddress("alEffecti");
+    alEffectiv = (LPALEFFECTIV)alGetProcAddress("alEffectiv");
+    alEffectf = (LPALEFFECTF)alGetProcAddress("alEffectf");
+    alEffectfv = (LPALEFFECTFV)alGetProcAddress("alEffectfv");
+    alGetEffecti = (LPALGETEFFECTI)alGetProcAddress("alGetEffecti");
+    alGetEffectiv = (LPALGETEFFECTIV)alGetProcAddress("alGetEffectiv");
+    alGetEffectf = (LPALGETEFFECTF)alGetProcAddress("alGetEffectf");
+    alGetEffectfv = (LPALGETEFFECTFV)alGetProcAddress("alGetEffectfv");
+    alGenFilters = (LPALGENFILTERS)alGetProcAddress("alGenFilters");
+    alDeleteFilters = (LPALDELETEFILTERS)alGetProcAddress("alDeleteFilters");
+    alIsFilter = (LPALISFILTER)alGetProcAddress("alIsFilter");
+    alFilteri = (LPALFILTERI)alGetProcAddress("alFilteri");
+    alFilteriv = (LPALFILTERIV)alGetProcAddress("alFilteriv");
+    alFilterf = (LPALFILTERF)alGetProcAddress("alFilterf");
+    alFilterfv = (LPALFILTERFV)alGetProcAddress("alFilterfv");
+    alGetFilteri = (LPALGETFILTERI)alGetProcAddress("alGetFilteri");
+    alGetFilteriv = (LPALGETFILTERIV)alGetProcAddress("alGetFilteriv");
+    alGetFilterf = (LPALGETFILTERF)alGetProcAddress("alGetFilterf");
+    alGetFilterfv = (LPALGETFILTERFV)alGetProcAddress("alGetFilterfv");
+    alGenAuxiliaryEffectSlots = (LPALGENAUXILIARYEFFECTSLOTS)alGetProcAddress("alGenAuxiliaryEffectSlots");
+    alDeleteAuxiliaryEffectSlots = (LPALDELETEAUXILIARYEFFECTSLOTS)alGetProcAddress("alDeleteAuxiliaryEffectSlots");
+    alIsAuxiliaryEffectSlot = (LPALISAUXILIARYEFFECTSLOT)alGetProcAddress("alIsAuxiliaryEffectSlot");
+    alAuxiliaryEffectSloti = (LPALAUXILIARYEFFECTSLOTI)alGetProcAddress("alAuxiliaryEffectSloti");
+    alAuxiliaryEffectSlotiv = (LPALAUXILIARYEFFECTSLOTIV)alGetProcAddress("alAuxiliaryEffectSlotiv");
+    alAuxiliaryEffectSlotf = (LPALAUXILIARYEFFECTSLOTF)alGetProcAddress("alAuxiliaryEffectSlotf");
+    alAuxiliaryEffectSlotfv = (LPALAUXILIARYEFFECTSLOTFV)alGetProcAddress("alAuxiliaryEffectSlotfv");
+    alGetAuxiliaryEffectSloti = (LPALGETAUXILIARYEFFECTSLOTI)alGetProcAddress("alGetAuxiliaryEffectSloti");
+    alGetAuxiliaryEffectSlotiv = (LPALGETAUXILIARYEFFECTSLOTIV)alGetProcAddress("alGetAuxiliaryEffectSlotiv");
+    alGetAuxiliaryEffectSlotf = (LPALGETAUXILIARYEFFECTSLOTF)alGetProcAddress("alGetAuxiliaryEffectSlotf");
+    alGetAuxiliaryEffectSlotfv = (LPALGETAUXILIARYEFFECTSLOTFV)alGetProcAddress("alGetAuxiliaryEffectSlotfv");
+
+    isLoaded = true;
+}
+#else
+void Audio_LoadALExtFunctions(ALCdevice* device)
+{
+    // we have the functions already provided by native extensions
+}
+#endif
+
+struct MemBufferFileIo : public SF_VIRTUAL_IO
+{
+    MemBufferFileIo(const uint8_t* data, sf_count_t dataSize)
+        : SF_VIRTUAL_IO()
+        , m_data(data)
+        , m_dataSize(dataSize)
+    {
+        assert(data != nullptr);
+
+        get_filelen = &MemBufferFileIo::getFileLength;
+        seek = &MemBufferFileIo::doSeek;
+        read = &MemBufferFileIo::doRead;
+        write = &MemBufferFileIo::doWrite;
+        tell = &MemBufferFileIo::doTell;
+    }
+
+    static sf_count_t getFileLength(void *user_data)
+    {
+        auto self = static_cast<MemBufferFileIo*>(user_data);
+        return self->m_dataSize;
+    }
+
+    static sf_count_t doSeek(sf_count_t offset, int whence, void *user_data)
+    {
+        auto self = static_cast<MemBufferFileIo*>(user_data);
+        switch(whence)
+        {
+            case SEEK_SET:
+                assert(offset >= 0 && offset <= self->m_dataSize);
+                self->m_where = offset;
+                break;
+            case SEEK_CUR:
+                assert(self->m_where + offset <= self->m_dataSize && self->m_where + offset >= 0);
+                self->m_where += offset;
+                break;
+            case SEEK_END:
+                assert(offset >= 0 && offset <= self->m_dataSize);
+                self->m_where = self->m_dataSize - offset;
+                break;
+            default:
+                assert(false);
+        }
+        return self->m_where;
+    }
+
+    static sf_count_t doRead(void *ptr, sf_count_t count, void *user_data)
+    {
+        auto self = static_cast<MemBufferFileIo*>(user_data);
+        if(self->m_where + count > self->m_dataSize)
+            count = self->m_dataSize - self->m_where;
+
+        assert(self->m_where + count <= self->m_dataSize);
+
+        uint8_t* buf = static_cast<uint8_t*>(ptr);
+        std::copy(self->m_data + self->m_where, self->m_data + self->m_where + count, buf);
+        self->m_where += count;
+        return count;
+    }
+
+    static sf_count_t doWrite(const void* /*ptr*/, sf_count_t /*count*/, void* /*user_data*/)
+    {
+        return 0; // read-only
+    }
+
+    static sf_count_t doTell(void *user_data)
+    {
+        auto self = static_cast<MemBufferFileIo*>(user_data);
+        return self->m_where;
+    }
+
+private:
+    const uint8_t* const m_data;
+    const sf_count_t m_dataSize;
+    sf_count_t m_where = 0;
+};
+
+btVector3 listener_position;
+struct AudioFxManager    fxManager;
+
+bool                        StreamTrack::damp_active = false;
+
+// ======== AUDIOSOURCE CLASS IMPLEMENTATION ========
+
+AudioSource::AudioSource()
+{
+    active = false;
+    emitter_ID = -1;
+    emitter_type = TR_AUDIO_EMITTER_ENTITY;
+    effect_index = 0;
+    sample_index = 0;
+    sample_count = 0;
+    is_water = false;
+    alGenSources(1, &source_index);
+
+    if(alIsSource(source_index))
+    {
+        alSourcef(source_index, AL_MIN_GAIN, 0.0);
+        alSourcef(source_index, AL_MAX_GAIN, 1.0);
+
+        if(audio_settings.use_effects)
+        {
+            alSourcef(source_index, AL_ROOM_ROLLOFF_FACTOR, 1.0);
+            alSourcei(source_index, AL_AUXILIARY_SEND_FILTER_GAIN_AUTO, AL_TRUE);
+            alSourcei(source_index, AL_AUXILIARY_SEND_FILTER_GAINHF_AUTO, AL_TRUE);
+            alSourcef(source_index, AL_AIR_ABSORPTION_FACTOR, 0.1f);
+        }
+        else
+        {
+            alSourcef(source_index, AL_AIR_ABSORPTION_FACTOR, 0.0f);
+        }
+    }
+}
+
+AudioSource::~AudioSource()
+{
+    if(alIsSource(source_index))
+    {
+        alSourceStop(source_index);
+        alDeleteSources(1, &source_index);
+    }
+}
+
+bool AudioSource::IsActive()
+{
+    return active;
+}
+
+bool AudioSource::IsLooping()
+{
+    if(alIsSource(source_index))
+    {
+        ALint looping;
+        alGetSourcei(source_index, AL_LOOPING, &looping);
+        return (looping != AL_FALSE);
+    }
+    else
+    {
+        return false;
+    }
+}
+
+bool AudioSource::IsPlaying()
+{
+    if(alIsSource(source_index))
+    {
+        ALenum state = AL_STOPPED;
+        alGetSourcei(source_index, AL_SOURCE_STATE, &state);
+
+        // Paused state and existing file pointers also counts as playing.
+        return ((state == AL_PLAYING) || (state == AL_PAUSED));
+    }
+    else
+    {
+        return false;
+    }
+}
+
+void AudioSource::Play()
+{
+    if(alIsSource(source_index))
+    {
+        if(emitter_type == TR_AUDIO_EMITTER_GLOBAL)
+        {
+            alSourcei(source_index, AL_SOURCE_RELATIVE, AL_TRUE);
+            alSource3f(source_index, AL_POSITION, 0.0f, 0.0f, 0.0f);
+            alSource3f(source_index, AL_VELOCITY, 0.0f, 0.0f, 0.0f);
+
+            if(audio_settings.use_effects)
+            {
+                UnsetFX();
+            }
+        }
+        else
+        {
+            alSourcei(source_index, AL_SOURCE_RELATIVE, AL_FALSE);
+            LinkEmitter();
+
+            if(audio_settings.use_effects)
+            {
+                SetFX();
+                SetUnderwater();
+            }
+        }
+
+        alSourcePlay(source_index);
+        active = true;
+    }
+}
+
+void AudioSource::Pause()
+{
+    if(alIsSource(source_index))
+    {
+        alSourcePause(source_index);
+    }
+}
+
+void AudioSource::Stop()
+{
+    if(alIsSource(source_index))
+    {
+        alSourceStop(source_index);
+    }
+}
+
+void AudioSource::Update()
+{
+    // Bypass any non-active source.
+    if(!active) return;
+
+    // Disable and bypass source, if it is stopped.
+    if(!IsPlaying())
+    {
+        active = false;
+        return;
+    }
+
+    // Bypass source, if it is global.
+    if(emitter_type == TR_AUDIO_EMITTER_GLOBAL) return;
+
+    ALfloat range, gain;
+
+    alGetSourcef(source_index, AL_GAIN, &gain);
+    alGetSourcef(source_index, AL_MAX_DISTANCE, &range);
+
+    // Check if source is in listener's range, and if so, update position,
+    // else stop and disable it.
+
+    if(Audio_IsInRange(emitter_type, emitter_ID, range, gain))
+    {
+        LinkEmitter();
+
+        if((audio_settings.use_effects) && (is_water != fxManager.water_state))
+        {
+            SetUnderwater();
+        }
+    }
+    else
+    {
+        // Immediately stop source only if track is looped. It allows sounds which
+        // were activated for already destroyed entities to finish (e.g. grenade
+        // explosions, ricochets, and so on).
+
+        if(IsLooping()) Stop();
+    }
+}
+
+void AudioSource::SetBuffer(ALint buffer)
+{
+    ALint buffer_index = engine_world.audio_buffers[buffer];
+
+    if(alIsSource(source_index) && alIsBuffer(buffer_index))
+    {
+        alSourcei(source_index, AL_BUFFER, buffer_index);
+
+        // For some reason, OpenAL sometimes produces "Invalid Operation" error here,
+        // so there's extra debug info - maybe it'll help some day.
+
+        /*
+        if(Audio_LogALError(1))
+        {
+            int channels, bits, freq;
+
+            alGetBufferi(buffer_index, AL_CHANNELS,  &channels);
+            alGetBufferi(buffer_index, AL_BITS,      &bits);
+            alGetBufferi(buffer_index, AL_FREQUENCY, &freq);
+
+            Sys_DebugLog(LOG_FILENAME, "Erroneous buffer %d info: CH%d, B%d, F%d", buffer_index, channels, bits, freq);
+        }
+        */
+    }
+}
+
+void AudioSource::SetLooping(ALboolean is_looping)
+{
+    alSourcei(source_index, AL_LOOPING, is_looping);
+}
+
+void AudioSource::SetGain(ALfloat gain_value)
+{
+    alSourcef(source_index, AL_GAIN, Clamp(gain_value, 0.0f, 1.0f) * audio_settings.sound_volume);
+}
+
+void AudioSource::SetPitch(ALfloat pitch_value)
+{
+    // Clamp pitch value, as OpenAL tends to hang with incorrect ones.
+    alSourcef(source_index, AL_PITCH, Clamp(pitch_value, 0.1f, 2.0f));
+}
+
+void AudioSource::SetRange(ALfloat range_value)
+{
+    // Source will become fully audible on 1/6 of overall position.
+    alSourcef(source_index, AL_REFERENCE_DISTANCE, range_value / 6.0f);
+    alSourcef(source_index, AL_MAX_DISTANCE, range_value);
+}
+
+void AudioSource::SetPosition(const ALfloat pos_vector[])
+{
+    alSourcefv(source_index, AL_POSITION, pos_vector);
+}
+
+void AudioSource::SetVelocity(const ALfloat vel_vector[])
+{
+    alSourcefv(source_index, AL_VELOCITY, vel_vector);
+}
+
+void AudioSource::SetFX()
+{
+    ALuint effect;
+    ALuint slot;
+
+    // Reverb FX is applied globally through audio send. Since player can
+    // jump between adjacent rooms with different reverb info, we assign
+    // several (2 by default) interchangeable audio sends, which are switched
+    // every time current room reverb is changed.
+
+    if(fxManager.current_room_type != fxManager.last_room_type)  // Switch audio send.
+    {
+        fxManager.last_room_type = fxManager.current_room_type;
+        fxManager.current_slot = (++fxManager.current_slot > (TR_AUDIO_MAX_SLOTS - 1)) ? (0) : (fxManager.current_slot);
+
+        effect = fxManager.al_effect[fxManager.current_room_type];
+        slot = fxManager.al_slot[fxManager.current_slot];
+
+        assert(alIsAuxiliaryEffectSlot != nullptr);
+        if(alIsAuxiliaryEffectSlot(slot) && alIsEffect(effect))
+        {
+            alAuxiliaryEffectSloti(slot, AL_EFFECTSLOT_EFFECT, effect);
+        }
+    }
+    else    // Do not switch audio send.
+    {
+        slot = fxManager.al_slot[fxManager.current_slot];
+    }
+
+    // Assign global reverb FX to channel.
+
+    alSource3i(source_index, AL_AUXILIARY_SEND_FILTER, slot, 0, AL_FILTER_NULL);
+}
+
+void AudioSource::UnsetFX()
+{
+    // Remove any audio sends and direct filters from channel.
+
+    alSourcei(source_index, AL_DIRECT_FILTER, AL_FILTER_NULL);
+    alSource3i(source_index, AL_AUXILIARY_SEND_FILTER, AL_EFFECTSLOT_NULL, 0, AL_FILTER_NULL);
+}
+
+void AudioSource::SetUnderwater()
+{
+    // Water low-pass filter is applied when source's is_water flag is set.
+    // Note that it is applied directly to channel, i. e. all sources that
+    // are underwater will damp, despite of global reverb setting.
+
+    if(fxManager.water_state)
+    {
+        alSourcei(source_index, AL_DIRECT_FILTER, fxManager.al_filter);
+        is_water = true;
+    }
+    else
+    {
+        alSourcei(source_index, AL_DIRECT_FILTER, AL_FILTER_NULL);
+        is_water = false;
+    }
+}
+
+void AudioSource::LinkEmitter()
+{
+    switch(emitter_type)
+    {
+        case TR_AUDIO_EMITTER_ENTITY:
+            if(std::shared_ptr<Entity> ent = engine_world.getEntityByID(emitter_ID))
+            {
+                SetPosition(ent->m_transform.getOrigin());
+                SetVelocity(ent->m_speed);
+            }
+            return;
+
+        case TR_AUDIO_EMITTER_SOUNDSOURCE:
+            SetPosition(engine_world.audio_emitters[emitter_ID].position);
+            return;
+    }
+}
+
+// ======== STREAMTRACK CLASS IMPLEMENTATION ========
+
+StreamTrack::StreamTrack()
+{
+    alGenBuffers(TR_AUDIO_STREAM_NUMBUFFERS, buffers);              // Generate all buffers at once.
+    alGenSources(1, &source);
+    format = 0x00;
+    rate = 0;
+    dampable = false;
+
+    wad_file = nullptr;
+    snd_file = nullptr;
+
+    if(alIsSource(source))
+    {
+        alSource3f(source, AL_POSITION, 0.0f, 0.0f, -1.0f); // OpenAL tut says this.
+        alSource3f(source, AL_VELOCITY, 0.0f, 0.0f, 0.0f);
+        alSource3f(source, AL_DIRECTION, 0.0f, 0.0f, 0.0f);
+        alSourcef(source, AL_ROLLOFF_FACTOR, 0.0f);
+        alSourcei(source, AL_SOURCE_RELATIVE, AL_TRUE);
+        alSourcei(source, AL_LOOPING, AL_FALSE); // No effect, but just in case...
+
+        current_track = -1;
+        current_volume = 0.0f;
+        damped_volume = 0.0f;
+        active = false;
+        ending = false;
+        stream_type = TR_AUDIO_STREAM_TYPE_ONESHOT;
+
+        // Setting method to -1 at init is required to prevent accidental
+        // ov_clear call, which results in crash, if no vorbis file was
+        // associated with given vorbis file structure.
+
+        method = -1;
+    }
+}
+
+StreamTrack::~StreamTrack()
+{
+    Stop(); // In case we haven't stopped yet.
+
+    alDeleteSources(1, &source);
+    alDeleteBuffers(TR_AUDIO_STREAM_NUMBUFFERS, buffers);
+}
+
+bool StreamTrack::Load(const char *path, const int index, const int type, const int load_method)
+{
+    if((path == nullptr) ||
+       (load_method >= TR_AUDIO_STREAM_METHOD_LASTINDEX) ||
+       (type >= TR_AUDIO_STREAM_TYPE_LASTINDEX))
+    {
+        return false;   // Do not load, if path, type or method are incorrect.
+    }
+
+    current_track = index;
+    stream_type = type;
+    method = load_method;
+    dampable = (stream_type == TR_AUDIO_STREAM_TYPE_BACKGROUND);   // Damp only looped (BGM) tracks.
+
+    // Select corresponding stream loading method.
+
+    if(method == TR_AUDIO_STREAM_METHOD_TRACK)
+    {
+        return (Load_Track(path));
+    }
+    else
+    {
+        return (Load_Wad(static_cast<uint8_t>(index), path));
+    }
+}
+
+bool StreamTrack::Unload()
+{
+    bool result = false;
+
+    if(alIsSource(source))  // Stop and unlink all associated buffers.
+    {
+        int queued;
+        alGetSourcei(source, AL_BUFFERS_QUEUED, &queued);
+
+        while(queued--)
+        {
+            ALuint buffer;
+            alSourceUnqueueBuffers(source, 1, &buffer);
+        }
+    }
+
+    if(snd_file)
+    {
+        sf_close(snd_file);
+        snd_file = nullptr;
+        result = true;
+    }
+
+    if(wad_file)
+    {
+        fclose(wad_file);
+        wad_file = nullptr;
+        result = true;
+    }
+
+    return result;
+}
+
+bool StreamTrack::Load_Track(const char *path)
+{
+    memset(&sf_info, 0, sizeof(sf_info));
+    if(!(snd_file = sf_open(path, SFM_READ, &sf_info)))
+    {
+        Sys_DebugLog(LOG_FILENAME, "Load_Track: Couldn't open file: %s.", path);
+        method = -1;    // T4Larson <t4larson@gmail.com>: stream is uninitialised, avoid clear.
+        return false;
+    }
+
+    ConsoleInfo::instance().notify(SYSNOTE_TRACK_OPENED, path,
+                                   sf_info.channels, sf_info.samplerate);
+
+#ifdef AUDIO_OPENAL_FLOAT
+    if(sf_info.channels == 1)
+        format = AL_FORMAT_MONO_FLOAT32;
+    else
+        format = AL_FORMAT_STEREO_FLOAT32;
+#else
+    if(sf_info.channels == 1)
+        format = AL_FORMAT_MONO16;
+    else
+        format = AL_FORMAT_STEREO16;
+#endif
+
+    rate = sf_info.samplerate;
+
+    return true;    // Success!
+}
+
+bool StreamTrack::Load_Wad(uint8_t index, const char* filename)
+{
+    if(index >= TR_AUDIO_STREAM_WAD_COUNT)
+    {
+        ConsoleInfo::instance().warning(SYSWARN_WAD_OUT_OF_BOUNDS, TR_AUDIO_STREAM_WAD_COUNT);
+        return false;
+    }
+    else
+    {
+        wad_file = fopen(filename, "rb");
+
+        if(!wad_file)
+        {
+            ConsoleInfo::instance().warning(SYSWARN_FILE_NOT_FOUND, filename);
+            return false;
+        }
+        else
+        {
+            char track_name[TR_AUDIO_STREAM_WAD_NAMELENGTH];
+            uint32_t offset = 0;
+            uint32_t length = 0;
+
+            setbuf(wad_file, nullptr);
+            fseek(wad_file, (index * TR_AUDIO_STREAM_WAD_STRIDE), 0);
+            fread(static_cast<void*>(track_name), TR_AUDIO_STREAM_WAD_NAMELENGTH, 1, wad_file);
+            fread(static_cast<void*>(&length), sizeof(uint32_t), 1, wad_file);
+            fread(static_cast<void*>(&offset), sizeof(uint32_t), 1, wad_file);
+
+            fseek(wad_file, offset, 0);
+
+            if(!(snd_file = sf_open_fd(fileno(wad_file), SFM_READ, &sf_info, false)))
+            {
+                ConsoleInfo::instance().warning(SYSWARN_WAD_SEEK_FAILED, offset);
+                method = -1;
+                return false;
+            }
+            else
+            {
+                ConsoleInfo::instance().notify(SYSNOTE_WAD_PLAYING, filename, offset, length);
+                ConsoleInfo::instance().notify(SYSNOTE_TRACK_OPENED, track_name,
+                                               sf_info.channels, sf_info.samplerate);
+            }
+
+#ifdef AUDIO_OPENAL_FLOAT
+            if(sf_info.channels == 1)
+                format = AL_FORMAT_MONO_FLOAT32;
+            else
+                format = AL_FORMAT_STEREO_FLOAT32;
+#else
+            if(sf_info.channels == 1)
+                format = AL_FORMAT_MONO16;
+            else
+                format = AL_FORMAT_STEREO16;
+#endif
+
+            rate = sf_info.samplerate;
+
+            return true;    // Success!
+        }
+    }
+}
+
+bool StreamTrack::Play(bool fade_in)
+{
+    int buffers_to_play = 0;
+
+    // At start-up, we fill all available buffers.
+    // TR soundtracks contain a lot of short tracks, like Lara speech etc., and
+    // there is high chance that such short tracks won't fill all defined buffers.
+    // For this reason, we count amount of filled buffers, and immediately stop
+    // allocating them as long as Stream() routine returns false. Later, we use
+    // this number for queuing buffers to source.
+
+    for(int i = 0; i < TR_AUDIO_STREAM_NUMBUFFERS; i++, buffers_to_play++)
+    {
+        if(!Stream(buffers[i]))
+        {
+            if(!i)
+            {
+                Sys_DebugLog(LOG_FILENAME, "StreamTrack: error preparing buffers.");
+                return false;
+            }
+            else
+            {
+                break;
+            }
+        }
+    }
+
+    if(fade_in)     // If fade-in flag is set, do it.
+    {
+        current_volume = 0.0;
+    }
+    else
+    {
+        current_volume = 1.0;
+    }
+
+    if(audio_settings.use_effects)
+    {
+        if(stream_type == TR_AUDIO_STREAM_TYPE_CHAT)
+        {
+            SetFX();
+        }
+        else
+        {
+            UnsetFX();
+        }
+    }
+
+    alSourcef(source, AL_GAIN, current_volume * audio_settings.music_volume);
+    alSourceQueueBuffers(source, buffers_to_play, buffers);
+    alSourcePlay(source);
+
+    ending = false;
+    active = true;
+    return   true;
+}
+
+void StreamTrack::Pause()
+{
+    if(alIsSource(source))
+        alSourcePause(source);
+}
+
+void StreamTrack::End()     // Smoothly end track with fadeout.
+{
+    ending = true;
+}
+
+void StreamTrack::Stop()    // Immediately stop track.
+{
+    if(alIsSource(source))  // Stop and unlink all associated buffers.
+    {
+        if(IsPlaying()) alSourceStop(source);
+    }
+}
+
+bool StreamTrack::Update()
+{
+    int  processed = 0;
+    bool buffered = true;
+    bool change_gain = false;
+
+    if(!active) return true; // Nothing to do here.
+
+    if(!IsPlaying())
+    {
+        Unload();
+        active = false;
+        return true;
+    }
+
+    // Update damping, if track supports it.
+
+    if(dampable)
+    {
+        // We check if damp condition is active, and if so, is it already at low-level or not.
+
+        if(damp_active && (damped_volume < TR_AUDIO_STREAM_DAMP_LEVEL))
+        {
+            damped_volume += TR_AUDIO_STREAM_DAMP_SPEED;
+
+            // Clamp volume.
+            damped_volume = Clamp(damped_volume, 0.0f, TR_AUDIO_STREAM_DAMP_LEVEL);
+            change_gain   = true;
+        }
+        else if(!damp_active && (damped_volume > 0))    // If damp is not active, but it's still at low, restore it.
+        {
+            damped_volume -= TR_AUDIO_STREAM_DAMP_SPEED;
+
+            // Clamp volume.
+            damped_volume = Clamp(damped_volume, 0.0f, TR_AUDIO_STREAM_DAMP_LEVEL);
+            change_gain   = true;
+        }
+    }
+
+    if(ending)     // If track is ending, crossfade it.
+    {
+        switch(stream_type)
+        {
+            case TR_AUDIO_STREAM_TYPE_BACKGROUND:
+                current_volume -= TR_AUDIO_STREAM_CROSSFADE_BACKGROUND;
+                break;
+
+            case TR_AUDIO_STREAM_TYPE_ONESHOT:
+                current_volume -= TR_AUDIO_STREAM_CROSSFADE_ONESHOT;
+                break;
+
+            case TR_AUDIO_STREAM_TYPE_CHAT:
+                current_volume -= TR_AUDIO_STREAM_CROSSFADE_CHAT;
+                break;
+        }
+
+        // Crossfade has ended, we can now kill the stream.
+        if(current_volume <= 0.0)
+        {
+            Stop();
+            return true;    // Stop track, although return success, as everything is normal.
+        }
+        else
+        {
+            change_gain = true;
+        }
+    }
+    else
+    {
+        // If track is not ending and playing, restore it from crossfade.
+        if(current_volume < 1.0)
+        {
+            switch(stream_type)
+            {
+                case TR_AUDIO_STREAM_TYPE_BACKGROUND:
+                    current_volume += TR_AUDIO_STREAM_CROSSFADE_BACKGROUND;
+                    break;
+
+                case TR_AUDIO_STREAM_TYPE_ONESHOT:
+                    current_volume += TR_AUDIO_STREAM_CROSSFADE_ONESHOT;
+                    break;
+
+                case TR_AUDIO_STREAM_TYPE_CHAT:
+                    current_volume += TR_AUDIO_STREAM_CROSSFADE_CHAT;
+                    break;
+            }
+
+            // Clamp volume.
+            current_volume = Clamp(current_volume, 0.0f, 1.0f);
+            change_gain    = true;
+        }
+    }
+
+    if(change_gain) // If any condition which modify track gain was met, call AL gain change.
+    {
+        alSourcef(source, AL_GAIN, current_volume              *  // Global track volume.
+                  (1.0 - damped_volume)       *  // Damp volume.
+                  audio_settings.music_volume);  // Global music volume setting.
+    }
+
+    // Check if any track buffers were already processed.
+
+    alGetSourcei(source, AL_BUFFERS_PROCESSED, &processed);
+
+    while(processed--)  // Manage processed buffers.
+    {
+        ALuint buffer;
+        alSourceUnqueueBuffers(source, 1, &buffer);     // Unlink processed buffer.
+        buffered = Stream(buffer);                      // Refill processed buffer.
+        if(buffered)
+            alSourceQueueBuffers(source, 1, &buffer);   // Relink processed buffer.
+    }
+
+    return buffered;
+}
+
+bool StreamTrack::IsTrack(const int track_index)    // Check if track has specific index.
+{
+    return (current_track == track_index);
+}
+
+bool StreamTrack::IsType(const int track_type)      // Check if track has specific type.
+{
+    return (track_type == stream_type);
+}
+
+bool StreamTrack::IsActive()                         // Check if track is still active.
+{
+    return active;
+}
+
+bool StreamTrack::IsDampable()                      // Check if track is dampable.
+{
+    return dampable;
+}
+
+bool StreamTrack::IsPlaying()                       // Check if track is playing.
+{
+    if(alIsSource(source))
+    {
+        ALenum state = AL_STOPPED;
+        alGetSourcei(source, AL_SOURCE_STATE, &state);
+
+        // Paused state and existing file pointers also counts as playing.
+        return ((state == AL_PLAYING) || (state == AL_PAUSED));
+    }
+    else
+    {
+        return false;
+    }
+}
+
+bool StreamTrack::Stream(ALuint buffer)
+{
+    assert(audio_settings.stream_buffer_size >= sf_info.channels - 1);
+#ifdef AUDIO_OPENAL_FLOAT
+    std::vector<ALfloat> pcm(audio_settings.stream_buffer_size);
+#else
+    std::vector<ALshort> pcm(audio_settings.stream_buffer_size);
+#endif
+    size_t size = 0;
+
+    // SBS - C + 1 is important to avoid endless loops if the buffer size isn't a multiple of the channels
+    while(size < pcm.size() - sf_info.channels + 1)
+    {
+        // we need to read a multiple of sf_info.channels here
+#ifdef AUDIO_OPENAL_FLOAT
+        const size_t samplesToRead = (audio_settings.stream_buffer_size - size) / sizeof(ALfloat);
+        const sf_count_t samplesRead = sf_read_float(snd_file, pcm.data() + size, samplesToRead);
+#else
+        const size_t samplesToRead = (audio_settings.stream_buffer_size - size) / sizeof(ALshort);
+        const sf_count_t samplesRead = sf_read_short(snd_file, pcm.data() + size, samplesToRead);
+#endif
+
+        if(samplesRead > 0)
+        {
+#ifdef AUDIO_OPENAL_FLOAT
+            size += samplesRead * sizeof(ALfloat);
+#else
+            size += samplesRead * sizeof(ALshort);
+#endif
+        }
+        else
+        {
+            int error = sf_error(snd_file);
+            if(error != SF_ERR_NO_ERROR)
+            {
+                Audio_LogSndfileError(error);
+            }
+            else
+            {
+                if(stream_type == TR_AUDIO_STREAM_TYPE_BACKGROUND)
+                {
+                    sf_seek(snd_file, 0, SEEK_SET);
+                }
+                else
+                {
+                    break;   // Stream is ending - do nothing.
+                }
+            }
+        }
+    }
+
+    if(size == 0)
+        return false;
+
+    alBufferData(buffer, format, pcm.data(), size, rate);
+    return true;
+}
+
+void StreamTrack::SetFX()
+{
+    ALuint effect;
+    ALuint slot;
+
+    // Reverb FX is applied globally through audio send. Since player can
+    // jump between adjacent rooms with different reverb info, we assign
+    // several (2 by default) interchangeable audio sends, which are switched
+    // every time current room reverb is changed.
+
+    if(fxManager.current_room_type != fxManager.last_room_type)  // Switch audio send.
+    {
+        fxManager.last_room_type = fxManager.current_room_type;
+        fxManager.current_slot = (++fxManager.current_slot > (TR_AUDIO_MAX_SLOTS - 1)) ? (0) : (fxManager.current_slot);
+
+        effect = fxManager.al_effect[fxManager.current_room_type];
+        slot = fxManager.al_slot[fxManager.current_slot];
+
+        if(alIsAuxiliaryEffectSlot(slot) && alIsEffect(effect))
+        {
+            alAuxiliaryEffectSloti(slot, AL_EFFECTSLOT_EFFECT, effect);
+        }
+    }
+    else    // Do not switch audio send.
+    {
+        slot = fxManager.al_slot[fxManager.current_slot];
+    }
+
+    // Assign global reverb FX to channel.
+
+    alSource3i(source, AL_AUXILIARY_SEND_FILTER, slot, 0, AL_FILTER_NULL);
+}
+
+void StreamTrack::UnsetFX()
+{
+    // Remove any audio sends and direct filters from channel.
+
+    alSourcei(source, AL_DIRECT_FILTER, AL_FILTER_NULL);
+    alSource3i(source, AL_AUXILIARY_SEND_FILTER, AL_EFFECTSLOT_NULL, 0, AL_FILTER_NULL);
+}
+
+// ======== END STREAMTRACK CLASS IMPLEMENTATION ========
+
+// General soundtrack playing routine. All native TR CD triggers and commands should ONLY
+// call this one.
+
+int Audio_StreamPlay(const uint32_t track_index, const uint8_t mask)
+{
+    int    target_stream = -1;
+    bool   do_fade_in = false;
+    int    load_method = 0;
+    int    stream_type = 0;
+
+    char   file_path[256];          // Should be enough, and this is not the full path...
+
+    // Don't even try to do anything with track, if its index is greater than overall amount of
+    // soundtracks specified in a stream track map count (which is derived from script).
+
+    if(track_index >= engine_world.stream_track_map.size())
+    {
+        ConsoleInfo::instance().warning(SYSWARN_TRACK_OUT_OF_BOUNDS, track_index);
+        return TR_AUDIO_STREAMPLAY_WRONGTRACK;
+    }
+
+    // Don't play track, if it is already playing.
+    // This should become useless option, once proper one-shot trigger functionality is implemented.
+
+    if(Audio_IsTrackPlaying(track_index))
+    {
+        ConsoleInfo::instance().warning(SYSWARN_TRACK_ALREADY_PLAYING, track_index);
+        return TR_AUDIO_STREAMPLAY_IGNORED;
+    }
+
+    // lua_GetSoundtrack returns stream type, file path and load method in last three
+    // provided arguments. That is, after calling this function we receive stream type
+    // in "stream_type" argument, file path into "file_path" argument and load method into
+    // "load_method" argument. Function itself returns false, if script wasn't found or
+    // request was broken; in this case, we quit.
+
+    if(!lua_GetSoundtrack(engine_lua, track_index, file_path, &load_method, &stream_type))
+    {
+        ConsoleInfo::instance().warning(SYSWARN_TRACK_WRONG_INDEX, track_index);
+        return TR_AUDIO_STREAMPLAY_WRONGTRACK;
+    }
+
+    // Don't try to play track, if it was already played by specified bit mask.
+    // Additionally, TrackAlreadyPlayed function applies specified bit mask to track map.
+    // Also, bit mask is valid only for non-looped tracks, since looped tracks are played
+    // in any way.
+
+    if((stream_type != TR_AUDIO_STREAM_TYPE_BACKGROUND) &&
+       Audio_TrackAlreadyPlayed(track_index, mask))
+    {
+        return TR_AUDIO_STREAMPLAY_IGNORED;
+    }
+
+    // Entry found, now process to actual track loading.
+
+    target_stream = Audio_GetFreeStream();            // At first, we need to get free stream.
+
+    if(target_stream == -1)
+    {
+        do_fade_in = Audio_StopStreams(stream_type);  // If no free track found, hardly stop all tracks.
+        target_stream = Audio_GetFreeStream();        // Try again to assign free stream.
+
+        if(target_stream == -1)
+        {
+            ConsoleInfo::instance().warning(SYSWARN_NO_FREE_STREAM);
+            return TR_AUDIO_STREAMPLAY_NOFREESTREAM;  // No success, exit and don't play anything.
+        }
+    }
+    else
+    {
+        do_fade_in = Audio_EndStreams(stream_type);   // End all streams of this type with fadeout.
+
+        // Additionally check if track type is looped. If it is, force fade in in any case.
+        // This is needed to smooth out possible pop with gapless looped track at a start-up.
+
+        do_fade_in = (stream_type == TR_AUDIO_STREAM_TYPE_BACKGROUND) ? (true) : (false);
+    }
+
+    // Finally - load our track.
+
+    if(!engine_world.stream_tracks[target_stream].Load(file_path, track_index, stream_type, load_method))
+    {
+        ConsoleInfo::instance().warning(SYSWARN_STREAM_LOAD_ERROR);
+        return TR_AUDIO_STREAMPLAY_LOADERROR;
+    }
+
+    // Try to play newly assigned and loaded track.
+
+    if(!(engine_world.stream_tracks[target_stream].Play(do_fade_in)))
+    {
+        ConsoleInfo::instance().warning(SYSWARN_STREAM_PLAY_ERROR);
+        return TR_AUDIO_STREAMPLAY_PLAYERROR;
+    }
+
+    return TR_AUDIO_STREAMPLAY_PROCESSED;   // Everything is OK!
+}
+
+// General damping update procedure. Constantly checks if damp condition exists, and
+// if so, it lowers the volume of tracks which are dampable.
+
+void Audio_UpdateStreamsDamping()
+{
+    StreamTrack::damp_active = false;   // Reset damp activity flag.
+
+    // Scan for any tracks that can provoke damp. Usually it's any tracks that are
+    // NOT background. So we simply check this condition and set damp activity flag
+    // if condition is met.
+
+    for(uint32_t i = 0; i < engine_world.stream_tracks.size(); i++)
+    {
+        if(engine_world.stream_tracks[i].IsPlaying())
+        {
+            if(!engine_world.stream_tracks[i].IsType(TR_AUDIO_STREAM_TYPE_BACKGROUND))
+            {
+                StreamTrack::damp_active = true;
+                return; // No need to check more, we found at least one condition.
+            }
+        }
+    }
+}
+
+// Update routine for all streams. Should be placed into main loop.
+
+void Audio_UpdateStreams()
+{
+    Audio_UpdateStreamsDamping();
+
+    for(uint32_t i = 0; i < engine_world.stream_tracks.size(); i++)
+    {
+        engine_world.stream_tracks[i].Update();
+    }
+}
+
+bool Audio_IsTrackPlaying(int32_t track_index)
+{
+    for(uint32_t i = 0; i < engine_world.stream_tracks.size(); i++)
+    {
+        if(((track_index == -1) || (engine_world.stream_tracks[i].IsTrack(track_index))) &&
+           engine_world.stream_tracks[i].IsPlaying())
+        {
+            return true;
+        }
+    }
+
+    return false;
+}
+
+bool Audio_TrackAlreadyPlayed(uint32_t track_index, int8_t mask)
+{
+    if(!mask)
+    {
+        return false;   // No mask, play in any case.
+    }
+
+    if(track_index >= engine_world.stream_track_map.size())
+    {
+        return true;    // No such track, hence "already" played.
+    }
+    else
+    {
+        mask &= 0x3F;   // Clamp mask just in case.
+
+        if(engine_world.stream_track_map[track_index] == mask)
+        {
+            return true;    // Immediately return true, if flags are directly equal.
+        }
+        else
+        {
+            int8_t played = engine_world.stream_track_map[track_index] & mask;
+            if(played == mask)
+            {
+                return true;    // Bits were set, hence already played.
+            }
+            else
+            {
+                engine_world.stream_track_map[track_index] |= mask;
+                return false;   // Not yet played, set bits and return false.
+            }
+        }
+    }
+}
+
+int Audio_GetFreeStream()
+{
+    for(uint32_t i = 0; i < engine_world.stream_tracks.size(); i++)
+    {
+        if((!engine_world.stream_tracks[i].IsPlaying()) &&
+           (!engine_world.stream_tracks[i].IsActive()))
+        {
+            return i;
+        }
+    }
+
+    return TR_AUDIO_STREAMPLAY_NOFREESTREAM;  // If no free source, return error.
+}
+
+bool Audio_StopStreams(int stream_type)
+{
+    bool result = false;
+
+    for(uint32_t i = 0; i < engine_world.stream_tracks.size(); i++)
+    {
+        if(engine_world.stream_tracks[i].IsPlaying() &&
+           (engine_world.stream_tracks[i].IsType(stream_type) ||
+            stream_type == -1)) // Stop ALL streams at once.
+        {
+            result = true;
+            engine_world.stream_tracks[i].Stop();
+        }
+    }
+
+    return result;
+}
+
+bool Audio_EndStreams(int stream_type)
+{
+    bool result = false;
+
+    for(uint32_t i = 0; i < engine_world.stream_tracks.size(); i++)
+    {
+        if((stream_type == -1) ||                              // End ALL streams at once.
+           ((engine_world.stream_tracks[i].IsPlaying()) &&
+            (engine_world.stream_tracks[i].IsType(stream_type))))
+        {
+            result = true;
+            engine_world.stream_tracks[i].End();
+        }
+    }
+
+    return result;
+}
+
+// ======== Audio source global methods ========
+
+bool Audio_IsInRange(int entity_type, int entity_ID, float range, float gain)
+{
+    btVector3 vec{ 0,0,0 };
+
+    switch(entity_type)
+    {
+        case TR_AUDIO_EMITTER_ENTITY:
+            if(std::shared_ptr<Entity> ent = engine_world.getEntityByID(entity_ID))
+            {
+                vec = ent->m_transform.getOrigin();
+            }
+            else
+            {
+                return false;
+            }
+            break;
+
+        case TR_AUDIO_EMITTER_SOUNDSOURCE:
+            if(static_cast<uint32_t>(entity_ID) + 1 > engine_world.audio_emitters.size())
+            {
+                return false;
+            }
+            vec = engine_world.audio_emitters[entity_ID].position;
+            break;
+
+        case TR_AUDIO_EMITTER_GLOBAL:
+            return true;
+
+        default:
+            return false;
+    }
+
+    auto dist = (listener_position - vec).length2();
+
+    // We add 1/4 of overall distance to fix up some issues with
+    // pseudo-looped sounds that are called at certain frames in animations.
+
+    dist /= (gain + 1.25f);
+
+    return dist < range * range;
+}
+
+void Audio_UpdateSources()
+{
+    if(engine_world.audio_sources.size() < 1)
+    {
+        return;
+    }
+
+    alGetListenerfv(AL_POSITION, listener_position);
+
+    for(uint32_t i = 0; i < engine_world.audio_emitters.size(); i++)
+    {
+        Audio_Send(engine_world.audio_emitters[i].sound_index, TR_AUDIO_EMITTER_SOUNDSOURCE, i);
+    }
+
+    for(uint32_t i = 0; i < engine_world.audio_sources.size(); i++)
+    {
+        engine_world.audio_sources[i].Update();
+    }
+}
+
+void Audio_PauseAllSources()
+{
+    for(uint32_t i = 0; i < engine_world.audio_sources.size(); i++)
+    {
+        if(engine_world.audio_sources[i].IsActive())
+        {
+            engine_world.audio_sources[i].Pause();
+        }
+    }
+}
+
+void Audio_StopAllSources()
+{
+    for(uint32_t i = 0; i < engine_world.audio_sources.size(); i++)
+    {
+        engine_world.audio_sources[i].Stop();
+    }
+}
+
+void Audio_ResumeAllSources()
+{
+    for(uint32_t i = 0; i < engine_world.audio_sources.size(); i++)
+    {
+        if(engine_world.audio_sources[i].IsActive())
+        {
+            engine_world.audio_sources[i].Play();
+        }
+    }
+}
+
+int Audio_GetFreeSource()   ///@FIXME: add condition (compare max_dist with new source dist)
+{
+    for(uint32_t i = 0; i < engine_world.audio_sources.size(); i++)
+    {
+        if(!engine_world.audio_sources[i].IsActive())
+        {
+            return i;
+        }
+    }
+
+    return -1;
+}
+
+int Audio_IsEffectPlaying(int effect_ID, int entity_type, int entity_ID)
+{
+    for(uint32_t i = 0; i < engine_world.audio_sources.size(); i++)
+    {
+        if(((entity_type == -1) || (engine_world.audio_sources[i].emitter_type == static_cast<uint32_t>(entity_type))) &&
+           ((entity_ID == -1) || (engine_world.audio_sources[i].emitter_ID == static_cast<int32_t>(entity_ID))) &&
+           ((effect_ID == -1) || (engine_world.audio_sources[i].effect_index == static_cast<uint32_t>(effect_ID))))
+        {
+            if(engine_world.audio_sources[i].IsPlaying()) return i;
+        }
+    }
+
+    return -1;
+}
+
+int Audio_Send(int effect_ID, int entity_type, int entity_ID)
+{
+    int32_t         source_number;
+    uint16_t        random_value;
+    ALfloat         random_float;
+    AudioEffect*    effect = nullptr;
+    AudioSource    *source = nullptr;
+
+    // If there are no audio buffers or effect index is wrong, don't process.
+
+    if(engine_world.audio_buffers.empty() || effect_ID < 0) return TR_AUDIO_SEND_IGNORED;
+
+    // Remap global engine effect ID to local effect ID.
+
+    if(static_cast<uint32_t>(effect_ID) >= engine_world.audio_map.size())
+    {
+        return TR_AUDIO_SEND_NOSAMPLE;  // Sound is out of bounds; stop.
+    }
+
+    int real_ID = static_cast<int>(engine_world.audio_map[effect_ID]);
+
+    // Pre-step 1: if there is no effect associated with this ID, bypass audio send.
+
+    if(real_ID == -1)
+    {
+        return TR_AUDIO_SEND_NOSAMPLE;
+    }
+    else
+    {
+        effect = &engine_world.audio_effects[real_ID];
+    }
+
+    // Pre-step 2: check if sound non-looped and chance to play isn't zero,
+    // then randomly select if it should be played or not.
+
+    if((effect->loop != TR_AUDIO_LOOP_LOOPED) && (effect->chance > 0))
+    {
+        random_value = rand() % 0x7FFF;
+        if(effect->chance < random_value)
+        {
+            // Bypass audio send, if chance test is not passed.
+            return TR_AUDIO_SEND_IGNORED;
+        }
+    }
+
+    // Pre-step 3: Calculate if effect's hearing sphere intersect listener's hearing sphere.
+    // If it's not, bypass audio send (cause we don't want it to occupy channel, if it's not
+    // heard).
+
+    if(Audio_IsInRange(entity_type, entity_ID, effect->range, effect->gain) == false)
+    {
+        return TR_AUDIO_SEND_IGNORED;
+    }
+
+    // Pre-step 4: check if R (Rewind) flag is set for this effect, if so,
+    // find any effect with similar ID playing for this entity, and stop it.
+    // Otherwise, if W (Wait) or L (Looped) flag is set, and same effect is
+    // playing for current entity, don't send it and exit function.
+
+    source_number = Audio_IsEffectPlaying(effect_ID, entity_type, entity_ID);
+
+    if(source_number != -1)
+    {
+        if(effect->loop == TR_AUDIO_LOOP_REWIND)
+        {
+            engine_world.audio_sources[source_number].Stop();
+        }
+        else if(effect->loop) // Any other looping case (Wait / Loop).
+        {
+            return TR_AUDIO_SEND_IGNORED;
+        }
+    }
+    else
+    {
+        source_number = Audio_GetFreeSource();  // Get free source.
+    }
+
+    if(source_number != -1)  // Everything is OK, we're sending audio to channel.
+    {
+        int buffer_index;
+
+        // Step 1. Assign buffer to source.
+
+        if(effect->sample_count > 1)
+        {
+            // Select random buffer, if effect info contains more than 1 assigned samples.
+            random_value = rand() % (effect->sample_count);
+            buffer_index = random_value + effect->sample_index;
+        }
+        else
+        {
+            // Just assign buffer to source, if there is only one assigned sample.
+            buffer_index = effect->sample_index;
+        }
+
+        source = &engine_world.audio_sources[source_number];
+
+        source->SetBuffer(buffer_index);
+
+        // Step 2. Check looped flag, and if so, set source type to looped.
+
+        if(effect->loop == TR_AUDIO_LOOP_LOOPED)
+        {
+            source->SetLooping(AL_TRUE);
+        }
+        else
+        {
+            source->SetLooping(AL_FALSE);
+        }
+
+        // Step 3. Apply internal sound parameters.
+
+        source->emitter_ID = entity_ID;
+        source->emitter_type = entity_type;
+        source->effect_index = effect_ID;
+
+        // Step 4. Apply sound effect properties.
+
+        if(effect->rand_pitch)  // Vary pitch, if flag is set.
+        {
+            random_float = static_cast<ALfloat>( rand() % effect->rand_pitch_var );
+            random_float = effect->pitch + ((random_float - 25.0f) / 200.0f);
+            source->SetPitch(random_float);
+        }
+        else
+        {
+            source->SetPitch(effect->pitch);
+        }
+
+        if(effect->rand_gain)   // Vary gain, if flag is set.
+        {
+            random_float = static_cast<ALfloat>( rand() % effect->rand_gain_var );
+            random_float = effect->gain + (random_float - 25.0f) / 200.0f;
+            source->SetGain(random_float);
+        }
+        else
+        {
+            source->SetGain(effect->gain);
+        }
+
+        source->SetRange(effect->range);    // Set audible range.
+
+        source->Play();                     // Everything is OK, play sound now!
+
+        return TR_AUDIO_SEND_PROCESSED;
+    }
+    else
+    {
+        return TR_AUDIO_SEND_NOCHANNEL;
+    }
+}
+
+int Audio_Kill(int effect_ID, int entity_type, int entity_ID)
+{
+    int playing_sound = Audio_IsEffectPlaying(effect_ID, entity_type, entity_ID);
+
+    if(playing_sound != -1)
+    {
+        engine_world.audio_sources[playing_sound].Stop();
+        return TR_AUDIO_SEND_PROCESSED;
+    }
+
+    return TR_AUDIO_SEND_IGNORED;
+}
+
+void Audio_LoadOverridedSamples(struct World *world)
+{
+    int  num_samples, num_sounds;
+    int  sample_index, sample_count;
+    char sample_name_mask[256];
+    char sample_name[256];
+
+    if(lua_GetOverridedSamplesInfo(engine_lua, &num_samples, &num_sounds, sample_name_mask))
+    {
+        int buffer_counter = 0;
+
+        for(uint32_t i = 0; i < world->audio_buffers.size(); i++)
+        {
+            if(world->audio_map[i] != -1)
+            {
+                if(lua_GetOverridedSample(engine_lua, i, &sample_index, &sample_count))
+                {
+                    for(int j = 0; j < sample_count; j++, buffer_counter++)
+                    {
+                        sprintf(sample_name, sample_name_mask, (sample_index + j));
+                        if(Engine_FileFound(sample_name))
+                        {
+                            Audio_LoadALbufferFromFile(world->audio_buffers[buffer_counter], sample_name);
+                        }
+                    }
+                }
+                else
+                {
+                    buffer_counter += world->audio_effects[(world->audio_map[i])].sample_count;
+                }
+            }
+        }
+    }
+}
+
+void Audio_InitGlobals()
+{
+    audio_settings.music_volume = 0.7f;
+    audio_settings.sound_volume = 0.8f;
+    audio_settings.use_effects  = true;
+    audio_settings.listener_is_player = false;
+    audio_settings.stream_buffer_size = 32;
+}
+
+void Audio_InitFX()
+{
+    if(audio_settings.effects_initialized)
+        return;
+
+    memset(&fxManager, 0, sizeof(AudioFxManager));
+
+    // Set up effect slots, effects and filters.
+
+    alGenAuxiliaryEffectSlots(TR_AUDIO_MAX_SLOTS, fxManager.al_slot);
+    alGenEffects(TR_AUDIO_FX_LASTINDEX, fxManager.al_effect);
+    alGenFilters(1, &fxManager.al_filter);
+
+    alFilteri(fxManager.al_filter, AL_FILTER_TYPE, AL_FILTER_LOWPASS);
+    alFilterf(fxManager.al_filter, AL_LOWPASS_GAIN, 0.7f);      // Low frequencies gain.
+    alFilterf(fxManager.al_filter, AL_LOWPASS_GAINHF, 0.0f);    // High frequencies gain.
+
+    // Fill up effects with reverb presets.
+
+    EFXEAXREVERBPROPERTIES reverb1 = EFX_REVERB_PRESET_CITY;
+    Audio_LoadReverbToFX(TR_AUDIO_FX_OUTSIDE, &reverb1);
+
+    EFXEAXREVERBPROPERTIES reverb2 = EFX_REVERB_PRESET_LIVINGROOM;
+    Audio_LoadReverbToFX(TR_AUDIO_FX_SMALLROOM, &reverb2);
+
+    EFXEAXREVERBPROPERTIES reverb3 = EFX_REVERB_PRESET_WOODEN_LONGPASSAGE;
+    Audio_LoadReverbToFX(TR_AUDIO_FX_MEDIUMROOM, &reverb3);
+
+    EFXEAXREVERBPROPERTIES reverb4 = EFX_REVERB_PRESET_DOME_TOMB;
+    Audio_LoadReverbToFX(TR_AUDIO_FX_LARGEROOM, &reverb4);
+
+    EFXEAXREVERBPROPERTIES reverb5 = EFX_REVERB_PRESET_PIPE_LARGE;
+    Audio_LoadReverbToFX(TR_AUDIO_FX_PIPE, &reverb5);
+
+    EFXEAXREVERBPROPERTIES reverb6 = EFX_REVERB_PRESET_UNDERWATER;
+    Audio_LoadReverbToFX(TR_AUDIO_FX_WATER, &reverb6);
+
+    audio_settings.effects_initialized = true;
+}
+
+int Audio_LoadReverbToFX(const int effect_index, const EFXEAXREVERBPROPERTIES *reverb)
+{
+    ALuint effect = fxManager.al_effect[effect_index];
+
+    if(alIsEffect(effect))
+    {
+        alEffecti(effect, AL_EFFECT_TYPE, AL_EFFECT_REVERB);
+
+        alEffectf(effect, AL_REVERB_DENSITY, reverb->flDensity);
+        alEffectf(effect, AL_REVERB_DIFFUSION, reverb->flDiffusion);
+        alEffectf(effect, AL_REVERB_GAIN, reverb->flGain);
+        alEffectf(effect, AL_REVERB_GAINHF, reverb->flGainHF);
+        alEffectf(effect, AL_REVERB_DECAY_TIME, reverb->flDecayTime);
+        alEffectf(effect, AL_REVERB_DECAY_HFRATIO, reverb->flDecayHFRatio);
+        alEffectf(effect, AL_REVERB_REFLECTIONS_GAIN, reverb->flReflectionsGain);
+        alEffectf(effect, AL_REVERB_REFLECTIONS_DELAY, reverb->flReflectionsDelay);
+        alEffectf(effect, AL_REVERB_LATE_REVERB_GAIN, reverb->flLateReverbGain);
+        alEffectf(effect, AL_REVERB_LATE_REVERB_DELAY, reverb->flLateReverbDelay);
+        alEffectf(effect, AL_REVERB_AIR_ABSORPTION_GAINHF, reverb->flAirAbsorptionGainHF);
+        alEffectf(effect, AL_REVERB_ROOM_ROLLOFF_FACTOR, reverb->flRoomRolloffFactor);
+        alEffecti(effect, AL_REVERB_DECAY_HFLIMIT, reverb->iDecayHFLimit);
+    }
+    else
+    {
+        Sys_DebugLog(LOG_FILENAME, "OpenAL error: no effect %d", effect);
+        return 0;
+    }
+
+    return 1;
+}
+
+void Audio_Init(uint32_t num_Sources)
+{
+    // FX should be inited first, as source constructor checks for FX slot to be created.
+
+    if(audio_settings.use_effects) Audio_InitFX();
+
+    // Generate new source array.
+
+    num_Sources -= TR_AUDIO_STREAM_NUMSOURCES;          // Subtract sources reserved for music.
+    engine_world.audio_sources.resize(num_Sources);
+
+    // Generate stream tracks array.
+
+    engine_world.stream_tracks.resize(TR_AUDIO_STREAM_NUMSOURCES);
+
+    // Reset last room type used for assigning reverb.
+
+    fxManager.last_room_type = TR_AUDIO_FX_LASTINDEX;
+}
+
+int Audio_DeInit()
+{
+    Audio_StopAllSources();
+    Audio_StopStreams();
+
+    Audio_DeInitDelay();
+
+    engine_world.audio_sources.clear();
+    engine_world.stream_tracks.clear();
+    engine_world.stream_track_map.clear();
+
+    ///@CRITICAL: You must delete all sources before deleting buffers!
+
+    alDeleteBuffers(static_cast<ALsizei>(engine_world.audio_buffers.size()), engine_world.audio_buffers.data());
+    engine_world.audio_buffers.clear();
+
+    engine_world.audio_effects.clear();
+    engine_world.audio_map.clear();
+
+    if(audio_settings.effects_initialized)
+    {
+        for(int i = 0; i < TR_AUDIO_MAX_SLOTS; i++)
+        {
+            if(fxManager.al_slot[i])
+            {
+                alAuxiliaryEffectSloti(fxManager.al_slot[i], AL_EFFECTSLOT_EFFECT, AL_EFFECT_NULL);
+                alDeleteAuxiliaryEffectSlots(1, &fxManager.al_slot[i]);
+            }
+        }
+
+        alDeleteFilters(1, &fxManager.al_filter);
+        alDeleteEffects(TR_AUDIO_FX_LASTINDEX, fxManager.al_effect);
+        audio_settings.effects_initialized = false;
+    }
+
+    return 1;
+}
+
+bool Audio_DeInitDelay()
+{
+    auto begin_time = Sys_FloatTime();
+
+    while((Audio_IsTrackPlaying()) || (Audio_IsEffectPlaying() >= 0))
+    {
+        auto curr_time = Sys_FloatTime() - begin_time;
+
+        if(curr_time > TR_AUDIO_DEINIT_DELAY)
+        {
+            Sys_DebugLog(LOG_FILENAME, "Audio deinit timeout reached! Something is wrong with audio driver.");
+            break;
+        }
+    }
+
+    return true;
+}
+
+bool Audio_LogALError(int error_marker)
+{
+    ALenum err = alGetError();
+    if(err != AL_NO_ERROR)
+    {
+        Sys_DebugLog(LOG_FILENAME, "OpenAL error: %s / %d", alGetString(err), error_marker);
+        return true;
+    }
+    return false;
+}
+
+void Audio_LogSndfileError(int code)
+{
+    Sys_DebugLog(LOG_FILENAME, sf_error_number(code));
+}
+
+float Audio_GetByteDepth(SF_INFO sfInfo)
+{
+    switch(sfInfo.format & SF_FORMAT_SUBMASK)
+    {
+        case SF_FORMAT_PCM_S8:
+        case SF_FORMAT_PCM_U8:
+            return 1;
+        case SF_FORMAT_PCM_16:
+            return 2;
+        case SF_FORMAT_PCM_24:
+            return 3;
+        case SF_FORMAT_PCM_32:
+        case SF_FORMAT_FLOAT:
+            return 4;
+        case SF_FORMAT_DOUBLE:
+            return 8;
+        case SF_FORMAT_MS_ADPCM:
+            return 0.5;
+        default:
+            return 1;
+    }
+}
+
+int Audio_LoadALbufferFromMem(ALuint buf_number, uint8_t *sample_pointer, uint32_t sample_size, uint32_t uncomp_sample_size)
+{
+    MemBufferFileIo wavMem(sample_pointer, sample_size);
+    SF_INFO sfInfo;
+    memset(&sfInfo, 0, sizeof(sfInfo));
+    SNDFILE* sample = sf_open_virtual(&wavMem, SFM_READ, &sfInfo, &wavMem);
+
+    if(!sample)
+    {
+        Sys_DebugLog(LOG_FILENAME, "Error: can't load sample #%03d from sample block!", buf_number);
+        return -1;
+    }
+
+    // Uncomp_sample_size explicitly specifies amount of raw sample data
+    // to load into buffer. It is only used in TR4/5 with ADPCM samples,
+    // because full-sized ADPCM sample contains a bit of silence at the end,
+    // which should be removed. That's where uncomp_sample_size comes into
+    // business.
+    // Note that we also need to compare if uncomp_sample_size is smaller
+    // than native wav length, because for some reason many TR5 uncomp sizes
+    // are messed up and actually more than actual sample size.
+
+    size_t real_size = sfInfo.frames * sizeof(uint16_t);
+
+    if((uncomp_sample_size == 0) || (real_size < uncomp_sample_size))
+    {
+        uncomp_sample_size = real_size;
+    }
+
+    // We need to change buffer size, as we're using floats here.
+
+#ifdef AUDIO_OPENAL_FLOAT
+    uncomp_sample_size = (uncomp_sample_size / sizeof(uint16_t)) * sizeof(ALfloat);
+#else
+    uncomp_sample_size = (uncomp_sample_size / sizeof(uint16_t)) * sizeof(ALshort);
+#endif
+
+    // Find out sample format and load it correspondingly.
+    // Note that with OpenAL, we can have samples of different formats in same level.
+
+    bool result = Audio_FillALBuffer(buf_number, sample, uncomp_sample_size, &sfInfo);
+
+    sf_close(sample);
+
+    return (result) ? (0) : (-3);   // Zero means success.
+}
+
+int Audio_LoadALbufferFromFile(ALuint buf_number, const char *fname)
+{
+    SF_INFO sfInfo;
+    SNDFILE* file = sf_open(fname, SFM_READ, &sfInfo);
+
+    if(!file)
+    {
+        ConsoleInfo::instance().warning(SYSWARN_CANT_OPEN_FILE);
+        return -1;
+    }
+
+#ifdef AUDIO_OPENAL_FLOAT
+    bool result = Audio_FillALBuffer(buf_number, file, sfInfo.frames * sizeof(ALfloat), &sfInfo);
+#else
+    bool result = Audio_FillALBuffer(buf_number, file, sfInfo.frames * sizeof(ALshort), &sfInfo);
+#endif
+
+    sf_close(file);
+
+    return (result) ? (0) : (-3);   // Zero means success.
+}
+
+bool Audio_FillALBuffer(ALuint buf_number, SNDFILE *wavFile, Uint32 buffer_size, SF_INFO *sfInfo)
+{
+    if(sfInfo->channels > 1)   // We can't use non-mono samples.
+    {
+        Sys_DebugLog(LOG_FILENAME, "Error: sample %03d is not mono!", buf_number);
+        return false;
+    }
+
+#ifdef AUDIO_OPENAL_FLOAT
+    std::vector<ALfloat> frames(buffer_size / sizeof(ALfloat));
+    /*const sf_count_t samplesRead =*/ sf_readf_float(wavFile, frames.data(), frames.size());
+
+    alBufferData(buf_number, AL_FORMAT_MONO_FLOAT32, &frames.front(), buffer_size, sfInfo->samplerate);
+#else
+    std::vector<ALshort> frames(buffer_size / sizeof(ALshort));
+    /*const sf_count_t samplesRead =*/ sf_readf_short(wavFile, frames.data(), frames.size());
+
+    alBufferData(buf_number, AL_FORMAT_MONO16, &frames.front(), buffer_size, sfInfo->samplerate);
+#endif
+    Audio_LogALError(0);
+    return true;
+}
+
+/**
+ * Updates listener parameters by camera structure. For correct speed calculation
+ * that function have to be called every game frame.
+ * @param cam - pointer to the camera structure.
+ */
+void Audio_UpdateListenerByCamera(struct Camera *cam)
+{
+    ALfloat v[6] = {
+        cam->m_viewDir[0], cam->m_viewDir[1], cam->m_viewDir[2],
+        cam->m_upDir[0], cam->m_upDir[1], cam->m_upDir[2]
+    };
+
+    alListenerfv(AL_ORIENTATION, v);
+
+    alListenerfv(AL_POSITION, cam->m_pos);
+
+    btVector3 v2 = cam->m_pos - cam->m_prevPos;
+    v2[3] = 1.0f / engine_frame_time;
+    v2 *= v2[3];
+    alListenerfv(AL_VELOCITY, v2);
+    cam->m_prevPos = cam->m_pos;
+
+    if(cam->m_currentRoom)
+    {
+        if(cam->m_currentRoom->flags & TR_ROOM_FLAG_WATER)
+        {
+            fxManager.current_room_type = TR_AUDIO_FX_WATER;
+        }
+        else
+        {
+            fxManager.current_room_type = cam->m_currentRoom->reverb_info;
+        }
+
+        if(fxManager.water_state != static_cast<int8_t>(cam->m_currentRoom->flags & TR_ROOM_FLAG_WATER))
+        {
+            fxManager.water_state = cam->m_currentRoom->flags & TR_ROOM_FLAG_WATER;
+
+            if(fxManager.water_state)
+            {
+                Audio_Send(TR_AUDIO_SOUND_UNDERWATER);
+            }
+            else
+            {
+                Audio_Kill(TR_AUDIO_SOUND_UNDERWATER);
+            }
+        }
+    }
+}
+
+void Audio_UpdateListenerByEntity(std::shared_ptr<Entity> /*ent*/)
+{
+    ///@FIXME: Add entity listener updater here.
+}
+
+void Audio_Update()
+{
+    Audio_UpdateSources();
+    Audio_UpdateStreams();
+
+    if(audio_settings.listener_is_player)
+    {
+        Audio_UpdateListenerByEntity(engine_world.character);
+    }
+    else
+    {
+        Audio_UpdateListenerByCamera(renderer.camera());
+    }
 }