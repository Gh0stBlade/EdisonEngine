--- conflicted
+++ resolved
@@ -1,982 +1,964 @@
-
-#include <cstdlib>
-
-#include "mesh.h"
-#include "polygon.h"
-#include "world.h"
-#include "vmath.h"
-#include "engine.h"
-#include "system.h"
-#include "gl_util.h"
-#include "obb.h"
-#include "resource.h"
-#include "render.h"
-#include "shader_description.h"
-#include <bullet/btBulletCollisionCommon.h>
-#include <bullet/btBulletDynamicsCommon.h>
-
-
-Vertex* FindVertexInMesh(const std::shared_ptr<BaseMesh> &mesh, const btVector3 &v);
-
-void BaseMesh::clear()
-{
-    if(m_vboVertexArray)
-    {
-        glDeleteBuffersARB(1, &m_vboVertexArray);
-        m_vboVertexArray = 0;
-    }
-
-    if(m_vboIndexArray)
-    {
-        glDeleteBuffersARB(1, &m_vboIndexArray);
-        m_vboIndexArray = 0;
-    }
-
-    m_polygons.clear();
-    m_transparencyPolygons.clear();
-    m_vertices.clear();
-    m_matrixIndices.clear();
-    m_elementsPerTexture.clear();
-    m_elements.clear();
-}
-
-
-/**
- * Bounding box calculation
- */
-void BaseMesh::findBB()
-{
-    if(!m_vertices.empty())
-    {
-        m_bbMin = m_bbMax = m_vertices.front().position;
-        for(const auto& v : m_vertices) {
-            for(int i=0; i<3; ++i) {
-                if(m_bbMin[i] > v.position[i])
-                    m_bbMin[i] = v.position[i];
-                if(m_bbMax[i] < v.position[i])
-                    m_bbMax[i] = v.position[i];
-            }
-        }
-
-        m_center = (m_bbMin + m_bbMax) / 2.0;
-    }
-}
-
-
-void BaseMesh::genVBO(const Render *renderer)
-{
-    m_vboVertexArray = 0;
-    m_vboIndexArray = 0;
-
-    /// now, begin VBO filling!
-    glGenBuffersARB(1, &m_vboVertexArray);
-    glBindBufferARB(GL_ARRAY_BUFFER_ARB, m_vboVertexArray);
-    glBufferDataARB(GL_ARRAY_BUFFER_ARB, m_vertices.size() * sizeof(Vertex), m_vertices.data(), GL_STATIC_DRAW_ARB);
-
-    // Store additional skinning information
-    if (!m_matrixIndices.empty())
-    {
-        glGenBuffersARB(1, &m_vboSkinArray);
-        glBindBufferARB(GL_ARRAY_BUFFER_ARB, m_vboSkinArray);
-        glBufferDataARB(GL_ARRAY_BUFFER_ARB, m_matrixIndices.size(), m_matrixIndices.data(), GL_STATIC_DRAW_ARB);
-    }
-
-    // Fill indexes vbo
-    glGenBuffersARB(1, &m_vboIndexArray);
-    glBindBufferARB(GL_ELEMENT_ARRAY_BUFFER_ARB, m_vboIndexArray);
-
-    GLsizeiptr elementsSize = sizeof(uint32_t) * m_alphaElements;
-    for (uint32_t i = 0; i < m_texturePageCount; i++)
-    {
-        elementsSize += sizeof(uint32_t) * m_elementsPerTexture[i];
-    }
-    glBufferDataARB(GL_ELEMENT_ARRAY_BUFFER_ARB, elementsSize, m_elements.data(), GL_STATIC_DRAW_ARB);
-
-    // Prepare vertex array
-    VertexArrayAttribute attribs[] = {
-        VertexArrayAttribute(LitShaderDescription::VertexAttribs::Position, 3, GL_FLOAT, false, m_vboVertexArray, sizeof(Vertex), offsetof(Vertex, position)),
-        VertexArrayAttribute(LitShaderDescription::VertexAttribs::Normal, 3, GL_FLOAT, false, m_vboVertexArray, sizeof(Vertex), offsetof(Vertex, normal)),
-        VertexArrayAttribute(LitShaderDescription::VertexAttribs::Color, 4, GL_FLOAT, false, m_vboVertexArray, sizeof(Vertex), offsetof(Vertex, color)),
-        VertexArrayAttribute(LitShaderDescription::VertexAttribs::TexCoord, 2, GL_FLOAT, false, m_vboVertexArray, sizeof(Vertex), offsetof(Vertex, tex_coord)),
-        // Only used for skinned meshes
-        VertexArrayAttribute(LitShaderDescription::VertexAttribs::MatrixIndex, 2, GL_UNSIGNED_BYTE, false, m_vboSkinArray, 2, 0),
-    };
-    int numAttribs = !m_matrixIndices.empty() ? 5 : 4;
-    m_mainVertexArray = std::make_shared<VertexArray>(m_vboIndexArray, numAttribs, attribs);
-
-    // Now for animated polygons, if any
-    if (!m_allAnimatedElements.empty())
-    {
-        // And upload.
-        glGenBuffersARB(1, &m_animatedVboVertexArray);
-        glBindBufferARB(GL_ARRAY_BUFFER, m_animatedVboVertexArray);
-        glBufferDataARB(GL_ARRAY_BUFFER, sizeof(AnimatedVertex) * m_animatedVertices.size(), m_animatedVertices.data(), GL_STATIC_DRAW);
-
-        glGenBuffersARB(1, &m_animatedVboIndexArray);
-        glBindBufferARB(GL_ELEMENT_ARRAY_BUFFER, m_animatedVboIndexArray);
-        glBufferDataARB(GL_ELEMENT_ARRAY_BUFFER, m_allAnimatedElements.size(), m_allAnimatedElements.data(), GL_STATIC_DRAW);
-
-        // Prepare empty buffer for tex coords
-        glGenBuffersARB(1, &m_animatedVboTexCoordArray);
-        glBindBufferARB(GL_ARRAY_BUFFER, m_animatedVboTexCoordArray);
-        glBufferDataARB(GL_ARRAY_BUFFER, sizeof(GLfloat [2]) * m_animatedVertices.size(), 0, GL_STREAM_DRAW);
-
-        // Create vertex array object.
-        VertexArrayAttribute attribs[] = {
-            VertexArrayAttribute(LitShaderDescription::VertexAttribs::Position, 3, GL_FLOAT, false, m_animatedVboVertexArray, sizeof(AnimatedVertex), offsetof(AnimatedVertex, position)),
-            VertexArrayAttribute(LitShaderDescription::VertexAttribs::Color, 4, GL_FLOAT, false, m_animatedVboVertexArray, sizeof(AnimatedVertex), offsetof(AnimatedVertex, color)),
-            VertexArrayAttribute(LitShaderDescription::VertexAttribs::Normal, 3, GL_FLOAT, false, m_animatedVboVertexArray, sizeof(AnimatedVertex), offsetof(AnimatedVertex, normal)),
-
-            VertexArrayAttribute(LitShaderDescription::VertexAttribs::TexCoord, 2, GL_FLOAT, false, m_animatedVboTexCoordArray, sizeof(GLfloat [2]), 0),
-        };
-        m_animatedVertexArray = std::make_shared<VertexArray>(m_animatedVboIndexArray, 4, attribs);
-    }
-    else
-    {
-        // No animated data
-        m_animatedVboVertexArray = 0;
-        m_animatedVboTexCoordArray = 0;
-        m_animatedVertexArray.reset();
-    }
-
-    // Update references for transparent polygons
-    for(TransparentPolygonReference& p : m_transparentPolygons)
-    {
-        p.used_vertex_array = p.isAnimated ? m_animatedVertexArray : m_mainVertexArray;
-    }
-}
-
-
-void SkeletalModel::clear()
-{
-    mesh_tree.clear();
-    collision_map.clear();
-    animations.clear();
-}
-
-
-void SSBoneFrame::fromModel(SkeletalModel* model)
-{
-    hasSkin = false;
-    bb_min.setZero();
-    bb_max.setZero();
-    centre.setZero();
-    pos.setZero();
-    animations.anim_flags = 0x0000;
-    animations.frame_time = 0.0;
-    animations.period = 1.0 / 30.0;
-    animations.next_state = 0;
-    animations.lerp = 0.0;
-    animations.current_animation = 0;
-    animations.current_frame = 0;
-    animations.next_animation = 0;
-    animations.next_frame = 0;
-
-    animations.next = NULL;
-    animations.onFrame = NULL;
-    animations.model = model;
-    bone_tags.resize(model->mesh_count);
-
-    int stack = 0;
-    SSBoneTag* parents[bone_tags.size()];
-    parents[0] = NULL;
-    bone_tags[0].parent = NULL;                                             // root
-    for(uint16_t i=0;i<bone_tags.size();i++)
-    {
-        bone_tags[i].index = i;
-        bone_tags[i].mesh_base = model->mesh_tree[i].mesh_base;
-        bone_tags[i].mesh_skin = model->mesh_tree[i].mesh_skin;
-        if (bone_tags[i].mesh_skin)
-            hasSkin = true;
-        bone_tags[i].mesh_slot = NULL;
-        bone_tags[i].body_part = model->mesh_tree[i].body_part;
-
-        bone_tags[i].offset = model->mesh_tree[i].offset;
-        bone_tags[i].qrotate = {0,0,0,0};
-        bone_tags[i].transform.setIdentity();
-        bone_tags[i].full_transform.setIdentity();
-
-        if(i > 0)
-        {
-            bone_tags[i].parent = &bone_tags[i-1];
-            if(model->mesh_tree[i].flag & 0x01)                                 // POP
-            {
-                if(stack > 0)
-                {
-                    bone_tags[i].parent = parents[stack];
-                    stack--;
-                }
-            }
-            if(model->mesh_tree[i].flag & 0x02)                                 // PUSH
-            {
-                if(stack + 1 < (int16_t)model->mesh_count)
-                {
-                    stack++;
-                    parents[stack] = bone_tags[i].parent;
-                }
-            }
-        }
-    }
-}
-
-
-void BoneFrame_Copy(BoneFrame *dst, BoneFrame *src)
-{
-    dst->bone_tags.resize( src->bone_tags.size() );
-    dst->pos = src->pos;
-    dst->centre = src->centre;
-    dst->bb_max = src->bb_max;
-    dst->bb_min = src->bb_min;
-
-    dst->command = src->command;
-    dst->move = src->move;
-
-    for(uint16_t i=0;i<dst->bone_tags.size();i++)
-    {
-        dst->bone_tags[i].qrotate = src->bone_tags[i].qrotate;
-        dst->bone_tags[i].offset = src->bone_tags[i].offset;
-    }
-}
-
-void SkeletalModel::interpolateFrames()
-{
-    AnimationFrame* anim = animations.data();
-
-    for(uint16_t i=0;i<animations.size();i++,anim++)
-    {
-        if(anim->frames.size() > 1 && anim->original_frame_rate > 1)                      // we can't interpolate one frame or rate < 2!
-        {
-            std::vector<BoneFrame> new_bone_frames( anim->original_frame_rate * (anim->frames.size() - 1) + 1 );
-            /*
-             * the first frame does not changes
-             */
-            BoneFrame* bf = new_bone_frames.data();
-            bf->bone_tags.resize( mesh_count );
-            bf->pos.setZero();
-            bf->move.setZero();
-            bf->command = 0x00;
-            bf->centre = anim->frames[0].centre;
-            bf->pos = anim->frames[0].pos;
-            bf->bb_max = anim->frames[0].bb_max;
-            bf->bb_min = anim->frames[0].bb_min;
-            for(uint16_t k=0;k<mesh_count;k++)
-            {
-                bf->bone_tags[k].offset = anim->frames[0].bone_tags[k].offset;
-                bf->bone_tags[k].qrotate = anim->frames[0].bone_tags[k].qrotate;
-            }
-            bf++;
-
-            for(uint16_t j=1;j<anim->frames.size();j++)
-            {
-                for(uint16_t l=1;l<=anim->original_frame_rate;l++)
-                {
-                    bf->pos.setZero();
-                    bf->move.setZero();
-                    bf->command = 0x00;
-                    btScalar lerp = ((btScalar)l) / (btScalar)anim->original_frame_rate;
-                    btScalar t = 1.0 - lerp;
-
-                    bf->bone_tags.resize(mesh_count);
-
-                    bf->centre[0] = t * anim->frames[j-1].centre[0] + lerp * anim->frames[j].centre[0];
-                    bf->centre[1] = t * anim->frames[j-1].centre[1] + lerp * anim->frames[j].centre[1];
-                    bf->centre[2] = t * anim->frames[j-1].centre[2] + lerp * anim->frames[j].centre[2];
-
-                    bf->pos[0] = t * anim->frames[j-1].pos[0] + lerp * anim->frames[j].pos[0];
-                    bf->pos[1] = t * anim->frames[j-1].pos[1] + lerp * anim->frames[j].pos[1];
-                    bf->pos[2] = t * anim->frames[j-1].pos[2] + lerp * anim->frames[j].pos[2];
-
-                    bf->bb_max[0] = t * anim->frames[j-1].bb_max[0] + lerp * anim->frames[j].bb_max[0];
-                    bf->bb_max[1] = t * anim->frames[j-1].bb_max[1] + lerp * anim->frames[j].bb_max[1];
-                    bf->bb_max[2] = t * anim->frames[j-1].bb_max[2] + lerp * anim->frames[j].bb_max[2];
-
-                    bf->bb_min[0] = t * anim->frames[j-1].bb_min[0] + lerp * anim->frames[j].bb_min[0];
-                    bf->bb_min[1] = t * anim->frames[j-1].bb_min[1] + lerp * anim->frames[j].bb_min[1];
-                    bf->bb_min[2] = t * anim->frames[j-1].bb_min[2] + lerp * anim->frames[j].bb_min[2];
-
-                    for(uint16_t k=0;k<mesh_count;k++) {
-                        bf->bone_tags[k].offset = anim->frames[j-1].bone_tags[k].offset.lerp(anim->frames[j].bone_tags[k].offset, lerp);
-                        bf->bone_tags[k].qrotate =  anim->frames[j-1].bone_tags[k].qrotate.slerp(anim->frames[j].bone_tags[k].qrotate, lerp);
-                    }
-                    bf++;
-                }
-            }
-
-            /*
-             * swap old and new animation bone brames
-             * free old bone frames;
-             */
-            anim->frames = std::move(new_bone_frames);
-        }
-    }
-}
-
-
-void SkeletalModel::fillTransparency()
-{
-    transparency_flags = MESH_FULL_OPAQUE;
-    for(uint16_t i=0;i<mesh_count;i++)
-    {
-        if(!mesh_tree[i].mesh_base->m_transparencyPolygons.empty())
-        {
-            transparency_flags = MESH_HAS_TRANSPARENCY;
-            return;
-        }
-    }
-}
-
-
-MeshTreeTag *SkeletonClone(MeshTreeTag *src, int tags_count)
-{
-    MeshTreeTag* ret = (MeshTreeTag*)malloc(tags_count * sizeof(MeshTreeTag));
-
-    for(int i=0;i<tags_count;i++)
-    {
-        ret[i].mesh_base = src[i].mesh_base;
-        ret[i].mesh_skin = src[i].mesh_skin;
-        ret[i].flag = src[i].flag;
-        ret[i].offset = src[i].offset;
-        ret[i].replace_anim = src[i].replace_anim;
-        ret[i].replace_mesh = src[i].replace_mesh;
-    }
-    return ret;
-}
-
-void SkeletonCopyMeshes(MeshTreeTag *dst, MeshTreeTag *src, int tags_count)
-{
-    for(int i=0;i<tags_count;i++)
-    {
-        dst[i].mesh_base = src[i].mesh_base;
-    }
-}
-
-void SkeletonCopyMeshes2(MeshTreeTag *dst, MeshTreeTag *src, int tags_count)
-{
-    for(int i=0;i<tags_count;i++)
-    {
-        dst[i].mesh_skin = src[i].mesh_base;
-    }
-}
-
-Vertex* FindVertexInMesh(const std::shared_ptr<BaseMesh>& mesh, const btVector3& v)
-{
-    for(Vertex& mv : mesh->m_vertices)
-    {
-        if((v - mv.position).length2() < 4.0)
-        {
-            return &mv;
-        }
-    }
-
-    return NULL;
-}
-
-void SkeletalModel::fillSkinnedMeshMap()
-{
-    Vertex* v, *rv;
-    MeshTreeTag* tree_tag, *prev_tree_tag;
-
-    tree_tag = mesh_tree.data();
-    for(uint16_t i=0;i<mesh_count;i++,tree_tag++)
-    {
-        if(!tree_tag->mesh_skin)
-        {
-            return;
-        }
-
-        tree_tag->mesh_skin->m_matrixIndices.resize( tree_tag->mesh_skin->m_vertices.size() );
-        BaseMesh::MatrixIndex* ch = tree_tag->mesh_skin->m_matrixIndices.data();
-        v = tree_tag->mesh_skin->m_vertices.data();
-        for(size_t k=0;k<tree_tag->mesh_skin->m_vertices.size();k++,v++, ch++)
-        {
-            rv = FindVertexInMesh(tree_tag->mesh_base, v->position);
-            if(rv != NULL)
-            {
-                ch->i = 0;
-                ch->j = 0;
-                v->position = rv->position;
-                v->normal = rv->normal;
-            }
-            else
-            {
-                ch->i = 0;
-                ch->j = 1;
-                auto tv = v->position + tree_tag->offset;
-                prev_tree_tag = mesh_tree.data();
-                for(uint16_t l=0;l<mesh_count;l++,prev_tree_tag++)
-                {
-                    rv = FindVertexInMesh(prev_tree_tag->mesh_base, tv);
-                    if(rv != NULL)
-                    {
-                        ch->i = 1;
-                        ch->j = 1;
-                        v->position = rv->position - tree_tag->offset;
-                        v->normal = rv->normal;
-                        break;
-                    }
-                }
-            }
-        }
-    }
-}
-
-/*
- * FACES FUNCTIONS
- */
-uint32_t BaseMesh::addVertex(const Vertex& vertex)
-{
-    Vertex* v = m_vertices.data();
-
-    for(size_t ind=0; ind<m_vertices.size(); ind++, v++)
-    {
-        if(v->position[0] == vertex.position[0] && v->position[1] == vertex.position[1] && v->position[2] == vertex.position[2] &&
-           v->tex_coord[0] == vertex.tex_coord[0] && v->tex_coord[1] == vertex.tex_coord[1])
-            ///@QUESTION: color check?
-        {
-            return ind;
-        }
-    }
-
-    m_vertices.emplace_back();
-
-    v = &m_vertices.back();
-    v->position = vertex.position;
-    v->normal = vertex.normal;
-    v->color = vertex.color;
-    v->tex_coord[0] = vertex.tex_coord[0];
-    v->tex_coord[1] = vertex.tex_coord[1];
-
-    return m_vertices.size()-1;
-}
-
-uint32_t BaseMesh::addAnimatedVertex(const Vertex& vertex)
-{
-    // Skip search for equal vertex; tex coords may differ but aren't stored in
-    // animated_vertex_s
-
-    m_animatedVertices.emplace_back();
-
-    AnimatedVertex& v = m_animatedVertices.back();
-    v.position = vertex.position;
-    v.color = vertex.color;
-    v.normal = vertex.normal;
-
-    return m_animatedVertices.size()-1;
-}
-
-void BaseMesh::genFaces()
-{
-    m_elementsPerTexture.resize( m_texturePageCount );
-
-    /*
-     * Layout of the buffers:
-     *
-     * Normal vertex buffer:
-     * - vertices of polygons in order, skipping only animated.
-     * Animated vertex buffer:
-     * - vertices (without tex coords) of polygons in order, skipping only
-     *   non-animated.
-     * Animated texture buffer:
-     * - tex coords of polygons in order, skipping only non-animated.
-     *   stream, initially empty.
-     *
-     * Normal elements:
-     * - elements for texture[0]
-     * ...
-     * - elements for texture[n]
-     * - elements for alpha
-     * Animated elements:
-     * - animated elements (opaque)
-     * - animated elements (blended)
-     */
-
-    // Do a first pass to find the numbers of everything
-    m_alphaElements = 0;
-    size_t numNormalElements = 0;
-    m_animatedVertices.clear();
-    m_animatedElementCount = 0;
-    m_alphaAnimatedElementCount = 0;
-
-    size_t transparent = 0;
-    for (const auto& p : m_polygons) {
-        if (p.isBroken())
-            continue;
-
-        uint32_t elementCount = (p.vertices.size() - 2) * 3;
-        if (p.double_side) elementCount *= 2;
-
-        if (p.anim_id == 0)
-        {
-            if (p.transparency < 2)
-            {
-                m_elementsPerTexture[p.tex_index] += elementCount;
-                numNormalElements += elementCount;
-            }
-            else
-            {
-                m_alphaElements += elementCount;
-                ++transparent;
-            }
-        }
-        else
-        {
-            if (p.transparency < 2)
-                m_animatedElementCount += elementCount;
-            else
-            {
-                m_alphaAnimatedElementCount += elementCount;
-                ++transparent;
-            }
-        }
-    }
-
-    m_elements.resize( numNormalElements + m_alphaElements );
-    uint32_t elementOffset = 0;
-    uint32_t *startPerTexture = (uint32_t *) calloc(sizeof(uint32_t), m_texturePageCount);
-    for (uint32_t i = 0; i < m_texturePageCount; i++)
-    {
-        startPerTexture[i] = elementOffset;
-        elementOffset += m_elementsPerTexture[i];
-    }
-    uint32_t startTransparent = elementOffset;
-
-    m_allAnimatedElements.resize( m_animatedElementCount+m_alphaAnimatedElementCount );
-    size_t animatedStart = 0;
-    size_t animatedStartTransparent = m_animatedElementCount;
-
-    m_transparentPolygons.resize(transparent);
-    uint32_t transparentPolygonStart = 0;
-
-    for(const Polygon& p : m_polygons)
-    {
-        if (p.isBroken())
-            continue;
-
-        uint32_t elementCount = (p.vertices.size() - 2) * 3;
-        uint32_t backwardsStartOffset = elementCount;
-        if (p.double_side)
-        {
-            elementCount *= 2;
-        }
-
-        if(p.anim_id == 0)
-        {
-            // Not animated
-            uint32_t texture = p.tex_index;
-
-            uint32_t oldStart;
-            if (p.transparency < 2)
-            {
-                oldStart = startPerTexture[texture];
-                startPerTexture[texture] += elementCount;
-            }
-            else
-            {
-                oldStart = startTransparent;
-                startTransparent += elementCount;
-                m_transparentPolygons[transparentPolygonStart].firstIndex = oldStart;
-                m_transparentPolygons[transparentPolygonStart].count = elementCount;
-                m_transparentPolygons[transparentPolygonStart].polygon = &p;
-                m_transparentPolygons[transparentPolygonStart].isAnimated = false;
-                transparentPolygonStart += 1;
-            }
-            uint32_t backwardsStart = oldStart + backwardsStartOffset;
-
-            // Render the polygon as a triangle fan. That is obviously correct for
-            // a triangle and also correct for any quad.
-            uint32_t startElement = addVertex(p.vertices[0]);
-            uint32_t previousElement = addVertex(p.vertices[1]);
-
-            for(size_t j = 2; j < p.vertices.size(); j++)
-            {
-                uint32_t thisElement = addVertex(p.vertices[j]);
-
-                m_elements[oldStart + (j - 2)*3 + 0] = startElement;
-                m_elements[oldStart + (j - 2)*3 + 1] = previousElement;
-                m_elements[oldStart + (j - 2)*3 + 2] = thisElement;
-
-                if (p.double_side)
-                {
-                    m_elements[backwardsStart + (j - 2)*3 + 0] = startElement;
-                    m_elements[backwardsStart + (j - 2)*3 + 1] = thisElement;
-                    m_elements[backwardsStart + (j - 2)*3 + 2] = previousElement;
-                }
-
-                previousElement = thisElement;
-            }
-        }
-        else
-        {
-            // Animated
-            uint32_t oldStart;
-            if (p.transparency < 2)
-            {
-                oldStart = animatedStart;
-                animatedStart += elementCount;
-            }
-            else
-            {
-                oldStart = animatedStartTransparent;
-                animatedStartTransparent += elementCount;
-                m_transparentPolygons[transparentPolygonStart].firstIndex = oldStart;
-                m_transparentPolygons[transparentPolygonStart].count = elementCount;
-                m_transparentPolygons[transparentPolygonStart].polygon = &p;
-                m_transparentPolygons[transparentPolygonStart].isAnimated = true;
-                transparentPolygonStart += 1;
-            }
-            uint32_t backwardsStart = oldStart + backwardsStartOffset;
-
-            // Render the polygon as a triangle fan. That is obviously correct for
-            // a triangle and also correct for any quad.
-            uint32_t startElement = addAnimatedVertex(p.vertices[0]);
-            uint32_t previousElement = addAnimatedVertex(p.vertices[1]);
-
-            for(size_t j = 2; j < p.vertices.size(); j++)
-            {
-                uint32_t thisElement = addAnimatedVertex(p.vertices[j]);
-
-                m_allAnimatedElements[oldStart + (j - 2)*3 + 0] = startElement;
-                m_allAnimatedElements[oldStart + (j - 2)*3 + 1] = previousElement;
-                m_allAnimatedElements[oldStart + (j - 2)*3 + 2] = thisElement;
-
-                if (p.double_side)
-                {
-                    m_allAnimatedElements[backwardsStart + (j - 2)*3 + 0] = startElement;
-                    m_allAnimatedElements[backwardsStart + (j - 2)*3 + 1] = thisElement;
-                    m_allAnimatedElements[backwardsStart + (j - 2)*3 + 2] = previousElement;
-                }
-
-                previousElement = thisElement;
-            }
-        }
-    }
-    free(startPerTexture);
-
-    // Now same for animated triangles
-}
-
-
-<<<<<<< HEAD
-btCollisionShape *BT_CSfromBBox(const btVector3& bb_min, const btVector3& bb_max, bool useCompression, bool buildBvh, bool is_static)
-=======
-btCollisionShape *BT_CSfromBBox(btScalar *bb_min, btScalar *bb_max, bool useCompression, bool buildBvh)
->>>>>>> 93c0469e
-{
-    btTriangleMesh *trimesh = new btTriangleMesh;
-    btCollisionShape* ret;
-    int cnt = 0;
-
-    OBB obb;
-    Polygon* p = obb.base_polygons;
-    obb.rebuild(bb_min, bb_max);
-    for(uint16_t i=0;i<6;i++,p++)
-    {
-        if(p->isBroken())
-        {
-            continue;
-        }
-        for(size_t j=1; j+1<p->vertices.size(); j++)
-        {
-            const auto& v0 = p->vertices[j + 1].position;
-            const auto& v1 = p->vertices[j].position;
-            const auto& v2 = p->vertices[0].position;
-            trimesh->addTriangle(v0, v1, v2, true);
-        }
-        cnt ++;
-    }
-
-    if(cnt == 0)                                                                // fixed: without that condition engine may easily crash
-    {
-        delete trimesh;
-        return NULL;
-    }
-
-<<<<<<< HEAD
-    if(is_static)
-    {
-        ret = new btBvhTriangleMeshShape(trimesh, useCompression, buildBvh);
-    }
-    else
-    {
-        ret = new btConvexTriangleMeshShape(trimesh, true);
-    }
-=======
-    OBB_Clear(obb);
-    free(obb);
-
-    ret = new btConvexTriangleMeshShape(trimesh, true);
->>>>>>> 93c0469e
-
-    return ret;
-}
-
-
-btCollisionShape *BT_CSfromMesh(const std::shared_ptr<BaseMesh>& mesh, bool useCompression, bool buildBvh, bool is_static)
-{
-    uint32_t cnt = 0;
-    btTriangleMesh *trimesh = new btTriangleMesh;
-    btCollisionShape* ret;
-    btVector3 v0, v1, v2;
-
-    for(const Polygon& p : mesh->m_polygons)
-    {
-        if(p.isBroken())
-        {
-            continue;
-        }
-
-        for(size_t j=1; j+1<p.vertices.size(); j++)
-        {
-            const auto& v0 = p.vertices[j + 1].position;
-            const auto& v1 = p.vertices[j].position;
-            const auto& v2 = p.vertices[0].position;
-            trimesh->addTriangle(v0, v1, v2, true);
-        }
-        cnt ++;
-    }
-
-    if(cnt == 0)
-    {
-        delete trimesh;
-        return NULL;
-    }
-
-    if(is_static)
-    {
-        ret = new btBvhTriangleMeshShape(trimesh, useCompression, buildBvh);
-    }
-    else
-    {
-        ret = new btConvexTriangleMeshShape(trimesh, true);
-    }
-
-    return ret;
-}
-
-///@TODO: resolve cases with floor >> ceiling (I.E. floor - ceiling >= 2048)
-btCollisionShape *BT_CSfromHeightmap(const std::vector<RoomSector>& heightmap, SectorTween *tweens, int tweens_size, bool useCompression, bool buildBvh)
-{
-    uint32_t cnt = 0;
-    std::shared_ptr<Room> r = heightmap.front().owner_room;
-    btTriangleMesh *trimesh = new btTriangleMesh;
-    btCollisionShape* ret;
-
-    for(uint32_t i = 0; i < r->sectors.size(); i++)
-    {
-        if( (heightmap[i].floor_penetration_config != TR_PENETRATION_CONFIG_GHOST) &&
-            (heightmap[i].floor_penetration_config != TR_PENETRATION_CONFIG_WALL )  )
-        {
-            if( (heightmap[i].floor_diagonal_type == TR_SECTOR_DIAGONAL_TYPE_NONE) ||
-                (heightmap[i].floor_diagonal_type == TR_SECTOR_DIAGONAL_TYPE_NW  )  )
-            {
-                if(heightmap[i].floor_penetration_config != TR_PENETRATION_CONFIG_DOOR_VERTICAL_A)
-                {
-                    trimesh->addTriangle(heightmap[i].floor_corners[3],
-                                         heightmap[i].floor_corners[2],
-                                         heightmap[i].floor_corners[0],
-                                         true);
-                    cnt++;
-                }
-
-                if(heightmap[i].floor_penetration_config != TR_PENETRATION_CONFIG_DOOR_VERTICAL_B)
-                {
-                    trimesh->addTriangle(heightmap[i].floor_corners[2],
-                                         heightmap[i].floor_corners[1],
-                                         heightmap[i].floor_corners[0],
-                                         true);
-                    cnt++;
-                }
-            }
-            else
-            {
-                if(heightmap[i].floor_penetration_config != TR_PENETRATION_CONFIG_DOOR_VERTICAL_A)
-                {
-                    trimesh->addTriangle(heightmap[i].floor_corners[3],
-                                         heightmap[i].floor_corners[2],
-                                         heightmap[i].floor_corners[1],
-                                         true);
-                    cnt++;
-                }
-
-                if(heightmap[i].floor_penetration_config != TR_PENETRATION_CONFIG_DOOR_VERTICAL_B)
-                {
-                    trimesh->addTriangle(heightmap[i].floor_corners[3],
-                                         heightmap[i].floor_corners[1],
-                                         heightmap[i].floor_corners[0],
-                                         true);
-                    cnt++;
-                }
-            }
-        }
-
-        if( (heightmap[i].ceiling_penetration_config != TR_PENETRATION_CONFIG_GHOST) &&
-            (heightmap[i].ceiling_penetration_config != TR_PENETRATION_CONFIG_WALL )  )
-        {
-            if( (heightmap[i].ceiling_diagonal_type == TR_SECTOR_DIAGONAL_TYPE_NONE) ||
-                (heightmap[i].ceiling_diagonal_type == TR_SECTOR_DIAGONAL_TYPE_NW  )  )
-            {
-                if(heightmap[i].ceiling_penetration_config != TR_PENETRATION_CONFIG_DOOR_VERTICAL_A)
-                {
-                    trimesh->addTriangle(heightmap[i].ceiling_corners[0],
-                                         heightmap[i].ceiling_corners[2],
-                                         heightmap[i].ceiling_corners[3],
-                                         true);
-                    cnt++;
-                }
-
-                if(heightmap[i].ceiling_penetration_config != TR_PENETRATION_CONFIG_DOOR_VERTICAL_B)
-                {
-                    trimesh->addTriangle(heightmap[i].ceiling_corners[0],
-                                         heightmap[i].ceiling_corners[1],
-                                         heightmap[i].ceiling_corners[2],
-                                         true);
-                    cnt++;
-                }
-            }
-            else
-            {
-                if(heightmap[i].ceiling_penetration_config != TR_PENETRATION_CONFIG_DOOR_VERTICAL_A)
-                {
-                    trimesh->addTriangle(heightmap[i].ceiling_corners[0],
-                                         heightmap[i].ceiling_corners[1],
-                                         heightmap[i].ceiling_corners[3],
-                                         true);
-                    cnt++;
-                }
-
-                if(heightmap[i].ceiling_penetration_config != TR_PENETRATION_CONFIG_DOOR_VERTICAL_B)
-                {
-                    trimesh->addTriangle(heightmap[i].ceiling_corners[1],
-                                         heightmap[i].ceiling_corners[2],
-                                         heightmap[i].ceiling_corners[3],
-                                         true);
-                    cnt++;
-                }
-            }
-        }
-    }
-
-    for(int i=0; i<tweens_size; i++)
-    {
-        switch(tweens[i].ceiling_tween_type)
-        {
-            case TR_SECTOR_TWEEN_TYPE_2TRIANGLES:
-                {
-                    btScalar t = fabs((tweens[i].ceiling_corners[2].m_floats[2] - tweens[i].ceiling_corners[3].m_floats[2]) /
-                                      (tweens[i].ceiling_corners[0].m_floats[2] - tweens[i].ceiling_corners[1].m_floats[2]));
-                    t = 1.0 / (1.0 + t);
-                    btVector3 o;
-                    o.setInterpolate3(tweens[i].ceiling_corners[0], tweens[i].ceiling_corners[2], t);
-                    trimesh->addTriangle(tweens[i].ceiling_corners[0],
-                                         tweens[i].ceiling_corners[1],
-                                         o, true);
-                    trimesh->addTriangle(tweens[i].ceiling_corners[3],
-                                         tweens[i].ceiling_corners[2],
-                                         o, true);
-                    cnt += 2;
-                }
-                break;
-
-            case TR_SECTOR_TWEEN_TYPE_TRIANGLE_LEFT:
-                trimesh->addTriangle(tweens[i].ceiling_corners[0],
-                                     tweens[i].ceiling_corners[1],
-                                     tweens[i].ceiling_corners[3],
-                                     true);
-                cnt++;
-                break;
-
-            case TR_SECTOR_TWEEN_TYPE_TRIANGLE_RIGHT:
-                trimesh->addTriangle(tweens[i].ceiling_corners[2],
-                                     tweens[i].ceiling_corners[1],
-                                     tweens[i].ceiling_corners[3],
-                                     true);
-                cnt++;
-                break;
-
-            case TR_SECTOR_TWEEN_TYPE_QUAD:
-                trimesh->addTriangle(tweens[i].ceiling_corners[0],
-                                     tweens[i].ceiling_corners[1],
-                                     tweens[i].ceiling_corners[3],
-                                     true);
-                trimesh->addTriangle(tweens[i].ceiling_corners[2],
-                                     tweens[i].ceiling_corners[1],
-                                     tweens[i].ceiling_corners[3],
-                                     true);
-                cnt += 2;
-                break;
-        };
-
-        switch(tweens[i].floor_tween_type)
-        {
-            case TR_SECTOR_TWEEN_TYPE_2TRIANGLES:
-                {
-                    btScalar t = fabs((tweens[i].floor_corners[2].m_floats[2] - tweens[i].floor_corners[3].m_floats[2]) /
-                                      (tweens[i].floor_corners[0].m_floats[2] - tweens[i].floor_corners[1].m_floats[2]));
-                    t = 1.0 / (1.0 + t);
-                    btVector3 o;
-                    o.setInterpolate3(tweens[i].floor_corners[0], tweens[i].floor_corners[2], t);
-                    trimesh->addTriangle(tweens[i].floor_corners[0],
-                                         tweens[i].floor_corners[1],
-                                         o, true);
-                    trimesh->addTriangle(tweens[i].floor_corners[3],
-                                         tweens[i].floor_corners[2],
-                                         o, true);
-                    cnt += 2;
-                }
-                break;
-
-            case TR_SECTOR_TWEEN_TYPE_TRIANGLE_LEFT:
-                trimesh->addTriangle(tweens[i].floor_corners[0],
-                                     tweens[i].floor_corners[1],
-                                     tweens[i].floor_corners[3],
-                                     true);
-                cnt++;
-                break;
-
-            case TR_SECTOR_TWEEN_TYPE_TRIANGLE_RIGHT:
-                trimesh->addTriangle(tweens[i].floor_corners[2],
-                                     tweens[i].floor_corners[1],
-                                     tweens[i].floor_corners[3],
-                                     true);
-                cnt++;
-                break;
-
-            case TR_SECTOR_TWEEN_TYPE_QUAD:
-                trimesh->addTriangle(tweens[i].floor_corners[0],
-                                     tweens[i].floor_corners[1],
-                                     tweens[i].floor_corners[3],
-                                     true);
-                trimesh->addTriangle(tweens[i].floor_corners[2],
-                                     tweens[i].floor_corners[1],
-                                     tweens[i].floor_corners[3],
-                                     true);
-                cnt += 2;
-                break;
-        };
-    }
-
-    if(cnt == 0)
-    {
-        delete trimesh;
-        return NULL;
-    }
-
-    ret = new btBvhTriangleMeshShape(trimesh, useCompression, buildBvh);
-    return ret;
-}
-
-
-void BaseMesh::polySortInMesh()
-{
-    for(Polygon& p : m_polygons) {
-        if(p.anim_id > 0 && p.anim_id <= engine_world.anim_sequences.size()) {
-            AnimSeq* seq = &engine_world.anim_sequences[p.anim_id - 1];
-            // set tex coordinates to the first frame for correct texture transform in renderer
-            engine_world.tex_atlas->getCoordinates(seq->frame_list[0], false, &p, 0, seq->uvrotate);
-        }
-
-        if(p.transparency >= 2) {
-            m_transparencyPolygons.emplace_back(p);
-        }
-    }
-}
+
+#include <cstdlib>
+
+#include "mesh.h"
+#include "polygon.h"
+#include "world.h"
+#include "vmath.h"
+#include "engine.h"
+#include "system.h"
+#include "gl_util.h"
+#include "obb.h"
+#include "resource.h"
+#include "render.h"
+#include "shader_description.h"
+#include <bullet/btBulletCollisionCommon.h>
+#include <bullet/btBulletDynamicsCommon.h>
+
+
+Vertex* FindVertexInMesh(const std::shared_ptr<BaseMesh> &mesh, const btVector3 &v);
+
+void BaseMesh::clear()
+{
+    if(m_vboVertexArray)
+    {
+        glDeleteBuffersARB(1, &m_vboVertexArray);
+        m_vboVertexArray = 0;
+    }
+
+    if(m_vboIndexArray)
+    {
+        glDeleteBuffersARB(1, &m_vboIndexArray);
+        m_vboIndexArray = 0;
+    }
+
+    m_polygons.clear();
+    m_transparencyPolygons.clear();
+    m_vertices.clear();
+    m_matrixIndices.clear();
+    m_elementsPerTexture.clear();
+    m_elements.clear();
+}
+
+
+/**
+ * Bounding box calculation
+ */
+void BaseMesh::findBB()
+{
+    if(!m_vertices.empty())
+    {
+        m_bbMin = m_bbMax = m_vertices.front().position;
+        for(const auto& v : m_vertices) {
+            for(int i=0; i<3; ++i) {
+                if(m_bbMin[i] > v.position[i])
+                    m_bbMin[i] = v.position[i];
+                if(m_bbMax[i] < v.position[i])
+                    m_bbMax[i] = v.position[i];
+            }
+        }
+
+        m_center = (m_bbMin + m_bbMax) / 2.0;
+    }
+}
+
+
+void BaseMesh::genVBO(const Render *renderer)
+{
+    m_vboVertexArray = 0;
+    m_vboIndexArray = 0;
+
+    /// now, begin VBO filling!
+    glGenBuffersARB(1, &m_vboVertexArray);
+    glBindBufferARB(GL_ARRAY_BUFFER_ARB, m_vboVertexArray);
+    glBufferDataARB(GL_ARRAY_BUFFER_ARB, m_vertices.size() * sizeof(Vertex), m_vertices.data(), GL_STATIC_DRAW_ARB);
+
+    // Store additional skinning information
+    if (!m_matrixIndices.empty())
+    {
+        glGenBuffersARB(1, &m_vboSkinArray);
+        glBindBufferARB(GL_ARRAY_BUFFER_ARB, m_vboSkinArray);
+        glBufferDataARB(GL_ARRAY_BUFFER_ARB, m_matrixIndices.size(), m_matrixIndices.data(), GL_STATIC_DRAW_ARB);
+    }
+
+    // Fill indexes vbo
+    glGenBuffersARB(1, &m_vboIndexArray);
+    glBindBufferARB(GL_ELEMENT_ARRAY_BUFFER_ARB, m_vboIndexArray);
+
+    GLsizeiptr elementsSize = sizeof(uint32_t) * m_alphaElements;
+    for (uint32_t i = 0; i < m_texturePageCount; i++)
+    {
+        elementsSize += sizeof(uint32_t) * m_elementsPerTexture[i];
+    }
+    glBufferDataARB(GL_ELEMENT_ARRAY_BUFFER_ARB, elementsSize, m_elements.data(), GL_STATIC_DRAW_ARB);
+
+    // Prepare vertex array
+    VertexArrayAttribute attribs[] = {
+        VertexArrayAttribute(LitShaderDescription::VertexAttribs::Position, 3, GL_FLOAT, false, m_vboVertexArray, sizeof(Vertex), offsetof(Vertex, position)),
+        VertexArrayAttribute(LitShaderDescription::VertexAttribs::Normal, 3, GL_FLOAT, false, m_vboVertexArray, sizeof(Vertex), offsetof(Vertex, normal)),
+        VertexArrayAttribute(LitShaderDescription::VertexAttribs::Color, 4, GL_FLOAT, false, m_vboVertexArray, sizeof(Vertex), offsetof(Vertex, color)),
+        VertexArrayAttribute(LitShaderDescription::VertexAttribs::TexCoord, 2, GL_FLOAT, false, m_vboVertexArray, sizeof(Vertex), offsetof(Vertex, tex_coord)),
+        // Only used for skinned meshes
+        VertexArrayAttribute(LitShaderDescription::VertexAttribs::MatrixIndex, 2, GL_UNSIGNED_BYTE, false, m_vboSkinArray, 2, 0),
+    };
+    int numAttribs = !m_matrixIndices.empty() ? 5 : 4;
+    m_mainVertexArray = std::make_shared<VertexArray>(m_vboIndexArray, numAttribs, attribs);
+
+    // Now for animated polygons, if any
+    if (!m_allAnimatedElements.empty())
+    {
+        // And upload.
+        glGenBuffersARB(1, &m_animatedVboVertexArray);
+        glBindBufferARB(GL_ARRAY_BUFFER, m_animatedVboVertexArray);
+        glBufferDataARB(GL_ARRAY_BUFFER, sizeof(AnimatedVertex) * m_animatedVertices.size(), m_animatedVertices.data(), GL_STATIC_DRAW);
+
+        glGenBuffersARB(1, &m_animatedVboIndexArray);
+        glBindBufferARB(GL_ELEMENT_ARRAY_BUFFER, m_animatedVboIndexArray);
+        glBufferDataARB(GL_ELEMENT_ARRAY_BUFFER, m_allAnimatedElements.size(), m_allAnimatedElements.data(), GL_STATIC_DRAW);
+
+        // Prepare empty buffer for tex coords
+        glGenBuffersARB(1, &m_animatedVboTexCoordArray);
+        glBindBufferARB(GL_ARRAY_BUFFER, m_animatedVboTexCoordArray);
+        glBufferDataARB(GL_ARRAY_BUFFER, sizeof(GLfloat [2]) * m_animatedVertices.size(), 0, GL_STREAM_DRAW);
+
+        // Create vertex array object.
+        VertexArrayAttribute attribs[] = {
+            VertexArrayAttribute(LitShaderDescription::VertexAttribs::Position, 3, GL_FLOAT, false, m_animatedVboVertexArray, sizeof(AnimatedVertex), offsetof(AnimatedVertex, position)),
+            VertexArrayAttribute(LitShaderDescription::VertexAttribs::Color, 4, GL_FLOAT, false, m_animatedVboVertexArray, sizeof(AnimatedVertex), offsetof(AnimatedVertex, color)),
+            VertexArrayAttribute(LitShaderDescription::VertexAttribs::Normal, 3, GL_FLOAT, false, m_animatedVboVertexArray, sizeof(AnimatedVertex), offsetof(AnimatedVertex, normal)),
+
+            VertexArrayAttribute(LitShaderDescription::VertexAttribs::TexCoord, 2, GL_FLOAT, false, m_animatedVboTexCoordArray, sizeof(GLfloat [2]), 0),
+        };
+        m_animatedVertexArray = std::make_shared<VertexArray>(m_animatedVboIndexArray, 4, attribs);
+    }
+    else
+    {
+        // No animated data
+        m_animatedVboVertexArray = 0;
+        m_animatedVboTexCoordArray = 0;
+        m_animatedVertexArray.reset();
+    }
+
+    // Update references for transparent polygons
+    for(TransparentPolygonReference& p : m_transparentPolygons)
+    {
+        p.used_vertex_array = p.isAnimated ? m_animatedVertexArray : m_mainVertexArray;
+    }
+}
+
+
+void SkeletalModel::clear()
+{
+    mesh_tree.clear();
+    collision_map.clear();
+    animations.clear();
+}
+
+
+void SSBoneFrame::fromModel(SkeletalModel* model)
+{
+    hasSkin = false;
+    bb_min.setZero();
+    bb_max.setZero();
+    centre.setZero();
+    pos.setZero();
+    animations.anim_flags = 0x0000;
+    animations.frame_time = 0.0;
+    animations.period = 1.0 / 30.0;
+    animations.next_state = 0;
+    animations.lerp = 0.0;
+    animations.current_animation = 0;
+    animations.current_frame = 0;
+    animations.next_animation = 0;
+    animations.next_frame = 0;
+
+    animations.next = NULL;
+    animations.onFrame = NULL;
+    animations.model = model;
+    bone_tags.resize(model->mesh_count);
+
+    int stack = 0;
+    SSBoneTag* parents[bone_tags.size()];
+    parents[0] = NULL;
+    bone_tags[0].parent = NULL;                                             // root
+    for(uint16_t i=0;i<bone_tags.size();i++)
+    {
+        bone_tags[i].index = i;
+        bone_tags[i].mesh_base = model->mesh_tree[i].mesh_base;
+        bone_tags[i].mesh_skin = model->mesh_tree[i].mesh_skin;
+        if (bone_tags[i].mesh_skin)
+            hasSkin = true;
+        bone_tags[i].mesh_slot = NULL;
+        bone_tags[i].body_part = model->mesh_tree[i].body_part;
+
+        bone_tags[i].offset = model->mesh_tree[i].offset;
+        bone_tags[i].qrotate = {0,0,0,0};
+        bone_tags[i].transform.setIdentity();
+        bone_tags[i].full_transform.setIdentity();
+
+        if(i > 0)
+        {
+            bone_tags[i].parent = &bone_tags[i-1];
+            if(model->mesh_tree[i].flag & 0x01)                                 // POP
+            {
+                if(stack > 0)
+                {
+                    bone_tags[i].parent = parents[stack];
+                    stack--;
+                }
+            }
+            if(model->mesh_tree[i].flag & 0x02)                                 // PUSH
+            {
+                if(stack + 1 < (int16_t)model->mesh_count)
+                {
+                    stack++;
+                    parents[stack] = bone_tags[i].parent;
+                }
+            }
+        }
+    }
+}
+
+
+void BoneFrame_Copy(BoneFrame *dst, BoneFrame *src)
+{
+    dst->bone_tags.resize( src->bone_tags.size() );
+    dst->pos = src->pos;
+    dst->centre = src->centre;
+    dst->bb_max = src->bb_max;
+    dst->bb_min = src->bb_min;
+
+    dst->command = src->command;
+    dst->move = src->move;
+
+    for(uint16_t i=0;i<dst->bone_tags.size();i++)
+    {
+        dst->bone_tags[i].qrotate = src->bone_tags[i].qrotate;
+        dst->bone_tags[i].offset = src->bone_tags[i].offset;
+    }
+}
+
+void SkeletalModel::interpolateFrames()
+{
+    AnimationFrame* anim = animations.data();
+
+    for(uint16_t i=0;i<animations.size();i++,anim++)
+    {
+        if(anim->frames.size() > 1 && anim->original_frame_rate > 1)                      // we can't interpolate one frame or rate < 2!
+        {
+            std::vector<BoneFrame> new_bone_frames( anim->original_frame_rate * (anim->frames.size() - 1) + 1 );
+            /*
+             * the first frame does not changes
+             */
+            BoneFrame* bf = new_bone_frames.data();
+            bf->bone_tags.resize( mesh_count );
+            bf->pos.setZero();
+            bf->move.setZero();
+            bf->command = 0x00;
+            bf->centre = anim->frames[0].centre;
+            bf->pos = anim->frames[0].pos;
+            bf->bb_max = anim->frames[0].bb_max;
+            bf->bb_min = anim->frames[0].bb_min;
+            for(uint16_t k=0;k<mesh_count;k++)
+            {
+                bf->bone_tags[k].offset = anim->frames[0].bone_tags[k].offset;
+                bf->bone_tags[k].qrotate = anim->frames[0].bone_tags[k].qrotate;
+            }
+            bf++;
+
+            for(uint16_t j=1;j<anim->frames.size();j++)
+            {
+                for(uint16_t l=1;l<=anim->original_frame_rate;l++)
+                {
+                    bf->pos.setZero();
+                    bf->move.setZero();
+                    bf->command = 0x00;
+                    btScalar lerp = ((btScalar)l) / (btScalar)anim->original_frame_rate;
+                    btScalar t = 1.0 - lerp;
+
+                    bf->bone_tags.resize(mesh_count);
+
+                    bf->centre[0] = t * anim->frames[j-1].centre[0] + lerp * anim->frames[j].centre[0];
+                    bf->centre[1] = t * anim->frames[j-1].centre[1] + lerp * anim->frames[j].centre[1];
+                    bf->centre[2] = t * anim->frames[j-1].centre[2] + lerp * anim->frames[j].centre[2];
+
+                    bf->pos[0] = t * anim->frames[j-1].pos[0] + lerp * anim->frames[j].pos[0];
+                    bf->pos[1] = t * anim->frames[j-1].pos[1] + lerp * anim->frames[j].pos[1];
+                    bf->pos[2] = t * anim->frames[j-1].pos[2] + lerp * anim->frames[j].pos[2];
+
+                    bf->bb_max[0] = t * anim->frames[j-1].bb_max[0] + lerp * anim->frames[j].bb_max[0];
+                    bf->bb_max[1] = t * anim->frames[j-1].bb_max[1] + lerp * anim->frames[j].bb_max[1];
+                    bf->bb_max[2] = t * anim->frames[j-1].bb_max[2] + lerp * anim->frames[j].bb_max[2];
+
+                    bf->bb_min[0] = t * anim->frames[j-1].bb_min[0] + lerp * anim->frames[j].bb_min[0];
+                    bf->bb_min[1] = t * anim->frames[j-1].bb_min[1] + lerp * anim->frames[j].bb_min[1];
+                    bf->bb_min[2] = t * anim->frames[j-1].bb_min[2] + lerp * anim->frames[j].bb_min[2];
+
+                    for(uint16_t k=0;k<mesh_count;k++) {
+                        bf->bone_tags[k].offset = anim->frames[j-1].bone_tags[k].offset.lerp(anim->frames[j].bone_tags[k].offset, lerp);
+                        bf->bone_tags[k].qrotate =  anim->frames[j-1].bone_tags[k].qrotate.slerp(anim->frames[j].bone_tags[k].qrotate, lerp);
+                    }
+                    bf++;
+                }
+            }
+
+            /*
+             * swap old and new animation bone brames
+             * free old bone frames;
+             */
+            anim->frames = std::move(new_bone_frames);
+        }
+    }
+}
+
+
+void SkeletalModel::fillTransparency()
+{
+    transparency_flags = MESH_FULL_OPAQUE;
+    for(uint16_t i=0;i<mesh_count;i++)
+    {
+        if(!mesh_tree[i].mesh_base->m_transparencyPolygons.empty())
+        {
+            transparency_flags = MESH_HAS_TRANSPARENCY;
+            return;
+        }
+    }
+}
+
+
+MeshTreeTag *SkeletonClone(MeshTreeTag *src, int tags_count)
+{
+    MeshTreeTag* ret = (MeshTreeTag*)malloc(tags_count * sizeof(MeshTreeTag));
+
+    for(int i=0;i<tags_count;i++)
+    {
+        ret[i].mesh_base = src[i].mesh_base;
+        ret[i].mesh_skin = src[i].mesh_skin;
+        ret[i].flag = src[i].flag;
+        ret[i].offset = src[i].offset;
+        ret[i].replace_anim = src[i].replace_anim;
+        ret[i].replace_mesh = src[i].replace_mesh;
+    }
+    return ret;
+}
+
+void SkeletonCopyMeshes(MeshTreeTag *dst, MeshTreeTag *src, int tags_count)
+{
+    for(int i=0;i<tags_count;i++)
+    {
+        dst[i].mesh_base = src[i].mesh_base;
+    }
+}
+
+void SkeletonCopyMeshes2(MeshTreeTag *dst, MeshTreeTag *src, int tags_count)
+{
+    for(int i=0;i<tags_count;i++)
+    {
+        dst[i].mesh_skin = src[i].mesh_base;
+    }
+}
+
+Vertex* FindVertexInMesh(const std::shared_ptr<BaseMesh>& mesh, const btVector3& v)
+{
+    for(Vertex& mv : mesh->m_vertices)
+    {
+        if((v - mv.position).length2() < 4.0)
+        {
+            return &mv;
+        }
+    }
+
+    return NULL;
+}
+
+void SkeletalModel::fillSkinnedMeshMap()
+{
+    Vertex* v, *rv;
+    MeshTreeTag* tree_tag, *prev_tree_tag;
+
+    tree_tag = mesh_tree.data();
+    for(uint16_t i=0;i<mesh_count;i++,tree_tag++)
+    {
+        if(!tree_tag->mesh_skin)
+        {
+            return;
+        }
+
+        tree_tag->mesh_skin->m_matrixIndices.resize( tree_tag->mesh_skin->m_vertices.size() );
+        BaseMesh::MatrixIndex* ch = tree_tag->mesh_skin->m_matrixIndices.data();
+        v = tree_tag->mesh_skin->m_vertices.data();
+        for(size_t k=0;k<tree_tag->mesh_skin->m_vertices.size();k++,v++, ch++)
+        {
+            rv = FindVertexInMesh(tree_tag->mesh_base, v->position);
+            if(rv != NULL)
+            {
+                ch->i = 0;
+                ch->j = 0;
+                v->position = rv->position;
+                v->normal = rv->normal;
+            }
+            else
+            {
+                ch->i = 0;
+                ch->j = 1;
+                auto tv = v->position + tree_tag->offset;
+                prev_tree_tag = mesh_tree.data();
+                for(uint16_t l=0;l<mesh_count;l++,prev_tree_tag++)
+                {
+                    rv = FindVertexInMesh(prev_tree_tag->mesh_base, tv);
+                    if(rv != NULL)
+                    {
+                        ch->i = 1;
+                        ch->j = 1;
+                        v->position = rv->position - tree_tag->offset;
+                        v->normal = rv->normal;
+                        break;
+                    }
+                }
+            }
+        }
+    }
+}
+
+/*
+ * FACES FUNCTIONS
+ */
+uint32_t BaseMesh::addVertex(const Vertex& vertex)
+{
+    Vertex* v = m_vertices.data();
+
+    for(size_t ind=0; ind<m_vertices.size(); ind++, v++)
+    {
+        if(v->position[0] == vertex.position[0] && v->position[1] == vertex.position[1] && v->position[2] == vertex.position[2] &&
+           v->tex_coord[0] == vertex.tex_coord[0] && v->tex_coord[1] == vertex.tex_coord[1])
+            ///@QUESTION: color check?
+        {
+            return ind;
+        }
+    }
+
+    m_vertices.emplace_back();
+
+    v = &m_vertices.back();
+    v->position = vertex.position;
+    v->normal = vertex.normal;
+    v->color = vertex.color;
+    v->tex_coord[0] = vertex.tex_coord[0];
+    v->tex_coord[1] = vertex.tex_coord[1];
+
+    return m_vertices.size()-1;
+}
+
+uint32_t BaseMesh::addAnimatedVertex(const Vertex& vertex)
+{
+    // Skip search for equal vertex; tex coords may differ but aren't stored in
+    // animated_vertex_s
+
+    m_animatedVertices.emplace_back();
+
+    AnimatedVertex& v = m_animatedVertices.back();
+    v.position = vertex.position;
+    v.color = vertex.color;
+    v.normal = vertex.normal;
+
+    return m_animatedVertices.size()-1;
+}
+
+void BaseMesh::genFaces()
+{
+    m_elementsPerTexture.resize( m_texturePageCount );
+
+    /*
+     * Layout of the buffers:
+     *
+     * Normal vertex buffer:
+     * - vertices of polygons in order, skipping only animated.
+     * Animated vertex buffer:
+     * - vertices (without tex coords) of polygons in order, skipping only
+     *   non-animated.
+     * Animated texture buffer:
+     * - tex coords of polygons in order, skipping only non-animated.
+     *   stream, initially empty.
+     *
+     * Normal elements:
+     * - elements for texture[0]
+     * ...
+     * - elements for texture[n]
+     * - elements for alpha
+     * Animated elements:
+     * - animated elements (opaque)
+     * - animated elements (blended)
+     */
+
+    // Do a first pass to find the numbers of everything
+    m_alphaElements = 0;
+    size_t numNormalElements = 0;
+    m_animatedVertices.clear();
+    m_animatedElementCount = 0;
+    m_alphaAnimatedElementCount = 0;
+
+    size_t transparent = 0;
+    for (const auto& p : m_polygons) {
+        if (p.isBroken())
+            continue;
+
+        uint32_t elementCount = (p.vertices.size() - 2) * 3;
+        if (p.double_side) elementCount *= 2;
+
+        if (p.anim_id == 0)
+        {
+            if (p.transparency < 2)
+            {
+                m_elementsPerTexture[p.tex_index] += elementCount;
+                numNormalElements += elementCount;
+            }
+            else
+            {
+                m_alphaElements += elementCount;
+                ++transparent;
+            }
+        }
+        else
+        {
+            if (p.transparency < 2)
+                m_animatedElementCount += elementCount;
+            else
+            {
+                m_alphaAnimatedElementCount += elementCount;
+                ++transparent;
+            }
+        }
+    }
+
+    m_elements.resize( numNormalElements + m_alphaElements );
+    uint32_t elementOffset = 0;
+    uint32_t *startPerTexture = (uint32_t *) calloc(sizeof(uint32_t), m_texturePageCount);
+    for (uint32_t i = 0; i < m_texturePageCount; i++)
+    {
+        startPerTexture[i] = elementOffset;
+        elementOffset += m_elementsPerTexture[i];
+    }
+    uint32_t startTransparent = elementOffset;
+
+    m_allAnimatedElements.resize( m_animatedElementCount+m_alphaAnimatedElementCount );
+    size_t animatedStart = 0;
+    size_t animatedStartTransparent = m_animatedElementCount;
+
+    m_transparentPolygons.resize(transparent);
+    uint32_t transparentPolygonStart = 0;
+
+    for(const Polygon& p : m_polygons)
+    {
+        if (p.isBroken())
+            continue;
+
+        uint32_t elementCount = (p.vertices.size() - 2) * 3;
+        uint32_t backwardsStartOffset = elementCount;
+        if (p.double_side)
+        {
+            elementCount *= 2;
+        }
+
+        if(p.anim_id == 0)
+        {
+            // Not animated
+            uint32_t texture = p.tex_index;
+
+            uint32_t oldStart;
+            if (p.transparency < 2)
+            {
+                oldStart = startPerTexture[texture];
+                startPerTexture[texture] += elementCount;
+            }
+            else
+            {
+                oldStart = startTransparent;
+                startTransparent += elementCount;
+                m_transparentPolygons[transparentPolygonStart].firstIndex = oldStart;
+                m_transparentPolygons[transparentPolygonStart].count = elementCount;
+                m_transparentPolygons[transparentPolygonStart].polygon = &p;
+                m_transparentPolygons[transparentPolygonStart].isAnimated = false;
+                transparentPolygonStart += 1;
+            }
+            uint32_t backwardsStart = oldStart + backwardsStartOffset;
+
+            // Render the polygon as a triangle fan. That is obviously correct for
+            // a triangle and also correct for any quad.
+            uint32_t startElement = addVertex(p.vertices[0]);
+            uint32_t previousElement = addVertex(p.vertices[1]);
+
+            for(size_t j = 2; j < p.vertices.size(); j++)
+            {
+                uint32_t thisElement = addVertex(p.vertices[j]);
+
+                m_elements[oldStart + (j - 2)*3 + 0] = startElement;
+                m_elements[oldStart + (j - 2)*3 + 1] = previousElement;
+                m_elements[oldStart + (j - 2)*3 + 2] = thisElement;
+
+                if (p.double_side)
+                {
+                    m_elements[backwardsStart + (j - 2)*3 + 0] = startElement;
+                    m_elements[backwardsStart + (j - 2)*3 + 1] = thisElement;
+                    m_elements[backwardsStart + (j - 2)*3 + 2] = previousElement;
+                }
+
+                previousElement = thisElement;
+            }
+        }
+        else
+        {
+            // Animated
+            uint32_t oldStart;
+            if (p.transparency < 2)
+            {
+                oldStart = animatedStart;
+                animatedStart += elementCount;
+            }
+            else
+            {
+                oldStart = animatedStartTransparent;
+                animatedStartTransparent += elementCount;
+                m_transparentPolygons[transparentPolygonStart].firstIndex = oldStart;
+                m_transparentPolygons[transparentPolygonStart].count = elementCount;
+                m_transparentPolygons[transparentPolygonStart].polygon = &p;
+                m_transparentPolygons[transparentPolygonStart].isAnimated = true;
+                transparentPolygonStart += 1;
+            }
+            uint32_t backwardsStart = oldStart + backwardsStartOffset;
+
+            // Render the polygon as a triangle fan. That is obviously correct for
+            // a triangle and also correct for any quad.
+            uint32_t startElement = addAnimatedVertex(p.vertices[0]);
+            uint32_t previousElement = addAnimatedVertex(p.vertices[1]);
+
+            for(size_t j = 2; j < p.vertices.size(); j++)
+            {
+                uint32_t thisElement = addAnimatedVertex(p.vertices[j]);
+
+                m_allAnimatedElements[oldStart + (j - 2)*3 + 0] = startElement;
+                m_allAnimatedElements[oldStart + (j - 2)*3 + 1] = previousElement;
+                m_allAnimatedElements[oldStart + (j - 2)*3 + 2] = thisElement;
+
+                if (p.double_side)
+                {
+                    m_allAnimatedElements[backwardsStart + (j - 2)*3 + 0] = startElement;
+                    m_allAnimatedElements[backwardsStart + (j - 2)*3 + 1] = thisElement;
+                    m_allAnimatedElements[backwardsStart + (j - 2)*3 + 2] = previousElement;
+                }
+
+                previousElement = thisElement;
+            }
+        }
+    }
+    free(startPerTexture);
+
+    // Now same for animated triangles
+}
+
+
+btCollisionShape *BT_CSfromBBox(const btVector3& bb_min, const btVector3& bb_max, bool useCompression, bool buildBvh)
+{
+    btTriangleMesh *trimesh = new btTriangleMesh;
+    btCollisionShape* ret;
+    int cnt = 0;
+
+    OBB obb;
+    Polygon* p = obb.base_polygons;
+    obb.rebuild(bb_min, bb_max);
+    for(uint16_t i=0;i<6;i++,p++)
+    {
+        if(p->isBroken())
+        {
+            continue;
+        }
+        for(size_t j=1; j+1<p->vertices.size(); j++)
+        {
+            const auto& v0 = p->vertices[j + 1].position;
+            const auto& v1 = p->vertices[j].position;
+            const auto& v2 = p->vertices[0].position;
+            trimesh->addTriangle(v0, v1, v2, true);
+        }
+        cnt ++;
+    }
+
+    if(cnt == 0)                                                                // fixed: without that condition engine may easily crash
+    {
+        delete trimesh;
+        return NULL;
+    }
+
+    ret = new btConvexTriangleMeshShape(trimesh, true);
+
+    return ret;
+}
+
+
+btCollisionShape *BT_CSfromMesh(const std::shared_ptr<BaseMesh>& mesh, bool useCompression, bool buildBvh, bool is_static)
+{
+    uint32_t cnt = 0;
+    btTriangleMesh *trimesh = new btTriangleMesh;
+    btCollisionShape* ret;
+    btVector3 v0, v1, v2;
+
+    for(const Polygon& p : mesh->m_polygons)
+    {
+        if(p.isBroken())
+        {
+            continue;
+        }
+
+        for(size_t j=1; j+1<p.vertices.size(); j++)
+        {
+            const auto& v0 = p.vertices[j + 1].position;
+            const auto& v1 = p.vertices[j].position;
+            const auto& v2 = p.vertices[0].position;
+            trimesh->addTriangle(v0, v1, v2, true);
+        }
+        cnt ++;
+    }
+
+    if(cnt == 0)
+    {
+        delete trimesh;
+        return NULL;
+    }
+
+    if(is_static)
+    {
+        ret = new btBvhTriangleMeshShape(trimesh, useCompression, buildBvh);
+    }
+    else
+    {
+        ret = new btConvexTriangleMeshShape(trimesh, true);
+    }
+
+    return ret;
+}
+
+///@TODO: resolve cases with floor >> ceiling (I.E. floor - ceiling >= 2048)
+btCollisionShape *BT_CSfromHeightmap(const std::vector<RoomSector>& heightmap, SectorTween *tweens, int tweens_size, bool useCompression, bool buildBvh)
+{
+    uint32_t cnt = 0;
+    std::shared_ptr<Room> r = heightmap.front().owner_room;
+    btTriangleMesh *trimesh = new btTriangleMesh;
+    btCollisionShape* ret;
+
+    for(uint32_t i = 0; i < r->sectors.size(); i++)
+    {
+        if( (heightmap[i].floor_penetration_config != TR_PENETRATION_CONFIG_GHOST) &&
+            (heightmap[i].floor_penetration_config != TR_PENETRATION_CONFIG_WALL )  )
+        {
+            if( (heightmap[i].floor_diagonal_type == TR_SECTOR_DIAGONAL_TYPE_NONE) ||
+                (heightmap[i].floor_diagonal_type == TR_SECTOR_DIAGONAL_TYPE_NW  )  )
+            {
+                if(heightmap[i].floor_penetration_config != TR_PENETRATION_CONFIG_DOOR_VERTICAL_A)
+                {
+                    trimesh->addTriangle(heightmap[i].floor_corners[3],
+                                         heightmap[i].floor_corners[2],
+                                         heightmap[i].floor_corners[0],
+                                         true);
+                    cnt++;
+                }
+
+                if(heightmap[i].floor_penetration_config != TR_PENETRATION_CONFIG_DOOR_VERTICAL_B)
+                {
+                    trimesh->addTriangle(heightmap[i].floor_corners[2],
+                                         heightmap[i].floor_corners[1],
+                                         heightmap[i].floor_corners[0],
+                                         true);
+                    cnt++;
+                }
+            }
+            else
+            {
+                if(heightmap[i].floor_penetration_config != TR_PENETRATION_CONFIG_DOOR_VERTICAL_A)
+                {
+                    trimesh->addTriangle(heightmap[i].floor_corners[3],
+                                         heightmap[i].floor_corners[2],
+                                         heightmap[i].floor_corners[1],
+                                         true);
+                    cnt++;
+                }
+
+                if(heightmap[i].floor_penetration_config != TR_PENETRATION_CONFIG_DOOR_VERTICAL_B)
+                {
+                    trimesh->addTriangle(heightmap[i].floor_corners[3],
+                                         heightmap[i].floor_corners[1],
+                                         heightmap[i].floor_corners[0],
+                                         true);
+                    cnt++;
+                }
+            }
+        }
+
+        if( (heightmap[i].ceiling_penetration_config != TR_PENETRATION_CONFIG_GHOST) &&
+            (heightmap[i].ceiling_penetration_config != TR_PENETRATION_CONFIG_WALL )  )
+        {
+            if( (heightmap[i].ceiling_diagonal_type == TR_SECTOR_DIAGONAL_TYPE_NONE) ||
+                (heightmap[i].ceiling_diagonal_type == TR_SECTOR_DIAGONAL_TYPE_NW  )  )
+            {
+                if(heightmap[i].ceiling_penetration_config != TR_PENETRATION_CONFIG_DOOR_VERTICAL_A)
+                {
+                    trimesh->addTriangle(heightmap[i].ceiling_corners[0],
+                                         heightmap[i].ceiling_corners[2],
+                                         heightmap[i].ceiling_corners[3],
+                                         true);
+                    cnt++;
+                }
+
+                if(heightmap[i].ceiling_penetration_config != TR_PENETRATION_CONFIG_DOOR_VERTICAL_B)
+                {
+                    trimesh->addTriangle(heightmap[i].ceiling_corners[0],
+                                         heightmap[i].ceiling_corners[1],
+                                         heightmap[i].ceiling_corners[2],
+                                         true);
+                    cnt++;
+                }
+            }
+            else
+            {
+                if(heightmap[i].ceiling_penetration_config != TR_PENETRATION_CONFIG_DOOR_VERTICAL_A)
+                {
+                    trimesh->addTriangle(heightmap[i].ceiling_corners[0],
+                                         heightmap[i].ceiling_corners[1],
+                                         heightmap[i].ceiling_corners[3],
+                                         true);
+                    cnt++;
+                }
+
+                if(heightmap[i].ceiling_penetration_config != TR_PENETRATION_CONFIG_DOOR_VERTICAL_B)
+                {
+                    trimesh->addTriangle(heightmap[i].ceiling_corners[1],
+                                         heightmap[i].ceiling_corners[2],
+                                         heightmap[i].ceiling_corners[3],
+                                         true);
+                    cnt++;
+                }
+            }
+        }
+    }
+
+    for(int i=0; i<tweens_size; i++)
+    {
+        switch(tweens[i].ceiling_tween_type)
+        {
+            case TR_SECTOR_TWEEN_TYPE_2TRIANGLES:
+                {
+                    btScalar t = fabs((tweens[i].ceiling_corners[2].m_floats[2] - tweens[i].ceiling_corners[3].m_floats[2]) /
+                                      (tweens[i].ceiling_corners[0].m_floats[2] - tweens[i].ceiling_corners[1].m_floats[2]));
+                    t = 1.0 / (1.0 + t);
+                    btVector3 o;
+                    o.setInterpolate3(tweens[i].ceiling_corners[0], tweens[i].ceiling_corners[2], t);
+                    trimesh->addTriangle(tweens[i].ceiling_corners[0],
+                                         tweens[i].ceiling_corners[1],
+                                         o, true);
+                    trimesh->addTriangle(tweens[i].ceiling_corners[3],
+                                         tweens[i].ceiling_corners[2],
+                                         o, true);
+                    cnt += 2;
+                }
+                break;
+
+            case TR_SECTOR_TWEEN_TYPE_TRIANGLE_LEFT:
+                trimesh->addTriangle(tweens[i].ceiling_corners[0],
+                                     tweens[i].ceiling_corners[1],
+                                     tweens[i].ceiling_corners[3],
+                                     true);
+                cnt++;
+                break;
+
+            case TR_SECTOR_TWEEN_TYPE_TRIANGLE_RIGHT:
+                trimesh->addTriangle(tweens[i].ceiling_corners[2],
+                                     tweens[i].ceiling_corners[1],
+                                     tweens[i].ceiling_corners[3],
+                                     true);
+                cnt++;
+                break;
+
+            case TR_SECTOR_TWEEN_TYPE_QUAD:
+                trimesh->addTriangle(tweens[i].ceiling_corners[0],
+                                     tweens[i].ceiling_corners[1],
+                                     tweens[i].ceiling_corners[3],
+                                     true);
+                trimesh->addTriangle(tweens[i].ceiling_corners[2],
+                                     tweens[i].ceiling_corners[1],
+                                     tweens[i].ceiling_corners[3],
+                                     true);
+                cnt += 2;
+                break;
+        };
+
+        switch(tweens[i].floor_tween_type)
+        {
+            case TR_SECTOR_TWEEN_TYPE_2TRIANGLES:
+                {
+                    btScalar t = fabs((tweens[i].floor_corners[2].m_floats[2] - tweens[i].floor_corners[3].m_floats[2]) /
+                                      (tweens[i].floor_corners[0].m_floats[2] - tweens[i].floor_corners[1].m_floats[2]));
+                    t = 1.0 / (1.0 + t);
+                    btVector3 o;
+                    o.setInterpolate3(tweens[i].floor_corners[0], tweens[i].floor_corners[2], t);
+                    trimesh->addTriangle(tweens[i].floor_corners[0],
+                                         tweens[i].floor_corners[1],
+                                         o, true);
+                    trimesh->addTriangle(tweens[i].floor_corners[3],
+                                         tweens[i].floor_corners[2],
+                                         o, true);
+                    cnt += 2;
+                }
+                break;
+
+            case TR_SECTOR_TWEEN_TYPE_TRIANGLE_LEFT:
+                trimesh->addTriangle(tweens[i].floor_corners[0],
+                                     tweens[i].floor_corners[1],
+                                     tweens[i].floor_corners[3],
+                                     true);
+                cnt++;
+                break;
+
+            case TR_SECTOR_TWEEN_TYPE_TRIANGLE_RIGHT:
+                trimesh->addTriangle(tweens[i].floor_corners[2],
+                                     tweens[i].floor_corners[1],
+                                     tweens[i].floor_corners[3],
+                                     true);
+                cnt++;
+                break;
+
+            case TR_SECTOR_TWEEN_TYPE_QUAD:
+                trimesh->addTriangle(tweens[i].floor_corners[0],
+                                     tweens[i].floor_corners[1],
+                                     tweens[i].floor_corners[3],
+                                     true);
+                trimesh->addTriangle(tweens[i].floor_corners[2],
+                                     tweens[i].floor_corners[1],
+                                     tweens[i].floor_corners[3],
+                                     true);
+                cnt += 2;
+                break;
+        };
+    }
+
+    if(cnt == 0)
+    {
+        delete trimesh;
+        return NULL;
+    }
+
+    ret = new btBvhTriangleMeshShape(trimesh, useCompression, buildBvh);
+    return ret;
+}
+
+
+void BaseMesh::polySortInMesh()
+{
+    for(Polygon& p : m_polygons) {
+        if(p.anim_id > 0 && p.anim_id <= engine_world.anim_sequences.size()) {
+            AnimSeq* seq = &engine_world.anim_sequences[p.anim_id - 1];
+            // set tex coordinates to the first frame for correct texture transform in renderer
+            engine_world.tex_atlas->getCoordinates(seq->frame_list[0], false, &p, 0, seq->uvrotate);
+        }
+
+        if(p.transparency >= 2) {
+            m_transparencyPolygons.emplace_back(p);
+        }
+    }
+}