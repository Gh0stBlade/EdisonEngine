--- conflicted
+++ resolved
@@ -1,129 +1,123 @@
-#pragma once
-
-#include <memory>
-<<<<<<< HEAD
-#include <vector>
-
-#include <cmath>
-=======
->>>>>>> 3a44049b
-
-#include <GL/glew.h>
-
-#include "vmath.h"
-#include "matrix4.h"
-
-#define TR_CAM_MAX_SHAKE_DISTANCE   8192.0f
-#define TR_CAM_DEFAULT_SHAKE_POWER  100.0f
-
-/*
-  ======================
-        CAM TARGET
-  ======================
-            ^
-           (N)
-  ----------------------
-  |  ??  |  01  |  ??  |
-  ----------------------
-  |  02  | LARA |  03  |
-  ----------------------
-  |  ??  |  00  |  ??  |
-  ----------------------
-
-*/
-
-#define TR_CAM_TARG_BACK  (0)
-#define TR_CAM_TARG_FRONT (1)
-#define TR_CAM_TARG_LEFT  (2)
-#define TR_CAM_TARG_RIGHT (3)
-
-struct Room;
-struct Polygon;
-struct Frustum;
-
-struct Camera
-{
-    btVector3 m_pos{ 0,0,0 };                 // camera position
-    btVector3 m_prevPos{ 0,0,0 };            // previous camera position
-    btVector3 m_viewDir{ 0,0,1 };            // view cameradirection
-    btVector3 m_upDir{ 0,1,0 };              // up vector
-    btVector3 m_rightDir{ 1,0,0 };           // strafe vector
-    btVector3 m_ang;                 // camera orientation
-
-    matrix4 m_glViewMat = matrix4();
-    matrix4 m_glProjMat = matrix4();
-    matrix4 m_glViewProjMat = matrix4();
-
-    Plane m_clipPlanes[4];        // frustum side clip planes
-    std::shared_ptr<Frustum> frustum;               // camera frustum structure
-
-    GLfloat m_distNear = 1;
-    GLfloat m_distFar = 65536;
-
-    GLfloat m_fov = 75;
-    GLfloat m_aspect = 1;
-    GLfloat m_f;
-    GLfloat m_height;
-    GLfloat m_width;
-
-    GLfloat m_shakeValue = 0;
-    GLfloat m_shakeTime = 0;
-
-    int8_t m_targetDir = 1;//Target rotation direction (0 = Back, 1 = Front, 2 = Left, 3 = Right)
-
-    Room* m_currentRoom = nullptr;
-
-    Camera();
-    Camera(const Camera&) = delete;
-    Camera& operator=(const Camera&) = delete;
-
-    void apply();
-    void setFovAspect(GLfloat fov, GLfloat aspect);
-    void moveAlong(GLfloat dist);
-    void moveStrafe(GLfloat dist);
-    void moveVertical(GLfloat dist);
-    void shake(GLfloat power, GLfloat time);
-    void deltaRotation(const btVector3 &angles);
-    void setRotation(const btVector3& angles);
-    void recalcClipPlanes();
-};
-
-// Static camera / sink structure.
-// In original engines, static cameras and sinks shared the same structure,
-// albeit with different field meanings. In compiled level, it is unfortunately
-// impossible to tell camera from sink, so the only way is to share the struct
-// between these two types of objects.
-// Thanks to b122251 for extra info describing this structure.
-
-struct StatCameraSink
-{
-    GLfloat                     x;
-    GLfloat                     y;
-    GLfloat                     z;
-    uint16_t                    room_or_strength;   // Room for camera, strength for sink.
-    uint16_t                    flag_or_zone;       // Flag for camera, zone for sink.
-};
-
-// Flyby camera structure.
-
-struct FlybyCamera
-{
-    GLfloat     cam_x;      // Camera position vector
-    GLfloat     cam_y;
-    GLfloat     cam_z;
-
-    GLfloat     target_x;   // Target orientation vector
-    GLfloat     target_y;
-    GLfloat     target_z;
-
-    GLfloat     fov;
-    GLfloat     roll;
-    GLfloat     speed;
-
-    uint32_t    sequence;   // Sequence number to which camera belongs
-    uint32_t    index;      // Index in sequence
-    uint32_t    timer;      // How much to sit there
-    uint32_t    room_id;
-
-    uint16_t    flags;      // See TRLE manual
-};
+#pragma once
+
+#include <memory>
+
+#include <GL/glew.h>
+
+#include "vmath.h"
+#include "matrix4.h"
+
+#define TR_CAM_MAX_SHAKE_DISTANCE   8192.0f
+#define TR_CAM_DEFAULT_SHAKE_POWER  100.0f
+
+/*
+  ======================
+        CAM TARGET
+  ======================
+            ^
+           (N)
+  ----------------------
+  |  ??  |  01  |  ??  |
+  ----------------------
+  |  02  | LARA |  03  |
+  ----------------------
+  |  ??  |  00  |  ??  |
+  ----------------------
+
+*/
+
+#define TR_CAM_TARG_BACK  (0)
+#define TR_CAM_TARG_FRONT (1)
+#define TR_CAM_TARG_LEFT  (2)
+#define TR_CAM_TARG_RIGHT (3)
+
+struct Room;
+struct Polygon;
+struct Frustum;
+
+struct Camera
+{
+    btVector3 m_pos{ 0,0,0 };                 // camera position
+    btVector3 m_prevPos{ 0,0,0 };            // previous camera position
+    btVector3 m_viewDir{ 0,0,1 };            // view cameradirection
+    btVector3 m_upDir{ 0,1,0 };              // up vector
+    btVector3 m_rightDir{ 1,0,0 };           // strafe vector
+    btVector3 m_ang;                 // camera orientation
+
+    matrix4 m_glViewMat = matrix4();
+    matrix4 m_glProjMat = matrix4();
+    matrix4 m_glViewProjMat = matrix4();
+
+    Plane m_clipPlanes[4];        // frustum side clip planes
+    std::shared_ptr<Frustum> frustum;               // camera frustum structure
+
+    GLfloat m_distNear = 1;
+    GLfloat m_distFar = 65536;
+
+    GLfloat m_fov = 75;
+    GLfloat m_aspect = 1;
+    GLfloat m_f;
+    GLfloat m_height;
+    GLfloat m_width;
+
+    GLfloat m_shakeValue = 0;
+    GLfloat m_shakeTime = 0;
+
+    int8_t m_targetDir = 1;//Target rotation direction (0 = Back, 1 = Front, 2 = Left, 3 = Right)
+
+    Room* m_currentRoom = nullptr;
+
+    Camera();
+    Camera(const Camera&) = delete;
+    Camera& operator=(const Camera&) = delete;
+
+    void apply();
+    void setFovAspect(GLfloat fov, GLfloat aspect);
+    void moveAlong(GLfloat dist);
+    void moveStrafe(GLfloat dist);
+    void moveVertical(GLfloat dist);
+    void shake(GLfloat power, GLfloat time);
+    void deltaRotation(const btVector3 &angles);
+    void setRotation(const btVector3& angles);
+    void recalcClipPlanes();
+};
+
+// Static camera / sink structure.
+// In original engines, static cameras and sinks shared the same structure,
+// albeit with different field meanings. In compiled level, it is unfortunately
+// impossible to tell camera from sink, so the only way is to share the struct
+// between these two types of objects.
+// Thanks to b122251 for extra info describing this structure.
+
+struct StatCameraSink
+{
+    GLfloat                     x;
+    GLfloat                     y;
+    GLfloat                     z;
+    uint16_t                    room_or_strength;   // Room for camera, strength for sink.
+    uint16_t                    flag_or_zone;       // Flag for camera, zone for sink.
+};
+
+// Flyby camera structure.
+
+struct FlybyCamera
+{
+    GLfloat     cam_x;      // Camera position vector
+    GLfloat     cam_y;
+    GLfloat     cam_z;
+
+    GLfloat     target_x;   // Target orientation vector
+    GLfloat     target_y;
+    GLfloat     target_z;
+
+    GLfloat     fov;
+    GLfloat     roll;
+    GLfloat     speed;
+
+    uint32_t    sequence;   // Sequence number to which camera belongs
+    uint32_t    index;      // Index in sequence
+    uint32_t    timer;      // How much to sit there
+    uint32_t    room_id;
+
+    uint16_t    flags;      // See TRLE manual
+};