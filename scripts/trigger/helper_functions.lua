--- conflicted
+++ resolved
@@ -24,22 +24,18 @@
 
 function swapEntityEvent(object_id)
     local current_event = getEntityEvent(object_id);
-<<<<<<< HEAD
-    setEntityEvent(object_id, bit32.bnot(current_event));
+    setEntityEvent(object_id, not current_event);
 end;
 
 function swapEntityActivity(object_id)
-    if(getEntityActivity(object_id) == 1) then
-        setEntityActivity(object_id, 0);
+    if(getEntityActivity(object_id) == true) then
+        setEntityActivity(object_id, false);
     else
-        setEntityActivity(object_id, 1);
+        setEntityActivity(object_id, true);
     end;
 end;
 
 function swapEntityEnability(object_id)
     local current_enability = getEntityEnability(object_id);
-    if(current_enability == 1) then disableEntity(object_id) else enableEntity(object_id) end;
-=======
-    setEntityEvent(object_id, not current_event);
->>>>>>> 8372bed9
+    if(current_enability == true) then disableEntity(object_id) else enableEntity(object_id) end;
 end;