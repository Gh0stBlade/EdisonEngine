--- conflicted
+++ resolved
@@ -111,32 +111,22 @@
 function anim_init(id)      -- Ordinary animatings
 
     setEntityTypeFlag(id, ENTITY_TYPE_GENERIC);
-    setEntityActivity(object_id, false);
+    setEntityActivity(id, false);
     disableEntity(id);
     
     entity_funcs[id].onActivate = function(object_id, activator_id)
-<<<<<<< HEAD
         swapEntityState(object_id, 1, 0);
         swapEntityActivity(object_id);
         swapEntityEnability(object_id);
     end    
     
     entity_funcs[id].onDeactivate = entity_funcs[id].onActivate;
-=======
-        enableEntity(id);
-        setEntityActivity(object_id, true);
-        setEntityState(object_id, 1);
-    end    
-    
-    entity_funcs[id].onDeactivate = function(object_id, activator_id)
-        disableEntity(id);
-        setEntityActivity(object_id, false);
-        setEntityState(object_id, 0);
-    end
->>>>>>> 8372bed9
-    
-    entity_funcs[id].onLoop = function(object_id)
-        if(tickEntity(object_id) == TICK_STOPPED) then setEntityState(object_id, 0) end;
+    
+    entity_funcs[id].onLoop = function(object_id)
+        if(tickEntity(object_id) == TICK_STOPPED) then
+            setEntityState(object_id, 0);
+            setEntityActivity(object_id, false);
+        end;
     end
 end
 
@@ -148,12 +138,11 @@
 function gen_soundsource_init(id)    -- Generic sound source (continous)
 
     setEntityTypeFlag(id, ENTITY_TYPE_GENERIC);
-    setEntityActivity(id, 0);
+    setEntityActivity(id, false);
     
     entity_funcs[id].sound_id = 0;
     
     entity_funcs[id].onActivate = function(object_id, activator_id)
-<<<<<<< HEAD
         stopSound(entity_funcs[object_id].sound_id, object_id); -- Needed for deactivation cases.
         swapEntityActivity(object_id);
     end
@@ -163,21 +152,8 @@
     entity_funcs[id].onLoop = function(object_id)
         playSound(entity_funcs[object_id].sound_id, object_id);
         if(tickEntity(object_id) == TICK_STOPPED) then
-            setEntityActivity(object_id, 0)
+            setEntityActivity(object_id, false)
             stopSound(entity_funcs[object_id].sound_id, object_id);
-=======
-        setEntityActivity(object_id, true);
-    end
-    
-    entity_funcs[id].onDeactivate = function(object_id, activator_id)
-        setEntityActivity(object_id, false);
-    end
-    
-    entity_funcs[id].onLoop = function(object_id)
-        if(tickEntity(object_id) == TICK_STOPPED) then setEntityActivity(object_id, false) end;
-        if(getEntityDistance(player, object_id) < 8192.0) then
-            if(math.random(100000) > 99500) then playSound(316, object_id) end;
->>>>>>> 8372bed9
         end;
     end
     
@@ -189,9 +165,8 @@
 function randomized_soundsource_init(id)    -- Randomized sound source
 
     setEntityTypeFlag(id, ENTITY_TYPE_GENERIC);
-    setEntityActivity(id, 0);
-    
-<<<<<<< HEAD
+    setEntityActivity(id, false);
+    
     entity_funcs[id].chance   = 0;  -- Max. chance is 1000, if large, always plays.
     entity_funcs[id].sound_id = 0;
     
@@ -200,23 +175,9 @@
     end
     
     entity_funcs[id].onLoop = function(object_id)
-        if(tickEntity(object_id) == TICK_STOPPED) then setEntityActivity(object_id, 0) end;
+        if(tickEntity(object_id) == TICK_STOPPED) then setEntityActivity(object_id, false) end;
         if((math.random(1000) > (1000 - entity_funcs[object_id].chance)) and (getEntityDistance(player, object_id) < 8192.0)) then
             playSound(entity_funcs[object_id].sound_id, object_id);
-=======
-    entity_funcs[id].onActivate = function(object_id, activator_id)
-        setEntityActivity(object_id, true);
-    end
-    
-    entity_funcs[id].onDeactivate = function(object_id, activator_id)
-        setEntityActivity(object_id, false);
-    end
-    
-    entity_funcs[id].onLoop = function(object_id)
-        if(tickEntity(object_id) == TICK_STOPPED) then setEntityActivity(object_id, false) end;
-        if(getEntityDistance(player, object_id) < 8192.0) then
-            if(math.random(100000) > 99500) then playSound(329, object_id) end;
->>>>>>> 8372bed9
         end;
     end
     
@@ -231,7 +192,6 @@
 function venicebird_init(id)    -- Venice singing birds (TR2)
 
     randomized_soundsource_init(id);
-    
     entity_funcs[id].chance   = 2;
     entity_funcs[id].sound_id = 316;
 end
@@ -239,7 +199,6 @@
 function drips_init(id)         -- Maria Doria drips (TR2)
 
     randomized_soundsource_init(id);
-    
     entity_funcs[id].chance   = 5;
     entity_funcs[id].sound_id = 329;
 end
@@ -250,19 +209,10 @@
     setEntityActivity(id, false);
     
     entity_funcs[id].onActivate = function(object_id, activator_id)
-<<<<<<< HEAD
         swapEntityActivity(object_id);
     end
     
     entity_funcs[id].onDeactivate = entity_funcs[id].onActivate;
-=======
-        setEntityActivity(object_id, true);
-    end
-    
-    entity_funcs[id].onDeactivate = function(object_id, activator_id)
-        setEntityActivity(object_id, false);
-    end
->>>>>>> 8372bed9
     
     entity_funcs[id].onLoop = function(object_id)
         if(getEntityDistance(player, object_id) < 4096.0) then
@@ -274,64 +224,14 @@
 
 function alarm_TR2_init(id)    -- Offshore Rig alarm (TR2)
 
-<<<<<<< HEAD
     gen_soundsource_init(id);
-    
     entity_funcs[id].sound_id = 332;
-=======
-    setEntityTypeFlag(id, ENTITY_TYPE_GENERIC);
-    setEntityActivity(id, false);
-    
-    entity_funcs[id].onActivate = function(object_id, activator_id)
-        if(not getEntityActivity(object_id)) then setEntityActivity(object_id, true) end;
-    end
-    
-    entity_funcs[id].onDeactivate = function(object_id, activator_id)
-        if(getEntityActivity(object_id)) then
-            setEntityActivity(object_id, false);
-            stopSound(332, object_id);
-        end;
-    end
-    
-    entity_funcs[id].onLoop = function(object_id)
-        playSound(332, object_id);
-        if(tickEntity(object_id) == TICK_STOPPED) then
-            setEntityActivity(object_id, false)
-            stopSound(332, object_id);
-        end;
-    end
->>>>>>> 8372bed9
 end
 
 function alarmbell_init(id)    -- Home Sweet Home alarm (TR2)
 
-<<<<<<< HEAD
     gen_soundsource_init(id);
-    
     entity_funcs[id].sound_id = 335;
-=======
-    setEntityTypeFlag(id, ENTITY_TYPE_GENERIC);
-    setEntityActivity(id, false);
-    
-    entity_funcs[id].onActivate = function(object_id, activator_id)
-        if(not getEntityActivity(object_id)) then setEntityActivity(object_id, true) end;
-    end
-    
-    entity_funcs[id].onDeactivate = function(object_id, activator_id)
-        if(getEntityActivity(object_id)) then
-            setEntityActivity(object_id, false);
-            stopSound(335, object_id);
-        end;
-    end
-    
-    entity_funcs[id].onLoop = function(object_id)
-        playSound(335, object_id);
-        if(tickEntity(object_id) == TICK_STOPPED) then
-            setEntityActivity(object_id, false)
-            stopSound(335, object_id);
-        end;
-    end
->>>>>>> 8372bed9
 end
 
 function heli_TR2_init(id)    -- Helicopter (TR2)
